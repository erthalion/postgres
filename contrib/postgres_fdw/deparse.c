/*-------------------------------------------------------------------------
 *
 * deparse.c
 *		  Query deparser for postgres_fdw
 *
 * This file includes functions that examine query WHERE clauses to see
 * whether they're safe to send to the remote server for execution, as
 * well as functions to construct the query text to be sent.  The latter
 * functionality is annoyingly duplicative of ruleutils.c, but there are
 * enough special considerations that it seems best to keep this separate.
 * One saving grace is that we only need deparse logic for node types that
 * we consider safe to send.
 *
 * We assume that the remote session's search_path is exactly "pg_catalog",
 * and thus we need schema-qualify all and only names outside pg_catalog.
 *
 * We do not consider that it is ever safe to send COLLATE expressions to
 * the remote server: it might not have the same collation names we do.
 * (Later we might consider it safe to send COLLATE "C", but even that would
 * fail on old remote servers.)  An expression is considered safe to send
 * only if all operator/function input collations used in it are traceable to
 * Var(s) of the foreign table.  That implies that if the remote server gets
 * a different answer than we do, the foreign table's columns are not marked
 * with collations that match the remote table's columns, which we can
 * consider to be user error.
 *
 * Portions Copyright (c) 2012-2018, PostgreSQL Global Development Group
 *
 * IDENTIFICATION
 *		  contrib/postgres_fdw/deparse.c
 *
 *-------------------------------------------------------------------------
 */
#include "postgres.h"

#include "postgres_fdw.h"

#include "access/heapam.h"
#include "access/htup_details.h"
#include "access/sysattr.h"
#include "catalog/pg_aggregate.h"
#include "catalog/pg_collation.h"
#include "catalog/pg_namespace.h"
#include "catalog/pg_operator.h"
#include "catalog/pg_proc.h"
#include "catalog/pg_type.h"
#include "commands/defrem.h"
#include "nodes/makefuncs.h"
#include "nodes/nodeFuncs.h"
#include "nodes/plannodes.h"
#include "optimizer/clauses.h"
#include "optimizer/prep.h"
#include "optimizer/tlist.h"
#include "optimizer/var.h"
#include "parser/parsetree.h"
#include "utils/builtins.h"
#include "utils/lsyscache.h"
#include "utils/rel.h"
#include "utils/syscache.h"
#include "utils/typcache.h"


/*
 * Global context for foreign_expr_walker's search of an expression tree.
 */
typedef struct foreign_glob_cxt
{
	PlannerInfo *root;			/* global planner state */
	RelOptInfo *foreignrel;		/* the foreign relation we are planning for */
	Relids		relids;			/* relids of base relations in the underlying
								 * scan */
} foreign_glob_cxt;

/*
 * Local (per-tree-level) context for foreign_expr_walker's search.
 * This is concerned with identifying collations used in the expression.
 */
typedef enum
{
	FDW_COLLATE_NONE,			/* expression is of a noncollatable type, or
								 * it has default collation that is not
								 * traceable to a foreign Var */
	FDW_COLLATE_SAFE,			/* collation derives from a foreign Var */
	FDW_COLLATE_UNSAFE			/* collation is non-default and derives from
								 * something other than a foreign Var */
} FDWCollateState;

typedef struct foreign_loc_cxt
{
	Oid			collation;		/* OID of current collation, if any */
	FDWCollateState state;		/* state of current collation choice */
} foreign_loc_cxt;

/*
 * Context for deparseExpr
 */
typedef struct deparse_expr_cxt
{
	PlannerInfo *root;			/* global planner state */
	RelOptInfo *foreignrel;		/* the foreign relation we are planning for */
	RelOptInfo *scanrel;		/* the underlying scan relation. Same as
								 * foreignrel, when that represents a join or
								 * a base relation. */
	StringInfo	buf;			/* output buffer to append to */
	List	  **params_list;	/* exprs that will become remote Params */
} deparse_expr_cxt;

#define REL_ALIAS_PREFIX	"r"
/* Handy macro to add relation name qualification */
#define ADD_REL_QUALIFIER(buf, varno)	\
		appendStringInfo((buf), "%s%d.", REL_ALIAS_PREFIX, (varno))
#define SUBQUERY_REL_ALIAS_PREFIX	"s"
#define SUBQUERY_COL_ALIAS_PREFIX	"c"

/*
 * Functions to determine whether an expression can be evaluated safely on
 * remote server.
 */
static bool foreign_expr_walker(Node *node,
					foreign_glob_cxt *glob_cxt,
					foreign_loc_cxt *outer_cxt);
static char *deparse_type_name(Oid type_oid, int32 typemod);

/*
 * Functions to construct string representation of a node tree.
 */
static void deparseTargetList(StringInfo buf,
				  PlannerInfo *root,
				  Index rtindex,
				  Relation rel,
				  bool is_returning,
				  Bitmapset *attrs_used,
				  bool qualify_col,
				  List **retrieved_attrs);
static void deparseExplicitTargetList(List *tlist,
						  bool is_returning,
						  List **retrieved_attrs,
						  deparse_expr_cxt *context);
static void deparseSubqueryTargetList(deparse_expr_cxt *context);
static void deparseReturningList(StringInfo buf, PlannerInfo *root,
					 Index rtindex, Relation rel,
					 bool trig_after_row,
					 List *returningList,
					 List **retrieved_attrs);
static void deparseColumnRef(StringInfo buf, int varno, int varattno,
				 PlannerInfo *root, bool qualify_col);
static void deparseRelation(StringInfo buf, Relation rel);
static void deparseExpr(Expr *expr, deparse_expr_cxt *context);
static void deparseVar(Var *node, deparse_expr_cxt *context);
static void deparseConst(Const *node, deparse_expr_cxt *context, int showtype);
static void deparseParam(Param *node, deparse_expr_cxt *context);
static void deparseSubscriptingRef(SubscriptingRef *node, deparse_expr_cxt *context);
static void deparseFuncExpr(FuncExpr *node, deparse_expr_cxt *context);
static void deparseOpExpr(OpExpr *node, deparse_expr_cxt *context);
static void deparseOperatorName(StringInfo buf, Form_pg_operator opform);
static void deparseDistinctExpr(DistinctExpr *node, deparse_expr_cxt *context);
static void deparseScalarArrayOpExpr(ScalarArrayOpExpr *node,
						 deparse_expr_cxt *context);
static void deparseRelabelType(RelabelType *node, deparse_expr_cxt *context);
static void deparseBoolExpr(BoolExpr *node, deparse_expr_cxt *context);
static void deparseNullTest(NullTest *node, deparse_expr_cxt *context);
static void deparseArrayExpr(ArrayExpr *node, deparse_expr_cxt *context);
static void printRemoteParam(int paramindex, Oid paramtype, int32 paramtypmod,
				 deparse_expr_cxt *context);
static void printRemotePlaceholder(Oid paramtype, int32 paramtypmod,
					   deparse_expr_cxt *context);
static void deparseSelectSql(List *tlist, bool is_subquery, List **retrieved_attrs,
				 deparse_expr_cxt *context);
static void deparseLockingClause(deparse_expr_cxt *context);
static void appendOrderByClause(List *pathkeys, deparse_expr_cxt *context);
static void appendConditions(List *exprs, deparse_expr_cxt *context);
static void deparseFromExprForRel(StringInfo buf, PlannerInfo *root,
					  RelOptInfo *foreignrel, bool use_alias,
					  Index ignore_rel, List **ignore_conds,
					  List **params_list);
static void deparseFromExpr(List *quals, deparse_expr_cxt *context);
static void deparseRangeTblRef(StringInfo buf, PlannerInfo *root,
				   RelOptInfo *foreignrel, bool make_subquery,
				   Index ignore_rel, List **ignore_conds, List **params_list);
static void deparseAggref(Aggref *node, deparse_expr_cxt *context);
static void appendGroupByClause(List *tlist, deparse_expr_cxt *context);
static void appendAggOrderBy(List *orderList, List *targetList,
				 deparse_expr_cxt *context);
static void appendFunctionName(Oid funcid, deparse_expr_cxt *context);
static Node *deparseSortGroupClause(Index ref, List *tlist, bool force_colno,
					   deparse_expr_cxt *context);

/*
 * Helper functions
 */
static bool is_subquery_var(Var *node, RelOptInfo *foreignrel,
				int *relno, int *colno);
static void get_relation_column_alias_ids(Var *node, RelOptInfo *foreignrel,
							  int *relno, int *colno);


/*
 * Examine each qual clause in input_conds, and classify them into two groups,
 * which are returned as two lists:
 *	- remote_conds contains expressions that can be evaluated remotely
 *	- local_conds contains expressions that can't be evaluated remotely
 */
void
classifyConditions(PlannerInfo *root,
				   RelOptInfo *baserel,
				   List *input_conds,
				   List **remote_conds,
				   List **local_conds)
{
	ListCell   *lc;

	*remote_conds = NIL;
	*local_conds = NIL;

	foreach(lc, input_conds)
	{
		RestrictInfo *ri = lfirst_node(RestrictInfo, lc);

		if (is_foreign_expr(root, baserel, ri->clause))
			*remote_conds = lappend(*remote_conds, ri);
		else
			*local_conds = lappend(*local_conds, ri);
	}
}

/*
 * Returns true if given expr is safe to evaluate on the foreign server.
 */
bool
is_foreign_expr(PlannerInfo *root,
				RelOptInfo *baserel,
				Expr *expr)
{
	foreign_glob_cxt glob_cxt;
	foreign_loc_cxt loc_cxt;
	PgFdwRelationInfo *fpinfo = (PgFdwRelationInfo *) (baserel->fdw_private);

	/*
	 * Check that the expression consists of nodes that are safe to execute
	 * remotely.
	 */
	glob_cxt.root = root;
	glob_cxt.foreignrel = baserel;

	/*
	 * For an upper relation, use relids from its underneath scan relation,
	 * because the upperrel's own relids currently aren't set to anything
	 * meaningful by the core code.  For other relation, use their own relids.
	 */
	if (IS_UPPER_REL(baserel))
		glob_cxt.relids = fpinfo->outerrel->relids;
	else
		glob_cxt.relids = baserel->relids;
	loc_cxt.collation = InvalidOid;
	loc_cxt.state = FDW_COLLATE_NONE;
	if (!foreign_expr_walker((Node *) expr, &glob_cxt, &loc_cxt))
		return false;

	/*
	 * If the expression has a valid collation that does not arise from a
	 * foreign var, the expression can not be sent over.
	 */
	if (loc_cxt.state == FDW_COLLATE_UNSAFE)
		return false;

	/*
	 * An expression which includes any mutable functions can't be sent over
	 * because its result is not stable.  For example, sending now() remote
	 * side could cause confusion from clock offsets.  Future versions might
	 * be able to make this choice with more granularity.  (We check this last
	 * because it requires a lot of expensive catalog lookups.)
	 */
	if (contain_mutable_functions((Node *) expr))
		return false;

	/* OK to evaluate on the remote server */
	return true;
}

/*
 * Check if expression is safe to execute remotely, and return true if so.
 *
 * In addition, *outer_cxt is updated with collation information.
 *
 * We must check that the expression contains only node types we can deparse,
 * that all types/functions/operators are safe to send (they are "shippable"),
 * and that all collations used in the expression derive from Vars of the
 * foreign table.  Because of the latter, the logic is pretty close to
 * assign_collations_walker() in parse_collate.c, though we can assume here
 * that the given expression is valid.  Note function mutability is not
 * currently considered here.
 */
static bool
foreign_expr_walker(Node *node,
					foreign_glob_cxt *glob_cxt,
					foreign_loc_cxt *outer_cxt)
{
	bool		check_type = true;
	PgFdwRelationInfo *fpinfo;
	foreign_loc_cxt inner_cxt;
	Oid			collation;
	FDWCollateState state;

	/* Need do nothing for empty subexpressions */
	if (node == NULL)
		return true;

	/* May need server info from baserel's fdw_private struct */
	fpinfo = (PgFdwRelationInfo *) (glob_cxt->foreignrel->fdw_private);

	/* Set up inner_cxt for possible recursion to child nodes */
	inner_cxt.collation = InvalidOid;
	inner_cxt.state = FDW_COLLATE_NONE;

	switch (nodeTag(node))
	{
		case T_Var:
			{
				Var		   *var = (Var *) node;

				/*
				 * If the Var is from the foreign table, we consider its
				 * collation (if any) safe to use.  If it is from another
				 * table, we treat its collation the same way as we would a
				 * Param's collation, ie it's not safe for it to have a
				 * non-default collation.
				 */
				if (bms_is_member(var->varno, glob_cxt->relids) &&
					var->varlevelsup == 0)
				{
					/* Var belongs to foreign table */

					/*
					 * System columns other than ctid and oid should not be
					 * sent to the remote, since we don't make any effort to
					 * ensure that local and remote values match (tableoid, in
					 * particular, almost certainly doesn't match).
					 */
					if (var->varattno < 0 &&
						var->varattno != SelfItemPointerAttributeNumber &&
						var->varattno != ObjectIdAttributeNumber)
						return false;

					/* Else check the collation */
					collation = var->varcollid;
					state = OidIsValid(collation) ? FDW_COLLATE_SAFE : FDW_COLLATE_NONE;
				}
				else
				{
					/* Var belongs to some other table */
					collation = var->varcollid;
					if (collation == InvalidOid ||
						collation == DEFAULT_COLLATION_OID)
					{
						/*
						 * It's noncollatable, or it's safe to combine with a
						 * collatable foreign Var, so set state to NONE.
						 */
						state = FDW_COLLATE_NONE;
					}
					else
					{
						/*
						 * Do not fail right away, since the Var might appear
						 * in a collation-insensitive context.
						 */
						state = FDW_COLLATE_UNSAFE;
					}
				}
			}
			break;
		case T_Const:
			{
				Const	   *c = (Const *) node;

				/*
				 * If the constant has nondefault collation, either it's of a
				 * non-builtin type, or it reflects folding of a CollateExpr.
				 * It's unsafe to send to the remote unless it's used in a
				 * non-collation-sensitive context.
				 */
				collation = c->constcollid;
				if (collation == InvalidOid ||
					collation == DEFAULT_COLLATION_OID)
					state = FDW_COLLATE_NONE;
				else
					state = FDW_COLLATE_UNSAFE;
			}
			break;
		case T_Param:
			{
				Param	   *p = (Param *) node;

				/*
				 * Collation rule is same as for Consts and non-foreign Vars.
				 */
				collation = p->paramcollid;
				if (collation == InvalidOid ||
					collation == DEFAULT_COLLATION_OID)
					state = FDW_COLLATE_NONE;
				else
					state = FDW_COLLATE_UNSAFE;
			}
			break;
		case T_SubscriptingRef:
			{
				SubscriptingRef   *sr = (SubscriptingRef *) node;

				/* Assignment should not be in restrictions. */
				if (sr->refassgnexpr != NULL)
					return false;

				/*
<<<<<<< HEAD
				 * Recurse to remaining subexpressions. Since the container
=======
				 * Recurse to remaining subexpressions.  Since the container
>>>>>>> 9a930c96
				 * subscripts must yield (noncollatable) integers, they won't
				 * affect the inner_cxt state.
				 */
				if (!foreign_expr_walker((Node *) sr->refupperindexpr,
										 glob_cxt, &inner_cxt))
					return false;
				if (!foreign_expr_walker((Node *) sr->reflowerindexpr,
										 glob_cxt, &inner_cxt))
					return false;
				if (!foreign_expr_walker((Node *) sr->refexpr,
										 glob_cxt, &inner_cxt))
					return false;

				/*
				 * Container subscripting should yield same collation as input,
				 * but for safety use same logic as for function nodes.
				 */
				collation = sr->refcollid;
				if (collation == InvalidOid)
					state = FDW_COLLATE_NONE;
				else if (inner_cxt.state == FDW_COLLATE_SAFE &&
						 collation == inner_cxt.collation)
					state = FDW_COLLATE_SAFE;
				else if (collation == DEFAULT_COLLATION_OID)
					state = FDW_COLLATE_NONE;
				else
					state = FDW_COLLATE_UNSAFE;
			}
			break;
		case T_FuncExpr:
			{
				FuncExpr   *fe = (FuncExpr *) node;

				/*
				 * If function used by the expression is not shippable, it
				 * can't be sent to remote because it might have incompatible
				 * semantics on remote side.
				 */
				if (!is_shippable(fe->funcid, ProcedureRelationId, fpinfo))
					return false;

				/*
				 * Recurse to input subexpressions.
				 */
				if (!foreign_expr_walker((Node *) fe->args,
										 glob_cxt, &inner_cxt))
					return false;

				/*
				 * If function's input collation is not derived from a foreign
				 * Var, it can't be sent to remote.
				 */
				if (fe->inputcollid == InvalidOid)
					 /* OK, inputs are all noncollatable */ ;
				else if (inner_cxt.state != FDW_COLLATE_SAFE ||
						 fe->inputcollid != inner_cxt.collation)
					return false;

				/*
				 * Detect whether node is introducing a collation not derived
				 * from a foreign Var.  (If so, we just mark it unsafe for now
				 * rather than immediately returning false, since the parent
				 * node might not care.)
				 */
				collation = fe->funccollid;
				if (collation == InvalidOid)
					state = FDW_COLLATE_NONE;
				else if (inner_cxt.state == FDW_COLLATE_SAFE &&
						 collation == inner_cxt.collation)
					state = FDW_COLLATE_SAFE;
				else if (collation == DEFAULT_COLLATION_OID)
					state = FDW_COLLATE_NONE;
				else
					state = FDW_COLLATE_UNSAFE;
			}
			break;
		case T_OpExpr:
		case T_DistinctExpr:	/* struct-equivalent to OpExpr */
			{
				OpExpr	   *oe = (OpExpr *) node;

				/*
				 * Similarly, only shippable operators can be sent to remote.
				 * (If the operator is shippable, we assume its underlying
				 * function is too.)
				 */
				if (!is_shippable(oe->opno, OperatorRelationId, fpinfo))
					return false;

				/*
				 * Recurse to input subexpressions.
				 */
				if (!foreign_expr_walker((Node *) oe->args,
										 glob_cxt, &inner_cxt))
					return false;

				/*
				 * If operator's input collation is not derived from a foreign
				 * Var, it can't be sent to remote.
				 */
				if (oe->inputcollid == InvalidOid)
					 /* OK, inputs are all noncollatable */ ;
				else if (inner_cxt.state != FDW_COLLATE_SAFE ||
						 oe->inputcollid != inner_cxt.collation)
					return false;

				/* Result-collation handling is same as for functions */
				collation = oe->opcollid;
				if (collation == InvalidOid)
					state = FDW_COLLATE_NONE;
				else if (inner_cxt.state == FDW_COLLATE_SAFE &&
						 collation == inner_cxt.collation)
					state = FDW_COLLATE_SAFE;
				else if (collation == DEFAULT_COLLATION_OID)
					state = FDW_COLLATE_NONE;
				else
					state = FDW_COLLATE_UNSAFE;
			}
			break;
		case T_ScalarArrayOpExpr:
			{
				ScalarArrayOpExpr *oe = (ScalarArrayOpExpr *) node;

				/*
				 * Again, only shippable operators can be sent to remote.
				 */
				if (!is_shippable(oe->opno, OperatorRelationId, fpinfo))
					return false;

				/*
				 * Recurse to input subexpressions.
				 */
				if (!foreign_expr_walker((Node *) oe->args,
										 glob_cxt, &inner_cxt))
					return false;

				/*
				 * If operator's input collation is not derived from a foreign
				 * Var, it can't be sent to remote.
				 */
				if (oe->inputcollid == InvalidOid)
					 /* OK, inputs are all noncollatable */ ;
				else if (inner_cxt.state != FDW_COLLATE_SAFE ||
						 oe->inputcollid != inner_cxt.collation)
					return false;

				/* Output is always boolean and so noncollatable. */
				collation = InvalidOid;
				state = FDW_COLLATE_NONE;
			}
			break;
		case T_RelabelType:
			{
				RelabelType *r = (RelabelType *) node;

				/*
				 * Recurse to input subexpression.
				 */
				if (!foreign_expr_walker((Node *) r->arg,
										 glob_cxt, &inner_cxt))
					return false;

				/*
				 * RelabelType must not introduce a collation not derived from
				 * an input foreign Var (same logic as for a real function).
				 */
				collation = r->resultcollid;
				if (collation == InvalidOid)
					state = FDW_COLLATE_NONE;
				else if (inner_cxt.state == FDW_COLLATE_SAFE &&
						 collation == inner_cxt.collation)
					state = FDW_COLLATE_SAFE;
				else if (collation == DEFAULT_COLLATION_OID)
					state = FDW_COLLATE_NONE;
				else
					state = FDW_COLLATE_UNSAFE;
			}
			break;
		case T_BoolExpr:
			{
				BoolExpr   *b = (BoolExpr *) node;

				/*
				 * Recurse to input subexpressions.
				 */
				if (!foreign_expr_walker((Node *) b->args,
										 glob_cxt, &inner_cxt))
					return false;

				/* Output is always boolean and so noncollatable. */
				collation = InvalidOid;
				state = FDW_COLLATE_NONE;
			}
			break;
		case T_NullTest:
			{
				NullTest   *nt = (NullTest *) node;

				/*
				 * Recurse to input subexpressions.
				 */
				if (!foreign_expr_walker((Node *) nt->arg,
										 glob_cxt, &inner_cxt))
					return false;

				/* Output is always boolean and so noncollatable. */
				collation = InvalidOid;
				state = FDW_COLLATE_NONE;
			}
			break;
		case T_ArrayExpr:
			{
				ArrayExpr  *a = (ArrayExpr *) node;

				/*
				 * Recurse to input subexpressions.
				 */
				if (!foreign_expr_walker((Node *) a->elements,
										 glob_cxt, &inner_cxt))
					return false;

				/*
				 * ArrayExpr must not introduce a collation not derived from
				 * an input foreign Var (same logic as for a function).
				 */
				collation = a->array_collid;
				if (collation == InvalidOid)
					state = FDW_COLLATE_NONE;
				else if (inner_cxt.state == FDW_COLLATE_SAFE &&
						 collation == inner_cxt.collation)
					state = FDW_COLLATE_SAFE;
				else if (collation == DEFAULT_COLLATION_OID)
					state = FDW_COLLATE_NONE;
				else
					state = FDW_COLLATE_UNSAFE;
			}
			break;
		case T_List:
			{
				List	   *l = (List *) node;
				ListCell   *lc;

				/*
				 * Recurse to component subexpressions.
				 */
				foreach(lc, l)
				{
					if (!foreign_expr_walker((Node *) lfirst(lc),
											 glob_cxt, &inner_cxt))
						return false;
				}

				/*
				 * When processing a list, collation state just bubbles up
				 * from the list elements.
				 */
				collation = inner_cxt.collation;
				state = inner_cxt.state;

				/* Don't apply exprType() to the list. */
				check_type = false;
			}
			break;
		case T_Aggref:
			{
				Aggref	   *agg = (Aggref *) node;
				ListCell   *lc;

				/* Not safe to pushdown when not in grouping context */
				if (!IS_UPPER_REL(glob_cxt->foreignrel))
					return false;

				/* Only non-split aggregates are pushable. */
				if (agg->aggsplit != AGGSPLIT_SIMPLE)
					return false;

				/* As usual, it must be shippable. */
				if (!is_shippable(agg->aggfnoid, ProcedureRelationId, fpinfo))
					return false;

				/*
				 * Recurse to input args. aggdirectargs, aggorder and
				 * aggdistinct are all present in args, so no need to check
				 * their shippability explicitly.
				 */
				foreach(lc, agg->args)
				{
					Node	   *n = (Node *) lfirst(lc);

					/* If TargetEntry, extract the expression from it */
					if (IsA(n, TargetEntry))
					{
						TargetEntry *tle = (TargetEntry *) n;

						n = (Node *) tle->expr;
					}

					if (!foreign_expr_walker(n, glob_cxt, &inner_cxt))
						return false;
				}

				/*
				 * For aggorder elements, check whether the sort operator, if
				 * specified, is shippable or not.
				 */
				if (agg->aggorder)
				{
					ListCell   *lc;

					foreach(lc, agg->aggorder)
					{
						SortGroupClause *srt = (SortGroupClause *) lfirst(lc);
						Oid			sortcoltype;
						TypeCacheEntry *typentry;
						TargetEntry *tle;

						tle = get_sortgroupref_tle(srt->tleSortGroupRef,
												   agg->args);
						sortcoltype = exprType((Node *) tle->expr);
						typentry = lookup_type_cache(sortcoltype,
													 TYPECACHE_LT_OPR | TYPECACHE_GT_OPR);
						/* Check shippability of non-default sort operator. */
						if (srt->sortop != typentry->lt_opr &&
							srt->sortop != typentry->gt_opr &&
							!is_shippable(srt->sortop, OperatorRelationId,
										  fpinfo))
							return false;
					}
				}

				/* Check aggregate filter */
				if (!foreign_expr_walker((Node *) agg->aggfilter,
										 glob_cxt, &inner_cxt))
					return false;

				/*
				 * If aggregate's input collation is not derived from a
				 * foreign Var, it can't be sent to remote.
				 */
				if (agg->inputcollid == InvalidOid)
					 /* OK, inputs are all noncollatable */ ;
				else if (inner_cxt.state != FDW_COLLATE_SAFE ||
						 agg->inputcollid != inner_cxt.collation)
					return false;

				/*
				 * Detect whether node is introducing a collation not derived
				 * from a foreign Var.  (If so, we just mark it unsafe for now
				 * rather than immediately returning false, since the parent
				 * node might not care.)
				 */
				collation = agg->aggcollid;
				if (collation == InvalidOid)
					state = FDW_COLLATE_NONE;
				else if (inner_cxt.state == FDW_COLLATE_SAFE &&
						 collation == inner_cxt.collation)
					state = FDW_COLLATE_SAFE;
				else if (collation == DEFAULT_COLLATION_OID)
					state = FDW_COLLATE_NONE;
				else
					state = FDW_COLLATE_UNSAFE;
			}
			break;
		default:

			/*
			 * If it's anything else, assume it's unsafe.  This list can be
			 * expanded later, but don't forget to add deparse support below.
			 */
			return false;
	}

	/*
	 * If result type of given expression is not shippable, it can't be sent
	 * to remote because it might have incompatible semantics on remote side.
	 */
	if (check_type && !is_shippable(exprType(node), TypeRelationId, fpinfo))
		return false;

	/*
	 * Now, merge my collation information into my parent's state.
	 */
	if (state > outer_cxt->state)
	{
		/* Override previous parent state */
		outer_cxt->collation = collation;
		outer_cxt->state = state;
	}
	else if (state == outer_cxt->state)
	{
		/* Merge, or detect error if there's a collation conflict */
		switch (state)
		{
			case FDW_COLLATE_NONE:
				/* Nothing + nothing is still nothing */
				break;
			case FDW_COLLATE_SAFE:
				if (collation != outer_cxt->collation)
				{
					/*
					 * Non-default collation always beats default.
					 */
					if (outer_cxt->collation == DEFAULT_COLLATION_OID)
					{
						/* Override previous parent state */
						outer_cxt->collation = collation;
					}
					else if (collation != DEFAULT_COLLATION_OID)
					{
						/*
						 * Conflict; show state as indeterminate.  We don't
						 * want to "return false" right away, since parent
						 * node might not care about collation.
						 */
						outer_cxt->state = FDW_COLLATE_UNSAFE;
					}
				}
				break;
			case FDW_COLLATE_UNSAFE:
				/* We're still conflicted ... */
				break;
		}
	}

	/* It looks OK */
	return true;
}

/*
 * Convert type OID + typmod info into a type name we can ship to the remote
 * server.  Someplace else had better have verified that this type name is
 * expected to be known on the remote end.
 *
 * This is almost just format_type_with_typemod(), except that if left to its
 * own devices, that function will make schema-qualification decisions based
 * on the local search_path, which is wrong.  We must schema-qualify all
 * type names that are not in pg_catalog.  We assume here that built-in types
 * are all in pg_catalog and need not be qualified; otherwise, qualify.
 */
static char *
deparse_type_name(Oid type_oid, int32 typemod)
{
	uint8 flags = FORMAT_TYPE_TYPEMOD_GIVEN;

	if (!is_builtin(type_oid))
		flags |= FORMAT_TYPE_FORCE_QUALIFY;

	return format_type_extended(type_oid, typemod, flags);
}

/*
 * Build the targetlist for given relation to be deparsed as SELECT clause.
 *
 * The output targetlist contains the columns that need to be fetched from the
 * foreign server for the given relation.  If foreignrel is an upper relation,
 * then the output targetlist can also contain expressions to be evaluated on
 * foreign server.
 */
List *
build_tlist_to_deparse(RelOptInfo *foreignrel)
{
	List	   *tlist = NIL;
	PgFdwRelationInfo *fpinfo = (PgFdwRelationInfo *) foreignrel->fdw_private;
	ListCell   *lc;

	/*
	 * For an upper relation, we have already built the target list while
	 * checking shippability, so just return that.
	 */
	if (IS_UPPER_REL(foreignrel))
		return fpinfo->grouped_tlist;

	/*
	 * We require columns specified in foreignrel->reltarget->exprs and those
	 * required for evaluating the local conditions.
	 */
	tlist = add_to_flat_tlist(tlist,
							  pull_var_clause((Node *) foreignrel->reltarget->exprs,
											  PVC_RECURSE_PLACEHOLDERS));
	foreach(lc, fpinfo->local_conds)
	{
		RestrictInfo *rinfo = lfirst_node(RestrictInfo, lc);

		tlist = add_to_flat_tlist(tlist,
								  pull_var_clause((Node *) rinfo->clause,
												  PVC_RECURSE_PLACEHOLDERS));
	}

	return tlist;
}

/*
 * Deparse SELECT statement for given relation into buf.
 *
 * tlist contains the list of desired columns to be fetched from foreign server.
 * For a base relation fpinfo->attrs_used is used to construct SELECT clause,
 * hence the tlist is ignored for a base relation.
 *
 * remote_conds is the list of conditions to be deparsed into the WHERE clause
 * (or, in the case of upper relations, into the HAVING clause).
 *
 * If params_list is not NULL, it receives a list of Params and other-relation
 * Vars used in the clauses; these values must be transmitted to the remote
 * server as parameter values.
 *
 * If params_list is NULL, we're generating the query for EXPLAIN purposes,
 * so Params and other-relation Vars should be replaced by dummy values.
 *
 * pathkeys is the list of pathkeys to order the result by.
 *
 * is_subquery is the flag to indicate whether to deparse the specified
 * relation as a subquery.
 *
 * List of columns selected is returned in retrieved_attrs.
 */
void
deparseSelectStmtForRel(StringInfo buf, PlannerInfo *root, RelOptInfo *rel,
						List *tlist, List *remote_conds, List *pathkeys,
						bool is_subquery, List **retrieved_attrs,
						List **params_list)
{
	deparse_expr_cxt context;
	PgFdwRelationInfo *fpinfo = (PgFdwRelationInfo *) rel->fdw_private;
	List	   *quals;

	/*
	 * We handle relations for foreign tables, joins between those and upper
	 * relations.
	 */
	Assert(IS_JOIN_REL(rel) || IS_SIMPLE_REL(rel) || IS_UPPER_REL(rel));

	/* Fill portions of context common to upper, join and base relation */
	context.buf = buf;
	context.root = root;
	context.foreignrel = rel;
	context.scanrel = IS_UPPER_REL(rel) ? fpinfo->outerrel : rel;
	context.params_list = params_list;

	/* Construct SELECT clause */
	deparseSelectSql(tlist, is_subquery, retrieved_attrs, &context);

	/*
	 * For upper relations, the WHERE clause is built from the remote
	 * conditions of the underlying scan relation; otherwise, we can use the
	 * supplied list of remote conditions directly.
	 */
	if (IS_UPPER_REL(rel))
	{
		PgFdwRelationInfo *ofpinfo;

		ofpinfo = (PgFdwRelationInfo *) fpinfo->outerrel->fdw_private;
		quals = ofpinfo->remote_conds;
	}
	else
		quals = remote_conds;

	/* Construct FROM and WHERE clauses */
	deparseFromExpr(quals, &context);

	if (IS_UPPER_REL(rel))
	{
		/* Append GROUP BY clause */
		appendGroupByClause(tlist, &context);

		/* Append HAVING clause */
		if (remote_conds)
		{
			appendStringInfoString(buf, " HAVING ");
			appendConditions(remote_conds, &context);
		}
	}

	/* Add ORDER BY clause if we found any useful pathkeys */
	if (pathkeys)
		appendOrderByClause(pathkeys, &context);

	/* Add any necessary FOR UPDATE/SHARE. */
	deparseLockingClause(&context);
}

/*
 * Construct a simple SELECT statement that retrieves desired columns
 * of the specified foreign table, and append it to "buf".  The output
 * contains just "SELECT ... ".
 *
 * We also create an integer List of the columns being retrieved, which is
 * returned to *retrieved_attrs, unless we deparse the specified relation
 * as a subquery.
 *
 * tlist is the list of desired columns.  is_subquery is the flag to
 * indicate whether to deparse the specified relation as a subquery.
 * Read prologue of deparseSelectStmtForRel() for details.
 */
static void
deparseSelectSql(List *tlist, bool is_subquery, List **retrieved_attrs,
				 deparse_expr_cxt *context)
{
	StringInfo	buf = context->buf;
	RelOptInfo *foreignrel = context->foreignrel;
	PlannerInfo *root = context->root;
	PgFdwRelationInfo *fpinfo = (PgFdwRelationInfo *) foreignrel->fdw_private;

	/*
	 * Construct SELECT list
	 */
	appendStringInfoString(buf, "SELECT ");

	if (is_subquery)
	{
		/*
		 * For a relation that is deparsed as a subquery, emit expressions
		 * specified in the relation's reltarget.  Note that since this is for
		 * the subquery, no need to care about *retrieved_attrs.
		 */
		deparseSubqueryTargetList(context);
	}
	else if (IS_JOIN_REL(foreignrel) || IS_UPPER_REL(foreignrel))
	{
		/*
		 * For a join or upper relation the input tlist gives the list of
		 * columns required to be fetched from the foreign server.
		 */
		deparseExplicitTargetList(tlist, false, retrieved_attrs, context);
	}
	else
	{
		/*
		 * For a base relation fpinfo->attrs_used gives the list of columns
		 * required to be fetched from the foreign server.
		 */
		RangeTblEntry *rte = planner_rt_fetch(foreignrel->relid, root);

		/*
		 * Core code already has some lock on each rel being planned, so we
		 * can use NoLock here.
		 */
		Relation	rel = heap_open(rte->relid, NoLock);

		deparseTargetList(buf, root, foreignrel->relid, rel, false,
						  fpinfo->attrs_used, false, retrieved_attrs);
		heap_close(rel, NoLock);
	}
}

/*
 * Construct a FROM clause and, if needed, a WHERE clause, and append those to
 * "buf".
 *
 * quals is the list of clauses to be included in the WHERE clause.
 * (These may or may not include RestrictInfo decoration.)
 */
static void
deparseFromExpr(List *quals, deparse_expr_cxt *context)
{
	StringInfo	buf = context->buf;
	RelOptInfo *scanrel = context->scanrel;

	/* For upper relations, scanrel must be either a joinrel or a baserel */
	Assert(!IS_UPPER_REL(context->foreignrel) ||
		   IS_JOIN_REL(scanrel) || IS_SIMPLE_REL(scanrel));

	/* Construct FROM clause */
	appendStringInfoString(buf, " FROM ");
	deparseFromExprForRel(buf, context->root, scanrel,
						  (bms_num_members(scanrel->relids) > 1),
						  (Index) 0, NULL, context->params_list);

	/* Construct WHERE clause */
	if (quals != NIL)
	{
		appendStringInfoString(buf, " WHERE ");
		appendConditions(quals, context);
	}
}

/*
 * Emit a target list that retrieves the columns specified in attrs_used.
 * This is used for both SELECT and RETURNING targetlists; the is_returning
 * parameter is true only for a RETURNING targetlist.
 *
 * The tlist text is appended to buf, and we also create an integer List
 * of the columns being retrieved, which is returned to *retrieved_attrs.
 *
 * If qualify_col is true, add relation alias before the column name.
 */
static void
deparseTargetList(StringInfo buf,
				  PlannerInfo *root,
				  Index rtindex,
				  Relation rel,
				  bool is_returning,
				  Bitmapset *attrs_used,
				  bool qualify_col,
				  List **retrieved_attrs)
{
	TupleDesc	tupdesc = RelationGetDescr(rel);
	bool		have_wholerow;
	bool		first;
	int			i;

	*retrieved_attrs = NIL;

	/* If there's a whole-row reference, we'll need all the columns. */
	have_wholerow = bms_is_member(0 - FirstLowInvalidHeapAttributeNumber,
								  attrs_used);

	first = true;
	for (i = 1; i <= tupdesc->natts; i++)
	{
		Form_pg_attribute attr = TupleDescAttr(tupdesc, i - 1);

		/* Ignore dropped attributes. */
		if (attr->attisdropped)
			continue;

		if (have_wholerow ||
			bms_is_member(i - FirstLowInvalidHeapAttributeNumber,
						  attrs_used))
		{
			if (!first)
				appendStringInfoString(buf, ", ");
			else if (is_returning)
				appendStringInfoString(buf, " RETURNING ");
			first = false;

			deparseColumnRef(buf, rtindex, i, root, qualify_col);

			*retrieved_attrs = lappend_int(*retrieved_attrs, i);
		}
	}

	/*
	 * Add ctid and oid if needed.  We currently don't support retrieving any
	 * other system columns.
	 */
	if (bms_is_member(SelfItemPointerAttributeNumber - FirstLowInvalidHeapAttributeNumber,
					  attrs_used))
	{
		if (!first)
			appendStringInfoString(buf, ", ");
		else if (is_returning)
			appendStringInfoString(buf, " RETURNING ");
		first = false;

		if (qualify_col)
			ADD_REL_QUALIFIER(buf, rtindex);
		appendStringInfoString(buf, "ctid");

		*retrieved_attrs = lappend_int(*retrieved_attrs,
									   SelfItemPointerAttributeNumber);
	}
	if (bms_is_member(ObjectIdAttributeNumber - FirstLowInvalidHeapAttributeNumber,
					  attrs_used))
	{
		if (!first)
			appendStringInfoString(buf, ", ");
		else if (is_returning)
			appendStringInfoString(buf, " RETURNING ");
		first = false;

		if (qualify_col)
			ADD_REL_QUALIFIER(buf, rtindex);
		appendStringInfoString(buf, "oid");

		*retrieved_attrs = lappend_int(*retrieved_attrs,
									   ObjectIdAttributeNumber);
	}

	/* Don't generate bad syntax if no undropped columns */
	if (first && !is_returning)
		appendStringInfoString(buf, "NULL");
}

/*
 * Deparse the appropriate locking clause (FOR UPDATE or FOR SHARE) for a
 * given relation (context->scanrel).
 */
static void
deparseLockingClause(deparse_expr_cxt *context)
{
	StringInfo	buf = context->buf;
	PlannerInfo *root = context->root;
	RelOptInfo *rel = context->scanrel;
	PgFdwRelationInfo *fpinfo = (PgFdwRelationInfo *) rel->fdw_private;
	int			relid = -1;

	while ((relid = bms_next_member(rel->relids, relid)) >= 0)
	{
		/*
		 * Ignore relation if it appears in a lower subquery.  Locking clause
		 * for such a relation is included in the subquery if necessary.
		 */
		if (bms_is_member(relid, fpinfo->lower_subquery_rels))
			continue;

		/*
		 * Add FOR UPDATE/SHARE if appropriate.  We apply locking during the
		 * initial row fetch, rather than later on as is done for local
		 * tables. The extra roundtrips involved in trying to duplicate the
		 * local semantics exactly don't seem worthwhile (see also comments
		 * for RowMarkType).
		 *
		 * Note: because we actually run the query as a cursor, this assumes
		 * that DECLARE CURSOR ... FOR UPDATE is supported, which it isn't
		 * before 8.3.
		 */
		if (relid == root->parse->resultRelation &&
			(root->parse->commandType == CMD_UPDATE ||
			 root->parse->commandType == CMD_DELETE))
		{
			/* Relation is UPDATE/DELETE target, so use FOR UPDATE */
			appendStringInfoString(buf, " FOR UPDATE");

			/* Add the relation alias if we are here for a join relation */
			if (IS_JOIN_REL(rel))
				appendStringInfo(buf, " OF %s%d", REL_ALIAS_PREFIX, relid);
		}
		else
		{
			PlanRowMark *rc = get_plan_rowmark(root->rowMarks, relid);

			if (rc)
			{
				/*
				 * Relation is specified as a FOR UPDATE/SHARE target, so
				 * handle that.  (But we could also see LCS_NONE, meaning this
				 * isn't a target relation after all.)
				 *
				 * For now, just ignore any [NO] KEY specification, since (a)
				 * it's not clear what that means for a remote table that we
				 * don't have complete information about, and (b) it wouldn't
				 * work anyway on older remote servers.  Likewise, we don't
				 * worry about NOWAIT.
				 */
				switch (rc->strength)
				{
					case LCS_NONE:
						/* No locking needed */
						break;
					case LCS_FORKEYSHARE:
					case LCS_FORSHARE:
						appendStringInfoString(buf, " FOR SHARE");
						break;
					case LCS_FORNOKEYUPDATE:
					case LCS_FORUPDATE:
						appendStringInfoString(buf, " FOR UPDATE");
						break;
				}

				/* Add the relation alias if we are here for a join relation */
				if (bms_num_members(rel->relids) > 1 &&
					rc->strength != LCS_NONE)
					appendStringInfo(buf, " OF %s%d", REL_ALIAS_PREFIX, relid);
			}
		}
	}
}

/*
 * Deparse conditions from the provided list and append them to buf.
 *
 * The conditions in the list are assumed to be ANDed. This function is used to
 * deparse WHERE clauses, JOIN .. ON clauses and HAVING clauses.
 *
 * Depending on the caller, the list elements might be either RestrictInfos
 * or bare clauses.
 */
static void
appendConditions(List *exprs, deparse_expr_cxt *context)
{
	int			nestlevel;
	ListCell   *lc;
	bool		is_first = true;
	StringInfo	buf = context->buf;

	/* Make sure any constants in the exprs are printed portably */
	nestlevel = set_transmission_modes();

	foreach(lc, exprs)
	{
		Expr	   *expr = (Expr *) lfirst(lc);

		/* Extract clause from RestrictInfo, if required */
		if (IsA(expr, RestrictInfo))
			expr = ((RestrictInfo *) expr)->clause;

		/* Connect expressions with "AND" and parenthesize each condition. */
		if (!is_first)
			appendStringInfoString(buf, " AND ");

		appendStringInfoChar(buf, '(');
		deparseExpr(expr, context);
		appendStringInfoChar(buf, ')');

		is_first = false;
	}

	reset_transmission_modes(nestlevel);
}

/* Output join name for given join type */
const char *
get_jointype_name(JoinType jointype)
{
	switch (jointype)
	{
		case JOIN_INNER:
			return "INNER";

		case JOIN_LEFT:
			return "LEFT";

		case JOIN_RIGHT:
			return "RIGHT";

		case JOIN_FULL:
			return "FULL";

		default:
			/* Shouldn't come here, but protect from buggy code. */
			elog(ERROR, "unsupported join type %d", jointype);
	}

	/* Keep compiler happy */
	return NULL;
}

/*
 * Deparse given targetlist and append it to context->buf.
 *
 * tlist is list of TargetEntry's which in turn contain Var nodes.
 *
 * retrieved_attrs is the list of continuously increasing integers starting
 * from 1. It has same number of entries as tlist.
 *
 * This is used for both SELECT and RETURNING targetlists; the is_returning
 * parameter is true only for a RETURNING targetlist.
 */
static void
deparseExplicitTargetList(List *tlist,
						  bool is_returning,
						  List **retrieved_attrs,
						  deparse_expr_cxt *context)
{
	ListCell   *lc;
	StringInfo	buf = context->buf;
	int			i = 0;

	*retrieved_attrs = NIL;

	foreach(lc, tlist)
	{
		TargetEntry *tle = lfirst_node(TargetEntry, lc);

		if (i > 0)
			appendStringInfoString(buf, ", ");
		else if (is_returning)
			appendStringInfoString(buf, " RETURNING ");

		deparseExpr((Expr *) tle->expr, context);

		*retrieved_attrs = lappend_int(*retrieved_attrs, i + 1);
		i++;
	}

	if (i == 0 && !is_returning)
		appendStringInfoString(buf, "NULL");
}

/*
 * Emit expressions specified in the given relation's reltarget.
 *
 * This is used for deparsing the given relation as a subquery.
 */
static void
deparseSubqueryTargetList(deparse_expr_cxt *context)
{
	StringInfo	buf = context->buf;
	RelOptInfo *foreignrel = context->foreignrel;
	bool		first;
	ListCell   *lc;

	/* Should only be called in these cases. */
	Assert(IS_SIMPLE_REL(foreignrel) || IS_JOIN_REL(foreignrel));

	first = true;
	foreach(lc, foreignrel->reltarget->exprs)
	{
		Node	   *node = (Node *) lfirst(lc);

		if (!first)
			appendStringInfoString(buf, ", ");
		first = false;

		deparseExpr((Expr *) node, context);
	}

	/* Don't generate bad syntax if no expressions */
	if (first)
		appendStringInfoString(buf, "NULL");
}

/*
 * Construct FROM clause for given relation
 *
 * The function constructs ... JOIN ... ON ... for join relation. For a base
 * relation it just returns schema-qualified tablename, with the appropriate
 * alias if so requested.
 *
 * 'ignore_rel' is either zero or the RT index of a target relation.  In the
 * latter case the function constructs FROM clause of UPDATE or USING clause
 * of DELETE; it deparses the join relation as if the relation never contained
 * the target relation, and creates a List of conditions to be deparsed into
 * the top-level WHERE clause, which is returned to *ignore_conds.
 */
static void
deparseFromExprForRel(StringInfo buf, PlannerInfo *root, RelOptInfo *foreignrel,
					  bool use_alias, Index ignore_rel, List **ignore_conds,
					  List **params_list)
{
	PgFdwRelationInfo *fpinfo = (PgFdwRelationInfo *) foreignrel->fdw_private;

	if (IS_JOIN_REL(foreignrel))
	{
		StringInfoData join_sql_o;
		StringInfoData join_sql_i;
		RelOptInfo *outerrel = fpinfo->outerrel;
		RelOptInfo *innerrel = fpinfo->innerrel;
		bool		outerrel_is_target = false;
		bool		innerrel_is_target = false;

		if (ignore_rel > 0 && bms_is_member(ignore_rel, foreignrel->relids))
		{
			/*
			 * If this is an inner join, add joinclauses to *ignore_conds and
			 * set it to empty so that those can be deparsed into the WHERE
			 * clause.  Note that since the target relation can never be
			 * within the nullable side of an outer join, those could safely
			 * be pulled up into the WHERE clause (see foreign_join_ok()).
			 * Note also that since the target relation is only inner-joined
			 * to any other relation in the query, all conditions in the join
			 * tree mentioning the target relation could be deparsed into the
			 * WHERE clause by doing this recursively.
			 */
			if (fpinfo->jointype == JOIN_INNER)
			{
				*ignore_conds = list_concat(*ignore_conds,
											list_copy(fpinfo->joinclauses));
				fpinfo->joinclauses = NIL;
			}

			/*
			 * Check if either of the input relations is the target relation.
			 */
			if (outerrel->relid == ignore_rel)
				outerrel_is_target = true;
			else if (innerrel->relid == ignore_rel)
				innerrel_is_target = true;
		}

		/* Deparse outer relation if not the target relation. */
		if (!outerrel_is_target)
		{
			initStringInfo(&join_sql_o);
			deparseRangeTblRef(&join_sql_o, root, outerrel,
							   fpinfo->make_outerrel_subquery,
							   ignore_rel, ignore_conds, params_list);

			/*
			 * If inner relation is the target relation, skip deparsing it.
			 * Note that since the join of the target relation with any other
			 * relation in the query is an inner join and can never be within
			 * the nullable side of an outer join, the join could be
			 * interchanged with higher-level joins (cf. identity 1 on outer
			 * join reordering shown in src/backend/optimizer/README), which
			 * means it's safe to skip the target-relation deparsing here.
			 */
			if (innerrel_is_target)
			{
				Assert(fpinfo->jointype == JOIN_INNER);
				Assert(fpinfo->joinclauses == NIL);
				appendStringInfo(buf, "%s", join_sql_o.data);
				return;
			}
		}

		/* Deparse inner relation if not the target relation. */
		if (!innerrel_is_target)
		{
			initStringInfo(&join_sql_i);
			deparseRangeTblRef(&join_sql_i, root, innerrel,
							   fpinfo->make_innerrel_subquery,
							   ignore_rel, ignore_conds, params_list);

			/*
			 * If outer relation is the target relation, skip deparsing it.
			 * See the above note about safety.
			 */
			if (outerrel_is_target)
			{
				Assert(fpinfo->jointype == JOIN_INNER);
				Assert(fpinfo->joinclauses == NIL);
				appendStringInfo(buf, "%s", join_sql_i.data);
				return;
			}
		}

		/* Neither of the relations is the target relation. */
		Assert(!outerrel_is_target && !innerrel_is_target);

		/*
		 * For a join relation FROM clause entry is deparsed as
		 *
		 * ((outer relation) <join type> (inner relation) ON (joinclauses))
		 */
		appendStringInfo(buf, "(%s %s JOIN %s ON ", join_sql_o.data,
						 get_jointype_name(fpinfo->jointype), join_sql_i.data);

		/* Append join clause; (TRUE) if no join clause */
		if (fpinfo->joinclauses)
		{
			deparse_expr_cxt context;

			context.buf = buf;
			context.foreignrel = foreignrel;
			context.scanrel = foreignrel;
			context.root = root;
			context.params_list = params_list;

			appendStringInfoChar(buf, '(');
			appendConditions(fpinfo->joinclauses, &context);
			appendStringInfoChar(buf, ')');
		}
		else
			appendStringInfoString(buf, "(TRUE)");

		/* End the FROM clause entry. */
		appendStringInfoChar(buf, ')');
	}
	else
	{
		RangeTblEntry *rte = planner_rt_fetch(foreignrel->relid, root);

		/*
		 * Core code already has some lock on each rel being planned, so we
		 * can use NoLock here.
		 */
		Relation	rel = heap_open(rte->relid, NoLock);

		deparseRelation(buf, rel);

		/*
		 * Add a unique alias to avoid any conflict in relation names due to
		 * pulled up subqueries in the query being built for a pushed down
		 * join.
		 */
		if (use_alias)
			appendStringInfo(buf, " %s%d", REL_ALIAS_PREFIX, foreignrel->relid);

		heap_close(rel, NoLock);
	}
}

/*
 * Append FROM clause entry for the given relation into buf.
 */
static void
deparseRangeTblRef(StringInfo buf, PlannerInfo *root, RelOptInfo *foreignrel,
				   bool make_subquery, Index ignore_rel, List **ignore_conds,
				   List **params_list)
{
	PgFdwRelationInfo *fpinfo = (PgFdwRelationInfo *) foreignrel->fdw_private;

	/* Should only be called in these cases. */
	Assert(IS_SIMPLE_REL(foreignrel) || IS_JOIN_REL(foreignrel));

	Assert(fpinfo->local_conds == NIL);

	/* If make_subquery is true, deparse the relation as a subquery. */
	if (make_subquery)
	{
		List	   *retrieved_attrs;
		int			ncols;

		/*
		 * The given relation shouldn't contain the target relation, because
		 * this should only happen for input relations for a full join, and
		 * such relations can never contain an UPDATE/DELETE target.
		 */
		Assert(ignore_rel == 0 ||
			   !bms_is_member(ignore_rel, foreignrel->relids));

		/* Deparse the subquery representing the relation. */
		appendStringInfoChar(buf, '(');
		deparseSelectStmtForRel(buf, root, foreignrel, NIL,
								fpinfo->remote_conds, NIL, true,
								&retrieved_attrs, params_list);
		appendStringInfoChar(buf, ')');

		/* Append the relation alias. */
		appendStringInfo(buf, " %s%d", SUBQUERY_REL_ALIAS_PREFIX,
						 fpinfo->relation_index);

		/*
		 * Append the column aliases if needed.  Note that the subquery emits
		 * expressions specified in the relation's reltarget (see
		 * deparseSubqueryTargetList).
		 */
		ncols = list_length(foreignrel->reltarget->exprs);
		if (ncols > 0)
		{
			int			i;

			appendStringInfoChar(buf, '(');
			for (i = 1; i <= ncols; i++)
			{
				if (i > 1)
					appendStringInfoString(buf, ", ");

				appendStringInfo(buf, "%s%d", SUBQUERY_COL_ALIAS_PREFIX, i);
			}
			appendStringInfoChar(buf, ')');
		}
	}
	else
		deparseFromExprForRel(buf, root, foreignrel, true, ignore_rel,
							  ignore_conds, params_list);
}

/*
 * deparse remote INSERT statement
 *
 * The statement text is appended to buf, and we also create an integer List
 * of the columns being retrieved by RETURNING (if any), which is returned
 * to *retrieved_attrs.
 */
void
deparseInsertSql(StringInfo buf, PlannerInfo *root,
				 Index rtindex, Relation rel,
				 List *targetAttrs, bool doNothing,
				 List *returningList, List **retrieved_attrs)
{
	AttrNumber	pindex;
	bool		first;
	ListCell   *lc;

	appendStringInfoString(buf, "INSERT INTO ");
	deparseRelation(buf, rel);

	if (targetAttrs)
	{
		appendStringInfoChar(buf, '(');

		first = true;
		foreach(lc, targetAttrs)
		{
			int			attnum = lfirst_int(lc);

			if (!first)
				appendStringInfoString(buf, ", ");
			first = false;

			deparseColumnRef(buf, rtindex, attnum, root, false);
		}

		appendStringInfoString(buf, ") VALUES (");

		pindex = 1;
		first = true;
		foreach(lc, targetAttrs)
		{
			if (!first)
				appendStringInfoString(buf, ", ");
			first = false;

			appendStringInfo(buf, "$%d", pindex);
			pindex++;
		}

		appendStringInfoChar(buf, ')');
	}
	else
		appendStringInfoString(buf, " DEFAULT VALUES");

	if (doNothing)
		appendStringInfoString(buf, " ON CONFLICT DO NOTHING");

	deparseReturningList(buf, root, rtindex, rel,
						 rel->trigdesc && rel->trigdesc->trig_insert_after_row,
						 returningList, retrieved_attrs);
}

/*
 * deparse remote UPDATE statement
 *
 * The statement text is appended to buf, and we also create an integer List
 * of the columns being retrieved by RETURNING (if any), which is returned
 * to *retrieved_attrs.
 */
void
deparseUpdateSql(StringInfo buf, PlannerInfo *root,
				 Index rtindex, Relation rel,
				 List *targetAttrs, List *returningList,
				 List **retrieved_attrs)
{
	AttrNumber	pindex;
	bool		first;
	ListCell   *lc;

	appendStringInfoString(buf, "UPDATE ");
	deparseRelation(buf, rel);
	appendStringInfoString(buf, " SET ");

	pindex = 2;					/* ctid is always the first param */
	first = true;
	foreach(lc, targetAttrs)
	{
		int			attnum = lfirst_int(lc);

		if (!first)
			appendStringInfoString(buf, ", ");
		first = false;

		deparseColumnRef(buf, rtindex, attnum, root, false);
		appendStringInfo(buf, " = $%d", pindex);
		pindex++;
	}
	appendStringInfoString(buf, " WHERE ctid = $1");

	deparseReturningList(buf, root, rtindex, rel,
						 rel->trigdesc && rel->trigdesc->trig_update_after_row,
						 returningList, retrieved_attrs);
}

/*
 * deparse remote UPDATE statement
 *
 * 'buf' is the output buffer to append the statement to
 * 'rtindex' is the RT index of the associated target relation
 * 'rel' is the relation descriptor for the target relation
 * 'foreignrel' is the RelOptInfo for the target relation or the join relation
 *		containing all base relations in the query
 * 'targetlist' is the tlist of the underlying foreign-scan plan node
 * 'targetAttrs' is the target columns of the UPDATE
 * 'remote_conds' is the qual clauses that must be evaluated remotely
 * '*params_list' is an output list of exprs that will become remote Params
 * 'returningList' is the RETURNING targetlist
 * '*retrieved_attrs' is an output list of integers of columns being retrieved
 *		by RETURNING (if any)
 */
void
deparseDirectUpdateSql(StringInfo buf, PlannerInfo *root,
					   Index rtindex, Relation rel,
					   RelOptInfo *foreignrel,
					   List *targetlist,
					   List *targetAttrs,
					   List *remote_conds,
					   List **params_list,
					   List *returningList,
					   List **retrieved_attrs)
{
	deparse_expr_cxt context;
	int			nestlevel;
	bool		first;
	ListCell   *lc;

	/* Set up context struct for recursion */
	context.root = root;
	context.foreignrel = foreignrel;
	context.scanrel = foreignrel;
	context.buf = buf;
	context.params_list = params_list;

	appendStringInfoString(buf, "UPDATE ");
	deparseRelation(buf, rel);
	if (foreignrel->reloptkind == RELOPT_JOINREL)
		appendStringInfo(buf, " %s%d", REL_ALIAS_PREFIX, rtindex);
	appendStringInfoString(buf, " SET ");

	/* Make sure any constants in the exprs are printed portably */
	nestlevel = set_transmission_modes();

	first = true;
	foreach(lc, targetAttrs)
	{
		int			attnum = lfirst_int(lc);
		TargetEntry *tle = get_tle_by_resno(targetlist, attnum);

		if (!tle)
			elog(ERROR, "attribute number %d not found in UPDATE targetlist",
				 attnum);

		if (!first)
			appendStringInfoString(buf, ", ");
		first = false;

		deparseColumnRef(buf, rtindex, attnum, root, false);
		appendStringInfoString(buf, " = ");
		deparseExpr((Expr *) tle->expr, &context);
	}

	reset_transmission_modes(nestlevel);

	if (foreignrel->reloptkind == RELOPT_JOINREL)
	{
		List	   *ignore_conds = NIL;

		appendStringInfo(buf, " FROM ");
		deparseFromExprForRel(buf, root, foreignrel, true, rtindex,
							  &ignore_conds, params_list);
		remote_conds = list_concat(remote_conds, ignore_conds);
	}

	if (remote_conds)
	{
		appendStringInfoString(buf, " WHERE ");
		appendConditions(remote_conds, &context);
	}

	if (foreignrel->reloptkind == RELOPT_JOINREL)
		deparseExplicitTargetList(returningList, true, retrieved_attrs,
								  &context);
	else
		deparseReturningList(buf, root, rtindex, rel, false,
							 returningList, retrieved_attrs);
}

/*
 * deparse remote DELETE statement
 *
 * The statement text is appended to buf, and we also create an integer List
 * of the columns being retrieved by RETURNING (if any), which is returned
 * to *retrieved_attrs.
 */
void
deparseDeleteSql(StringInfo buf, PlannerInfo *root,
				 Index rtindex, Relation rel,
				 List *returningList,
				 List **retrieved_attrs)
{
	appendStringInfoString(buf, "DELETE FROM ");
	deparseRelation(buf, rel);
	appendStringInfoString(buf, " WHERE ctid = $1");

	deparseReturningList(buf, root, rtindex, rel,
						 rel->trigdesc && rel->trigdesc->trig_delete_after_row,
						 returningList, retrieved_attrs);
}

/*
 * deparse remote DELETE statement
 *
 * 'buf' is the output buffer to append the statement to
 * 'rtindex' is the RT index of the associated target relation
 * 'rel' is the relation descriptor for the target relation
 * 'foreignrel' is the RelOptInfo for the target relation or the join relation
 *		containing all base relations in the query
 * 'remote_conds' is the qual clauses that must be evaluated remotely
 * '*params_list' is an output list of exprs that will become remote Params
 * 'returningList' is the RETURNING targetlist
 * '*retrieved_attrs' is an output list of integers of columns being retrieved
 *		by RETURNING (if any)
 */
void
deparseDirectDeleteSql(StringInfo buf, PlannerInfo *root,
					   Index rtindex, Relation rel,
					   RelOptInfo *foreignrel,
					   List *remote_conds,
					   List **params_list,
					   List *returningList,
					   List **retrieved_attrs)
{
	deparse_expr_cxt context;

	/* Set up context struct for recursion */
	context.root = root;
	context.foreignrel = foreignrel;
	context.scanrel = foreignrel;
	context.buf = buf;
	context.params_list = params_list;

	appendStringInfoString(buf, "DELETE FROM ");
	deparseRelation(buf, rel);
	if (foreignrel->reloptkind == RELOPT_JOINREL)
		appendStringInfo(buf, " %s%d", REL_ALIAS_PREFIX, rtindex);

	if (foreignrel->reloptkind == RELOPT_JOINREL)
	{
		List	   *ignore_conds = NIL;

		appendStringInfo(buf, " USING ");
		deparseFromExprForRel(buf, root, foreignrel, true, rtindex,
							  &ignore_conds, params_list);
		remote_conds = list_concat(remote_conds, ignore_conds);
	}

	if (remote_conds)
	{
		appendStringInfoString(buf, " WHERE ");
		appendConditions(remote_conds, &context);
	}

	if (foreignrel->reloptkind == RELOPT_JOINREL)
		deparseExplicitTargetList(returningList, true, retrieved_attrs,
								  &context);
	else
		deparseReturningList(buf, root, rtindex, rel, false,
							 returningList, retrieved_attrs);
}

/*
 * Add a RETURNING clause, if needed, to an INSERT/UPDATE/DELETE.
 */
static void
deparseReturningList(StringInfo buf, PlannerInfo *root,
					 Index rtindex, Relation rel,
					 bool trig_after_row,
					 List *returningList,
					 List **retrieved_attrs)
{
	Bitmapset  *attrs_used = NULL;

	if (trig_after_row)
	{
		/* whole-row reference acquires all non-system columns */
		attrs_used =
			bms_make_singleton(0 - FirstLowInvalidHeapAttributeNumber);
	}

	if (returningList != NIL)
	{
		/*
		 * We need the attrs, non-system and system, mentioned in the local
		 * query's RETURNING list.
		 */
		pull_varattnos((Node *) returningList, rtindex,
					   &attrs_used);
	}

	if (attrs_used != NULL)
		deparseTargetList(buf, root, rtindex, rel, true, attrs_used, false,
						  retrieved_attrs);
	else
		*retrieved_attrs = NIL;
}

/*
 * Construct SELECT statement to acquire size in blocks of given relation.
 *
 * Note: we use local definition of block size, not remote definition.
 * This is perhaps debatable.
 *
 * Note: pg_relation_size() exists in 8.1 and later.
 */
void
deparseAnalyzeSizeSql(StringInfo buf, Relation rel)
{
	StringInfoData relname;

	/* We'll need the remote relation name as a literal. */
	initStringInfo(&relname);
	deparseRelation(&relname, rel);

	appendStringInfoString(buf, "SELECT pg_catalog.pg_relation_size(");
	deparseStringLiteral(buf, relname.data);
	appendStringInfo(buf, "::pg_catalog.regclass) / %d", BLCKSZ);
}

/*
 * Construct SELECT statement to acquire sample rows of given relation.
 *
 * SELECT command is appended to buf, and list of columns retrieved
 * is returned to *retrieved_attrs.
 */
void
deparseAnalyzeSql(StringInfo buf, Relation rel, List **retrieved_attrs)
{
	Oid			relid = RelationGetRelid(rel);
	TupleDesc	tupdesc = RelationGetDescr(rel);
	int			i;
	char	   *colname;
	List	   *options;
	ListCell   *lc;
	bool		first = true;

	*retrieved_attrs = NIL;

	appendStringInfoString(buf, "SELECT ");
	for (i = 0; i < tupdesc->natts; i++)
	{
		/* Ignore dropped columns. */
		if (TupleDescAttr(tupdesc, i)->attisdropped)
			continue;

		if (!first)
			appendStringInfoString(buf, ", ");
		first = false;

		/* Use attribute name or column_name option. */
		colname = NameStr(TupleDescAttr(tupdesc, i)->attname);
		options = GetForeignColumnOptions(relid, i + 1);

		foreach(lc, options)
		{
			DefElem    *def = (DefElem *) lfirst(lc);

			if (strcmp(def->defname, "column_name") == 0)
			{
				colname = defGetString(def);
				break;
			}
		}

		appendStringInfoString(buf, quote_identifier(colname));

		*retrieved_attrs = lappend_int(*retrieved_attrs, i + 1);
	}

	/* Don't generate bad syntax for zero-column relation. */
	if (first)
		appendStringInfoString(buf, "NULL");

	/*
	 * Construct FROM clause
	 */
	appendStringInfoString(buf, " FROM ");
	deparseRelation(buf, rel);
}

/*
 * Construct name to use for given column, and emit it into buf.
 * If it has a column_name FDW option, use that instead of attribute name.
 *
 * If qualify_col is true, qualify column name with the alias of relation.
 */
static void
deparseColumnRef(StringInfo buf, int varno, int varattno, PlannerInfo *root,
				 bool qualify_col)
{
	RangeTblEntry *rte;

	/* We support fetching the remote side's CTID and OID. */
	if (varattno == SelfItemPointerAttributeNumber)
	{
		if (qualify_col)
			ADD_REL_QUALIFIER(buf, varno);
		appendStringInfoString(buf, "ctid");
	}
	else if (varattno == ObjectIdAttributeNumber)
	{
		if (qualify_col)
			ADD_REL_QUALIFIER(buf, varno);
		appendStringInfoString(buf, "oid");
	}
	else if (varattno < 0)
	{
		/*
		 * All other system attributes are fetched as 0, except for table OID,
		 * which is fetched as the local table OID.  However, we must be
		 * careful; the table could be beneath an outer join, in which case it
		 * must go to NULL whenever the rest of the row does.
		 */
		Oid			fetchval = 0;

		if (varattno == TableOidAttributeNumber)
		{
			rte = planner_rt_fetch(varno, root);
			fetchval = rte->relid;
		}

		if (qualify_col)
		{
			appendStringInfoString(buf, "CASE WHEN (");
			ADD_REL_QUALIFIER(buf, varno);
			appendStringInfo(buf, "*)::text IS NOT NULL THEN %u END", fetchval);
		}
		else
			appendStringInfo(buf, "%u", fetchval);
	}
	else if (varattno == 0)
	{
		/* Whole row reference */
		Relation	rel;
		Bitmapset  *attrs_used;

		/* Required only to be passed down to deparseTargetList(). */
		List	   *retrieved_attrs;

		/* Get RangeTblEntry from array in PlannerInfo. */
		rte = planner_rt_fetch(varno, root);

		/*
		 * The lock on the relation will be held by upper callers, so it's
		 * fine to open it with no lock here.
		 */
		rel = heap_open(rte->relid, NoLock);

		/*
		 * The local name of the foreign table can not be recognized by the
		 * foreign server and the table it references on foreign server might
		 * have different column ordering or different columns than those
		 * declared locally. Hence we have to deparse whole-row reference as
		 * ROW(columns referenced locally). Construct this by deparsing a
		 * "whole row" attribute.
		 */
		attrs_used = bms_add_member(NULL,
									0 - FirstLowInvalidHeapAttributeNumber);

		/*
		 * In case the whole-row reference is under an outer join then it has
		 * to go NULL whenever the rest of the row goes NULL. Deparsing a join
		 * query would always involve multiple relations, thus qualify_col
		 * would be true.
		 */
		if (qualify_col)
		{
			appendStringInfoString(buf, "CASE WHEN (");
			ADD_REL_QUALIFIER(buf, varno);
			appendStringInfoString(buf, "*)::text IS NOT NULL THEN ");
		}

		appendStringInfoString(buf, "ROW(");
		deparseTargetList(buf, root, varno, rel, false, attrs_used, qualify_col,
						  &retrieved_attrs);
		appendStringInfoChar(buf, ')');

		/* Complete the CASE WHEN statement started above. */
		if (qualify_col)
			appendStringInfoString(buf, " END");

		heap_close(rel, NoLock);
		bms_free(attrs_used);
	}
	else
	{
		char	   *colname = NULL;
		List	   *options;
		ListCell   *lc;

		/* varno must not be any of OUTER_VAR, INNER_VAR and INDEX_VAR. */
		Assert(!IS_SPECIAL_VARNO(varno));

		/* Get RangeTblEntry from array in PlannerInfo. */
		rte = planner_rt_fetch(varno, root);

		/*
		 * If it's a column of a foreign table, and it has the column_name FDW
		 * option, use that value.
		 */
		options = GetForeignColumnOptions(rte->relid, varattno);
		foreach(lc, options)
		{
			DefElem    *def = (DefElem *) lfirst(lc);

			if (strcmp(def->defname, "column_name") == 0)
			{
				colname = defGetString(def);
				break;
			}
		}

		/*
		 * If it's a column of a regular table or it doesn't have column_name
		 * FDW option, use attribute name.
		 */
		if (colname == NULL)
			colname = get_attname(rte->relid, varattno, false);

		if (qualify_col)
			ADD_REL_QUALIFIER(buf, varno);

		appendStringInfoString(buf, quote_identifier(colname));
	}
}

/*
 * Append remote name of specified foreign table to buf.
 * Use value of table_name FDW option (if any) instead of relation's name.
 * Similarly, schema_name FDW option overrides schema name.
 */
static void
deparseRelation(StringInfo buf, Relation rel)
{
	ForeignTable *table;
	const char *nspname = NULL;
	const char *relname = NULL;
	ListCell   *lc;

	/* obtain additional catalog information. */
	table = GetForeignTable(RelationGetRelid(rel));

	/*
	 * Use value of FDW options if any, instead of the name of object itself.
	 */
	foreach(lc, table->options)
	{
		DefElem    *def = (DefElem *) lfirst(lc);

		if (strcmp(def->defname, "schema_name") == 0)
			nspname = defGetString(def);
		else if (strcmp(def->defname, "table_name") == 0)
			relname = defGetString(def);
	}

	/*
	 * Note: we could skip printing the schema name if it's pg_catalog, but
	 * that doesn't seem worth the trouble.
	 */
	if (nspname == NULL)
		nspname = get_namespace_name(RelationGetNamespace(rel));
	if (relname == NULL)
		relname = RelationGetRelationName(rel);

	appendStringInfo(buf, "%s.%s",
					 quote_identifier(nspname), quote_identifier(relname));
}

/*
 * Append a SQL string literal representing "val" to buf.
 */
void
deparseStringLiteral(StringInfo buf, const char *val)
{
	const char *valptr;

	/*
	 * Rather than making assumptions about the remote server's value of
	 * standard_conforming_strings, always use E'foo' syntax if there are any
	 * backslashes.  This will fail on remote servers before 8.1, but those
	 * are long out of support.
	 */
	if (strchr(val, '\\') != NULL)
		appendStringInfoChar(buf, ESCAPE_STRING_SYNTAX);
	appendStringInfoChar(buf, '\'');
	for (valptr = val; *valptr; valptr++)
	{
		char		ch = *valptr;

		if (SQL_STR_DOUBLE(ch, true))
			appendStringInfoChar(buf, ch);
		appendStringInfoChar(buf, ch);
	}
	appendStringInfoChar(buf, '\'');
}

/*
 * Deparse given expression into context->buf.
 *
 * This function must support all the same node types that foreign_expr_walker
 * accepts.
 *
 * Note: unlike ruleutils.c, we just use a simple hard-wired parenthesization
 * scheme: anything more complex than a Var, Const, function call or cast
 * should be self-parenthesized.
 */
static void
deparseExpr(Expr *node, deparse_expr_cxt *context)
{
	if (node == NULL)
		return;

	switch (nodeTag(node))
	{
		case T_Var:
			deparseVar((Var *) node, context);
			break;
		case T_Const:
			deparseConst((Const *) node, context, 0);
			break;
		case T_Param:
			deparseParam((Param *) node, context);
			break;
		case T_SubscriptingRef:
			deparseSubscriptingRef((SubscriptingRef *) node, context);
			break;
		case T_FuncExpr:
			deparseFuncExpr((FuncExpr *) node, context);
			break;
		case T_OpExpr:
			deparseOpExpr((OpExpr *) node, context);
			break;
		case T_DistinctExpr:
			deparseDistinctExpr((DistinctExpr *) node, context);
			break;
		case T_ScalarArrayOpExpr:
			deparseScalarArrayOpExpr((ScalarArrayOpExpr *) node, context);
			break;
		case T_RelabelType:
			deparseRelabelType((RelabelType *) node, context);
			break;
		case T_BoolExpr:
			deparseBoolExpr((BoolExpr *) node, context);
			break;
		case T_NullTest:
			deparseNullTest((NullTest *) node, context);
			break;
		case T_ArrayExpr:
			deparseArrayExpr((ArrayExpr *) node, context);
			break;
		case T_Aggref:
			deparseAggref((Aggref *) node, context);
			break;
		default:
			elog(ERROR, "unsupported expression type for deparse: %d",
				 (int) nodeTag(node));
			break;
	}
}

/*
 * Deparse given Var node into context->buf.
 *
 * If the Var belongs to the foreign relation, just print its remote name.
 * Otherwise, it's effectively a Param (and will in fact be a Param at
 * run time).  Handle it the same way we handle plain Params --- see
 * deparseParam for comments.
 */
static void
deparseVar(Var *node, deparse_expr_cxt *context)
{
	Relids		relids = context->scanrel->relids;
	int			relno;
	int			colno;

	/* Qualify columns when multiple relations are involved. */
	bool		qualify_col = (bms_num_members(relids) > 1);

	/*
	 * If the Var belongs to the foreign relation that is deparsed as a
	 * subquery, use the relation and column alias to the Var provided by the
	 * subquery, instead of the remote name.
	 */
	if (is_subquery_var(node, context->scanrel, &relno, &colno))
	{
		appendStringInfo(context->buf, "%s%d.%s%d",
						 SUBQUERY_REL_ALIAS_PREFIX, relno,
						 SUBQUERY_COL_ALIAS_PREFIX, colno);
		return;
	}

	if (bms_is_member(node->varno, relids) && node->varlevelsup == 0)
		deparseColumnRef(context->buf, node->varno, node->varattno,
						 context->root, qualify_col);
	else
	{
		/* Treat like a Param */
		if (context->params_list)
		{
			int			pindex = 0;
			ListCell   *lc;

			/* find its index in params_list */
			foreach(lc, *context->params_list)
			{
				pindex++;
				if (equal(node, (Node *) lfirst(lc)))
					break;
			}
			if (lc == NULL)
			{
				/* not in list, so add it */
				pindex++;
				*context->params_list = lappend(*context->params_list, node);
			}

			printRemoteParam(pindex, node->vartype, node->vartypmod, context);
		}
		else
		{
			printRemotePlaceholder(node->vartype, node->vartypmod, context);
		}
	}
}

/*
 * Deparse given constant value into context->buf.
 *
 * This function has to be kept in sync with ruleutils.c's get_const_expr.
 * As for that function, showtype can be -1 to never show "::typename" decoration,
 * or +1 to always show it, or 0 to show it only if the constant wouldn't be assumed
 * to be the right type by default.
 */
static void
deparseConst(Const *node, deparse_expr_cxt *context, int showtype)
{
	StringInfo	buf = context->buf;
	Oid			typoutput;
	bool		typIsVarlena;
	char	   *extval;
	bool		isfloat = false;
	bool		needlabel;

	if (node->constisnull)
	{
		appendStringInfoString(buf, "NULL");
		if (showtype >= 0)
			appendStringInfo(buf, "::%s",
							 deparse_type_name(node->consttype,
											   node->consttypmod));
		return;
	}

	getTypeOutputInfo(node->consttype,
					  &typoutput, &typIsVarlena);
	extval = OidOutputFunctionCall(typoutput, node->constvalue);

	switch (node->consttype)
	{
		case INT2OID:
		case INT4OID:
		case INT8OID:
		case OIDOID:
		case FLOAT4OID:
		case FLOAT8OID:
		case NUMERICOID:
			{
				/*
				 * No need to quote unless it's a special value such as 'NaN'.
				 * See comments in get_const_expr().
				 */
				if (strspn(extval, "0123456789+-eE.") == strlen(extval))
				{
					if (extval[0] == '+' || extval[0] == '-')
						appendStringInfo(buf, "(%s)", extval);
					else
						appendStringInfoString(buf, extval);
					if (strcspn(extval, "eE.") != strlen(extval))
						isfloat = true; /* it looks like a float */
				}
				else
					appendStringInfo(buf, "'%s'", extval);
			}
			break;
		case BITOID:
		case VARBITOID:
			appendStringInfo(buf, "B'%s'", extval);
			break;
		case BOOLOID:
			if (strcmp(extval, "t") == 0)
				appendStringInfoString(buf, "true");
			else
				appendStringInfoString(buf, "false");
			break;
		default:
			deparseStringLiteral(buf, extval);
			break;
	}

	pfree(extval);

	if (showtype < 0)
		return;

	/*
	 * For showtype == 0, append ::typename unless the constant will be
	 * implicitly typed as the right type when it is read in.
	 *
	 * XXX this code has to be kept in sync with the behavior of the parser,
	 * especially make_const.
	 */
	switch (node->consttype)
	{
		case BOOLOID:
		case INT4OID:
		case UNKNOWNOID:
			needlabel = false;
			break;
		case NUMERICOID:
			needlabel = !isfloat || (node->consttypmod >= 0);
			break;
		default:
			needlabel = true;
			break;
	}
	if (needlabel || showtype > 0)
		appendStringInfo(buf, "::%s",
						 deparse_type_name(node->consttype,
										   node->consttypmod));
}

/*
 * Deparse given Param node.
 *
 * If we're generating the query "for real", add the Param to
 * context->params_list if it's not already present, and then use its index
 * in that list as the remote parameter number.  During EXPLAIN, there's
 * no need to identify a parameter number.
 */
static void
deparseParam(Param *node, deparse_expr_cxt *context)
{
	if (context->params_list)
	{
		int			pindex = 0;
		ListCell   *lc;

		/* find its index in params_list */
		foreach(lc, *context->params_list)
		{
			pindex++;
			if (equal(node, (Node *) lfirst(lc)))
				break;
		}
		if (lc == NULL)
		{
			/* not in list, so add it */
			pindex++;
			*context->params_list = lappend(*context->params_list, node);
		}

		printRemoteParam(pindex, node->paramtype, node->paramtypmod, context);
	}
	else
	{
		printRemotePlaceholder(node->paramtype, node->paramtypmod, context);
	}
}

/*
 * Deparse a container subscript expression.
 */
static void
deparseSubscriptingRef(SubscriptingRef *node, deparse_expr_cxt *context)
{
	StringInfo	buf = context->buf;
	ListCell   *lowlist_item;
	ListCell   *uplist_item;

	/* Always parenthesize the expression. */
	appendStringInfoChar(buf, '(');

	/*
	 * Deparse referenced array expression first.  If that expression includes
	 * a cast, we have to parenthesize to prevent the array subscript from
	 * being taken as typename decoration.  We can avoid that in the typical
	 * case of subscripting a Var, but otherwise do it.
	 */
	if (IsA(node->refexpr, Var))
		deparseExpr(node->refexpr, context);
	else
	{
		appendStringInfoChar(buf, '(');
		deparseExpr(node->refexpr, context);
		appendStringInfoChar(buf, ')');
	}

	/* Deparse subscript expressions. */
	lowlist_item = list_head(node->reflowerindexpr);	/* could be NULL */
	foreach(uplist_item, node->refupperindexpr)
	{
		appendStringInfoChar(buf, '[');
		if (lowlist_item)
		{
			deparseExpr(lfirst(lowlist_item), context);
			appendStringInfoChar(buf, ':');
			lowlist_item = lnext(lowlist_item);
		}
		deparseExpr(lfirst(uplist_item), context);
		appendStringInfoChar(buf, ']');
	}

	appendStringInfoChar(buf, ')');
}

/*
 * Deparse a function call.
 */
static void
deparseFuncExpr(FuncExpr *node, deparse_expr_cxt *context)
{
	StringInfo	buf = context->buf;
	bool		use_variadic;
	bool		first;
	ListCell   *arg;

	/*
	 * If the function call came from an implicit coercion, then just show the
	 * first argument.
	 */
	if (node->funcformat == COERCE_IMPLICIT_CAST)
	{
		deparseExpr((Expr *) linitial(node->args), context);
		return;
	}

	/*
	 * If the function call came from a cast, then show the first argument
	 * plus an explicit cast operation.
	 */
	if (node->funcformat == COERCE_EXPLICIT_CAST)
	{
		Oid			rettype = node->funcresulttype;
		int32		coercedTypmod;

		/* Get the typmod if this is a length-coercion function */
		(void) exprIsLengthCoercion((Node *) node, &coercedTypmod);

		deparseExpr((Expr *) linitial(node->args), context);
		appendStringInfo(buf, "::%s",
						 deparse_type_name(rettype, coercedTypmod));
		return;
	}

	/* Check if need to print VARIADIC (cf. ruleutils.c) */
	use_variadic = node->funcvariadic;

	/*
	 * Normal function: display as proname(args).
	 */
	appendFunctionName(node->funcid, context);
	appendStringInfoChar(buf, '(');

	/* ... and all the arguments */
	first = true;
	foreach(arg, node->args)
	{
		if (!first)
			appendStringInfoString(buf, ", ");
		if (use_variadic && lnext(arg) == NULL)
			appendStringInfoString(buf, "VARIADIC ");
		deparseExpr((Expr *) lfirst(arg), context);
		first = false;
	}
	appendStringInfoChar(buf, ')');
}

/*
 * Deparse given operator expression.   To avoid problems around
 * priority of operations, we always parenthesize the arguments.
 */
static void
deparseOpExpr(OpExpr *node, deparse_expr_cxt *context)
{
	StringInfo	buf = context->buf;
	HeapTuple	tuple;
	Form_pg_operator form;
	char		oprkind;
	ListCell   *arg;

	/* Retrieve information about the operator from system catalog. */
	tuple = SearchSysCache1(OPEROID, ObjectIdGetDatum(node->opno));
	if (!HeapTupleIsValid(tuple))
		elog(ERROR, "cache lookup failed for operator %u", node->opno);
	form = (Form_pg_operator) GETSTRUCT(tuple);
	oprkind = form->oprkind;

	/* Sanity check. */
	Assert((oprkind == 'r' && list_length(node->args) == 1) ||
		   (oprkind == 'l' && list_length(node->args) == 1) ||
		   (oprkind == 'b' && list_length(node->args) == 2));

	/* Always parenthesize the expression. */
	appendStringInfoChar(buf, '(');

	/* Deparse left operand. */
	if (oprkind == 'r' || oprkind == 'b')
	{
		arg = list_head(node->args);
		deparseExpr(lfirst(arg), context);
		appendStringInfoChar(buf, ' ');
	}

	/* Deparse operator name. */
	deparseOperatorName(buf, form);

	/* Deparse right operand. */
	if (oprkind == 'l' || oprkind == 'b')
	{
		arg = list_tail(node->args);
		appendStringInfoChar(buf, ' ');
		deparseExpr(lfirst(arg), context);
	}

	appendStringInfoChar(buf, ')');

	ReleaseSysCache(tuple);
}

/*
 * Print the name of an operator.
 */
static void
deparseOperatorName(StringInfo buf, Form_pg_operator opform)
{
	char	   *opname;

	/* opname is not a SQL identifier, so we should not quote it. */
	opname = NameStr(opform->oprname);

	/* Print schema name only if it's not pg_catalog */
	if (opform->oprnamespace != PG_CATALOG_NAMESPACE)
	{
		const char *opnspname;

		opnspname = get_namespace_name(opform->oprnamespace);
		/* Print fully qualified operator name. */
		appendStringInfo(buf, "OPERATOR(%s.%s)",
						 quote_identifier(opnspname), opname);
	}
	else
	{
		/* Just print operator name. */
		appendStringInfoString(buf, opname);
	}
}

/*
 * Deparse IS DISTINCT FROM.
 */
static void
deparseDistinctExpr(DistinctExpr *node, deparse_expr_cxt *context)
{
	StringInfo	buf = context->buf;

	Assert(list_length(node->args) == 2);

	appendStringInfoChar(buf, '(');
	deparseExpr(linitial(node->args), context);
	appendStringInfoString(buf, " IS DISTINCT FROM ");
	deparseExpr(lsecond(node->args), context);
	appendStringInfoChar(buf, ')');
}

/*
 * Deparse given ScalarArrayOpExpr expression.  To avoid problems
 * around priority of operations, we always parenthesize the arguments.
 */
static void
deparseScalarArrayOpExpr(ScalarArrayOpExpr *node, deparse_expr_cxt *context)
{
	StringInfo	buf = context->buf;
	HeapTuple	tuple;
	Form_pg_operator form;
	Expr	   *arg1;
	Expr	   *arg2;

	/* Retrieve information about the operator from system catalog. */
	tuple = SearchSysCache1(OPEROID, ObjectIdGetDatum(node->opno));
	if (!HeapTupleIsValid(tuple))
		elog(ERROR, "cache lookup failed for operator %u", node->opno);
	form = (Form_pg_operator) GETSTRUCT(tuple);

	/* Sanity check. */
	Assert(list_length(node->args) == 2);

	/* Always parenthesize the expression. */
	appendStringInfoChar(buf, '(');

	/* Deparse left operand. */
	arg1 = linitial(node->args);
	deparseExpr(arg1, context);
	appendStringInfoChar(buf, ' ');

	/* Deparse operator name plus decoration. */
	deparseOperatorName(buf, form);
	appendStringInfo(buf, " %s (", node->useOr ? "ANY" : "ALL");

	/* Deparse right operand. */
	arg2 = lsecond(node->args);
	deparseExpr(arg2, context);

	appendStringInfoChar(buf, ')');

	/* Always parenthesize the expression. */
	appendStringInfoChar(buf, ')');

	ReleaseSysCache(tuple);
}

/*
 * Deparse a RelabelType (binary-compatible cast) node.
 */
static void
deparseRelabelType(RelabelType *node, deparse_expr_cxt *context)
{
	deparseExpr(node->arg, context);
	if (node->relabelformat != COERCE_IMPLICIT_CAST)
		appendStringInfo(context->buf, "::%s",
						 deparse_type_name(node->resulttype,
										   node->resulttypmod));
}

/*
 * Deparse a BoolExpr node.
 */
static void
deparseBoolExpr(BoolExpr *node, deparse_expr_cxt *context)
{
	StringInfo	buf = context->buf;
	const char *op = NULL;		/* keep compiler quiet */
	bool		first;
	ListCell   *lc;

	switch (node->boolop)
	{
		case AND_EXPR:
			op = "AND";
			break;
		case OR_EXPR:
			op = "OR";
			break;
		case NOT_EXPR:
			appendStringInfoString(buf, "(NOT ");
			deparseExpr(linitial(node->args), context);
			appendStringInfoChar(buf, ')');
			return;
	}

	appendStringInfoChar(buf, '(');
	first = true;
	foreach(lc, node->args)
	{
		if (!first)
			appendStringInfo(buf, " %s ", op);
		deparseExpr((Expr *) lfirst(lc), context);
		first = false;
	}
	appendStringInfoChar(buf, ')');
}

/*
 * Deparse IS [NOT] NULL expression.
 */
static void
deparseNullTest(NullTest *node, deparse_expr_cxt *context)
{
	StringInfo	buf = context->buf;

	appendStringInfoChar(buf, '(');
	deparseExpr(node->arg, context);

	/*
	 * For scalar inputs, we prefer to print as IS [NOT] NULL, which is
	 * shorter and traditional.  If it's a rowtype input but we're applying a
	 * scalar test, must print IS [NOT] DISTINCT FROM NULL to be semantically
	 * correct.
	 */
	if (node->argisrow || !type_is_rowtype(exprType((Node *) node->arg)))
	{
		if (node->nulltesttype == IS_NULL)
			appendStringInfoString(buf, " IS NULL)");
		else
			appendStringInfoString(buf, " IS NOT NULL)");
	}
	else
	{
		if (node->nulltesttype == IS_NULL)
			appendStringInfoString(buf, " IS NOT DISTINCT FROM NULL)");
		else
			appendStringInfoString(buf, " IS DISTINCT FROM NULL)");
	}
}

/*
 * Deparse ARRAY[...] construct.
 */
static void
deparseArrayExpr(ArrayExpr *node, deparse_expr_cxt *context)
{
	StringInfo	buf = context->buf;
	bool		first = true;
	ListCell   *lc;

	appendStringInfoString(buf, "ARRAY[");
	foreach(lc, node->elements)
	{
		if (!first)
			appendStringInfoString(buf, ", ");
		deparseExpr(lfirst(lc), context);
		first = false;
	}
	appendStringInfoChar(buf, ']');

	/* If the array is empty, we need an explicit cast to the array type. */
	if (node->elements == NIL)
		appendStringInfo(buf, "::%s",
						 deparse_type_name(node->array_typeid, -1));
}

/*
 * Deparse an Aggref node.
 */
static void
deparseAggref(Aggref *node, deparse_expr_cxt *context)
{
	StringInfo	buf = context->buf;
	bool		use_variadic;

	/* Only basic, non-split aggregation accepted. */
	Assert(node->aggsplit == AGGSPLIT_SIMPLE);

	/* Check if need to print VARIADIC (cf. ruleutils.c) */
	use_variadic = node->aggvariadic;

	/* Find aggregate name from aggfnoid which is a pg_proc entry */
	appendFunctionName(node->aggfnoid, context);
	appendStringInfoChar(buf, '(');

	/* Add DISTINCT */
	appendStringInfoString(buf, (node->aggdistinct != NIL) ? "DISTINCT " : "");

	if (AGGKIND_IS_ORDERED_SET(node->aggkind))
	{
		/* Add WITHIN GROUP (ORDER BY ..) */
		ListCell   *arg;
		bool		first = true;

		Assert(!node->aggvariadic);
		Assert(node->aggorder != NIL);

		foreach(arg, node->aggdirectargs)
		{
			if (!first)
				appendStringInfoString(buf, ", ");
			first = false;

			deparseExpr((Expr *) lfirst(arg), context);
		}

		appendStringInfoString(buf, ") WITHIN GROUP (ORDER BY ");
		appendAggOrderBy(node->aggorder, node->args, context);
	}
	else
	{
		/* aggstar can be set only in zero-argument aggregates */
		if (node->aggstar)
			appendStringInfoChar(buf, '*');
		else
		{
			ListCell   *arg;
			bool		first = true;

			/* Add all the arguments */
			foreach(arg, node->args)
			{
				TargetEntry *tle = (TargetEntry *) lfirst(arg);
				Node	   *n = (Node *) tle->expr;

				if (tle->resjunk)
					continue;

				if (!first)
					appendStringInfoString(buf, ", ");
				first = false;

				/* Add VARIADIC */
				if (use_variadic && lnext(arg) == NULL)
					appendStringInfoString(buf, "VARIADIC ");

				deparseExpr((Expr *) n, context);
			}
		}

		/* Add ORDER BY */
		if (node->aggorder != NIL)
		{
			appendStringInfoString(buf, " ORDER BY ");
			appendAggOrderBy(node->aggorder, node->args, context);
		}
	}

	/* Add FILTER (WHERE ..) */
	if (node->aggfilter != NULL)
	{
		appendStringInfoString(buf, ") FILTER (WHERE ");
		deparseExpr((Expr *) node->aggfilter, context);
	}

	appendStringInfoChar(buf, ')');
}

/*
 * Append ORDER BY within aggregate function.
 */
static void
appendAggOrderBy(List *orderList, List *targetList, deparse_expr_cxt *context)
{
	StringInfo	buf = context->buf;
	ListCell   *lc;
	bool		first = true;

	foreach(lc, orderList)
	{
		SortGroupClause *srt = (SortGroupClause *) lfirst(lc);
		Node	   *sortexpr;
		Oid			sortcoltype;
		TypeCacheEntry *typentry;

		if (!first)
			appendStringInfoString(buf, ", ");
		first = false;

		sortexpr = deparseSortGroupClause(srt->tleSortGroupRef, targetList,
										  false, context);
		sortcoltype = exprType(sortexpr);
		/* See whether operator is default < or > for datatype */
		typentry = lookup_type_cache(sortcoltype,
									 TYPECACHE_LT_OPR | TYPECACHE_GT_OPR);
		if (srt->sortop == typentry->lt_opr)
			appendStringInfoString(buf, " ASC");
		else if (srt->sortop == typentry->gt_opr)
			appendStringInfoString(buf, " DESC");
		else
		{
			HeapTuple	opertup;
			Form_pg_operator operform;

			appendStringInfoString(buf, " USING ");

			/* Append operator name. */
			opertup = SearchSysCache1(OPEROID, ObjectIdGetDatum(srt->sortop));
			if (!HeapTupleIsValid(opertup))
				elog(ERROR, "cache lookup failed for operator %u", srt->sortop);
			operform = (Form_pg_operator) GETSTRUCT(opertup);
			deparseOperatorName(buf, operform);
			ReleaseSysCache(opertup);
		}

		if (srt->nulls_first)
			appendStringInfoString(buf, " NULLS FIRST");
		else
			appendStringInfoString(buf, " NULLS LAST");
	}
}

/*
 * Print the representation of a parameter to be sent to the remote side.
 *
 * Note: we always label the Param's type explicitly rather than relying on
 * transmitting a numeric type OID in PQexecParams().  This allows us to
 * avoid assuming that types have the same OIDs on the remote side as they
 * do locally --- they need only have the same names.
 */
static void
printRemoteParam(int paramindex, Oid paramtype, int32 paramtypmod,
				 deparse_expr_cxt *context)
{
	StringInfo	buf = context->buf;
	char	   *ptypename = deparse_type_name(paramtype, paramtypmod);

	appendStringInfo(buf, "$%d::%s", paramindex, ptypename);
}

/*
 * Print the representation of a placeholder for a parameter that will be
 * sent to the remote side at execution time.
 *
 * This is used when we're just trying to EXPLAIN the remote query.
 * We don't have the actual value of the runtime parameter yet, and we don't
 * want the remote planner to generate a plan that depends on such a value
 * anyway.  Thus, we can't do something simple like "$1::paramtype".
 * Instead, we emit "((SELECT null::paramtype)::paramtype)".
 * In all extant versions of Postgres, the planner will see that as an unknown
 * constant value, which is what we want.  This might need adjustment if we
 * ever make the planner flatten scalar subqueries.  Note: the reason for the
 * apparently useless outer cast is to ensure that the representation as a
 * whole will be parsed as an a_expr and not a select_with_parens; the latter
 * would do the wrong thing in the context "x = ANY(...)".
 */
static void
printRemotePlaceholder(Oid paramtype, int32 paramtypmod,
					   deparse_expr_cxt *context)
{
	StringInfo	buf = context->buf;
	char	   *ptypename = deparse_type_name(paramtype, paramtypmod);

	appendStringInfo(buf, "((SELECT null::%s)::%s)", ptypename, ptypename);
}

/*
 * Deparse GROUP BY clause.
 */
static void
appendGroupByClause(List *tlist, deparse_expr_cxt *context)
{
	StringInfo	buf = context->buf;
	Query	   *query = context->root->parse;
	ListCell   *lc;
	bool		first = true;

	/* Nothing to be done, if there's no GROUP BY clause in the query. */
	if (!query->groupClause)
		return;

	appendStringInfoString(buf, " GROUP BY ");

	/*
	 * Queries with grouping sets are not pushed down, so we don't expect
	 * grouping sets here.
	 */
	Assert(!query->groupingSets);

	foreach(lc, query->groupClause)
	{
		SortGroupClause *grp = (SortGroupClause *) lfirst(lc);

		if (!first)
			appendStringInfoString(buf, ", ");
		first = false;

		deparseSortGroupClause(grp->tleSortGroupRef, tlist, true, context);
	}
}

/*
 * Deparse ORDER BY clause according to the given pathkeys for given base
 * relation. From given pathkeys expressions belonging entirely to the given
 * base relation are obtained and deparsed.
 */
static void
appendOrderByClause(List *pathkeys, deparse_expr_cxt *context)
{
	ListCell   *lcell;
	int			nestlevel;
	char	   *delim = " ";
	RelOptInfo *baserel = context->scanrel;
	StringInfo	buf = context->buf;

	/* Make sure any constants in the exprs are printed portably */
	nestlevel = set_transmission_modes();

	appendStringInfoString(buf, " ORDER BY");
	foreach(lcell, pathkeys)
	{
		PathKey    *pathkey = lfirst(lcell);
		Expr	   *em_expr;

		em_expr = find_em_expr_for_rel(pathkey->pk_eclass, baserel);
		Assert(em_expr != NULL);

		appendStringInfoString(buf, delim);
		deparseExpr(em_expr, context);
		if (pathkey->pk_strategy == BTLessStrategyNumber)
			appendStringInfoString(buf, " ASC");
		else
			appendStringInfoString(buf, " DESC");

		if (pathkey->pk_nulls_first)
			appendStringInfoString(buf, " NULLS FIRST");
		else
			appendStringInfoString(buf, " NULLS LAST");

		delim = ", ";
	}
	reset_transmission_modes(nestlevel);
}

/*
 * appendFunctionName
 *		Deparses function name from given function oid.
 */
static void
appendFunctionName(Oid funcid, deparse_expr_cxt *context)
{
	StringInfo	buf = context->buf;
	HeapTuple	proctup;
	Form_pg_proc procform;
	const char *proname;

	proctup = SearchSysCache1(PROCOID, ObjectIdGetDatum(funcid));
	if (!HeapTupleIsValid(proctup))
		elog(ERROR, "cache lookup failed for function %u", funcid);
	procform = (Form_pg_proc) GETSTRUCT(proctup);

	/* Print schema name only if it's not pg_catalog */
	if (procform->pronamespace != PG_CATALOG_NAMESPACE)
	{
		const char *schemaname;

		schemaname = get_namespace_name(procform->pronamespace);
		appendStringInfo(buf, "%s.", quote_identifier(schemaname));
	}

	/* Always print the function name */
	proname = NameStr(procform->proname);
	appendStringInfoString(buf, quote_identifier(proname));

	ReleaseSysCache(proctup);
}

/*
 * Appends a sort or group clause.
 *
 * Like get_rule_sortgroupclause(), returns the expression tree, so caller
 * need not find it again.
 */
static Node *
deparseSortGroupClause(Index ref, List *tlist, bool force_colno,
					   deparse_expr_cxt *context)
{
	StringInfo	buf = context->buf;
	TargetEntry *tle;
	Expr	   *expr;

	tle = get_sortgroupref_tle(ref, tlist);
	expr = tle->expr;

	if (force_colno)
	{
		/* Use column-number form when requested by caller. */
		Assert(!tle->resjunk);
		appendStringInfo(buf, "%d", tle->resno);
	}
	else if (expr && IsA(expr, Const))
	{
		/*
		 * Force a typecast here so that we don't emit something like "GROUP
		 * BY 2", which will be misconstrued as a column position rather than
		 * a constant.
		 */
		deparseConst((Const *) expr, context, 1);
	}
	else if (!expr || IsA(expr, Var))
		deparseExpr(expr, context);
	else
	{
		/* Always parenthesize the expression. */
		appendStringInfoChar(buf, '(');
		deparseExpr(expr, context);
		appendStringInfoChar(buf, ')');
	}

	return (Node *) expr;
}


/*
 * Returns true if given Var is deparsed as a subquery output column, in
 * which case, *relno and *colno are set to the IDs for the relation and
 * column alias to the Var provided by the subquery.
 */
static bool
is_subquery_var(Var *node, RelOptInfo *foreignrel, int *relno, int *colno)
{
	PgFdwRelationInfo *fpinfo = (PgFdwRelationInfo *) foreignrel->fdw_private;
	RelOptInfo *outerrel = fpinfo->outerrel;
	RelOptInfo *innerrel = fpinfo->innerrel;

	/* Should only be called in these cases. */
	Assert(IS_SIMPLE_REL(foreignrel) || IS_JOIN_REL(foreignrel));

	/*
	 * If the given relation isn't a join relation, it doesn't have any lower
	 * subqueries, so the Var isn't a subquery output column.
	 */
	if (!IS_JOIN_REL(foreignrel))
		return false;

	/*
	 * If the Var doesn't belong to any lower subqueries, it isn't a subquery
	 * output column.
	 */
	if (!bms_is_member(node->varno, fpinfo->lower_subquery_rels))
		return false;

	if (bms_is_member(node->varno, outerrel->relids))
	{
		/*
		 * If outer relation is deparsed as a subquery, the Var is an output
		 * column of the subquery; get the IDs for the relation/column alias.
		 */
		if (fpinfo->make_outerrel_subquery)
		{
			get_relation_column_alias_ids(node, outerrel, relno, colno);
			return true;
		}

		/* Otherwise, recurse into the outer relation. */
		return is_subquery_var(node, outerrel, relno, colno);
	}
	else
	{
		Assert(bms_is_member(node->varno, innerrel->relids));

		/*
		 * If inner relation is deparsed as a subquery, the Var is an output
		 * column of the subquery; get the IDs for the relation/column alias.
		 */
		if (fpinfo->make_innerrel_subquery)
		{
			get_relation_column_alias_ids(node, innerrel, relno, colno);
			return true;
		}

		/* Otherwise, recurse into the inner relation. */
		return is_subquery_var(node, innerrel, relno, colno);
	}
}

/*
 * Get the IDs for the relation and column alias to given Var belonging to
 * given relation, which are returned into *relno and *colno.
 */
static void
get_relation_column_alias_ids(Var *node, RelOptInfo *foreignrel,
							  int *relno, int *colno)
{
	PgFdwRelationInfo *fpinfo = (PgFdwRelationInfo *) foreignrel->fdw_private;
	int			i;
	ListCell   *lc;

	/* Get the relation alias ID */
	*relno = fpinfo->relation_index;

	/* Get the column alias ID */
	i = 1;
	foreach(lc, foreignrel->reltarget->exprs)
	{
		if (equal(lfirst(lc), (Node *) node))
		{
			*colno = i;
			return;
		}
		i++;
	}

	/* Shouldn't get here */
	elog(ERROR, "unexpected expression in subquery output");
}<|MERGE_RESOLUTION|>--- conflicted
+++ resolved
@@ -411,11 +411,7 @@
 					return false;
 
 				/*
-<<<<<<< HEAD
-				 * Recurse to remaining subexpressions. Since the container
-=======
 				 * Recurse to remaining subexpressions.  Since the container
->>>>>>> 9a930c96
 				 * subscripts must yield (noncollatable) integers, they won't
 				 * affect the inner_cxt state.
 				 */
