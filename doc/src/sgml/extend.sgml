<!-- doc/src/sgml/extend.sgml -->

 <chapter id="extend">
  <title>Extending <acronym>SQL</acronym></title>

  <indexterm zone="extend">
   <primary>extending SQL</primary>
  </indexterm>

  <para>
   In  the  sections  that follow, we will discuss how you
   can extend the <productname>PostgreSQL</productname>
   <acronym>SQL</acronym> query language by adding:

   <itemizedlist spacing="compact" mark="bullet">
    <listitem>
     <para>
      functions (starting in <xref linkend="xfunc"/>)
     </para>
    </listitem>
    <listitem>
     <para>
      aggregates (starting in <xref linkend="xaggr"/>)
     </para>
    </listitem>
    <listitem>
     <para>
      data types (starting in <xref linkend="xtypes"/>)
     </para>
    </listitem>
    <listitem>
     <para>
      operators (starting in <xref linkend="xoper"/>)
     </para>
    </listitem>
    <listitem>
     <para>
<<<<<<< HEAD
      subscripting procedure (starting in <xref linkend="xsubscripting">)
     </para>
    </listitem>
    <listitem>
     <para>
      operator classes for indexes (starting in <xref linkend="xindex">)
=======
      operator classes for indexes (starting in <xref linkend="xindex"/>)
>>>>>>> a5153cb6
     </para>
    </listitem>
    <listitem>
     <para>
      packages of related objects (starting in <xref linkend="extend-extensions"/>)
     </para>
    </listitem>
   </itemizedlist>
  </para>

  <sect1 id="extend-how">
   <title>How Extensibility Works</title>

   <para>
    <productname>PostgreSQL</productname> is extensible because its operation  is
    catalog-driven.   If  you  are familiar with standard
    relational database systems, you know that  they  store  information
    about  databases,  tables,  columns,  etc., in what are
    commonly known as system catalogs.  (Some systems  call
    this  the data dictionary.)  The catalogs appear to the
    user as tables like any other, but  the  <acronym>DBMS</acronym>  stores
    its  internal  bookkeeping in them.  One key difference
    between <productname>PostgreSQL</productname> and  standard  relational database systems  is
    that <productname>PostgreSQL</productname> stores much more information in its
    catalogs: not only information about tables and  columns,
    but also information about data types, functions, access
    methods, and so on.  These tables can be  modified  by
    the  user, and since <productname>PostgreSQL</productname> bases its operation
    on these tables, this means that <productname>PostgreSQL</productname> can  be
    extended   by   users.    By  comparison,  conventional
    database systems can only be extended by changing hardcoded
    procedures in the source code or by loading modules
    specially written by the <acronym>DBMS</acronym> vendor.
   </para>

   <para>
    The <productname>PostgreSQL</productname> server can moreover
    incorporate user-written code into itself through dynamic loading.
    That is, the user can specify an object code file (e.g., a shared
    library) that implements a new type or function, and
    <productname>PostgreSQL</productname> will load it as required.
    Code written in <acronym>SQL</acronym> is even more trivial to add
    to the server.  This ability to modify its operation <quote>on the
    fly</quote> makes <productname>PostgreSQL</productname> uniquely
    suited for rapid prototyping of new applications and storage
    structures.
   </para>
  </sect1>

  <sect1 id="extend-type-system">
   <title>The <productname>PostgreSQL</productname> Type System</title>

   <indexterm zone="extend-type-system">
    <primary>base type</primary>
   </indexterm>

   <indexterm zone="extend-type-system">
    <primary>data type</primary>
    <secondary>base</secondary>
   </indexterm>

   <indexterm zone="extend-type-system">
    <primary>composite type</primary>
   </indexterm>

   <indexterm zone="extend-type-system">
    <primary>data type</primary>
    <secondary>composite</secondary>
   </indexterm>

   <indexterm zone="extend-type-system">
    <primary>container type</primary>
   </indexterm>

   <indexterm zone="extend-type-system">
    <primary>data type</primary>
    <secondary>container</secondary>
   </indexterm>

   <para>
    <productname>PostgreSQL</productname> data types can be divided into base
    types, container types, domains, and pseudo-types.
   </para>

   <sect2>
    <title>Base Types</title>

    <para>
     Base types are those, like <type>integer</type>, that are
     implemented below the level of the <acronym>SQL</acronym> language
     (typically in a low-level language such as C).  They generally
     correspond to what are often known as abstract data types.
     <productname>PostgreSQL</productname> can only operate on such
     types through functions provided by the user and only understands
     the behavior of such types to the extent that the user describes
     them.
     The built-in base types are described in <xref linkend="datatype"/>.
    </para>

    <para>
     Enumerated (enum) types can be considered as a subcategory of base
     types.  The main difference is that they can be created using
     just <acronym>SQL</acronym> commands, without any low-level programming.
     Refer to <xref linkend="datatype-enum"/> for more information.
    </para>
   </sect2>

   <sect2>
    <title>Container Types</title>

    <para>
     <productname>PostgreSQL</productname> has three kinds
     of <quote>container</quote> types, which are types that contain multiple
     values of other types.  These are arrays, composites, and ranges.
    </para>

    <para>
     Arrays can hold multiple values that are all of the same type.  An array
     type is automatically created for each base type, composite type, range
     type, and domain type.  But there are no arrays of arrays.  So far as
     the type system is concerned, multi-dimensional arrays are the same as
     one-dimensional arrays.  Refer to <xref linkend="arrays"/> for more
     information.
    </para>

    <para>
     Composite types, or row types, are created whenever the user
     creates a table. It is also possible to use <xref
     linkend="sql-createtype"/> to
     define a <quote>stand-alone</quote> composite type with no associated
     table.  A composite type is simply a list of types with
     associated field names.  A value of a composite type is a row or
     record of field values.  Refer to <xref linkend="rowtypes"/>
     for more information.
    </para>

    <para>
     A range type can hold two values of the same type, which are the lower
     and upper bounds of the range.  Range types are user-created, although
     a few built-in ones exist.  Refer to <xref linkend="rangetypes"/>
     for more information.
    </para>
   </sect2>

   <sect2 id="extend-type-system-domains">
    <title>Domains</title>

    <para>
     A domain is based on a particular underlying type and for many purposes
     is interchangeable with its underlying type.  However, a domain can have
     constraints that restrict its valid values to a subset of what the
     underlying type would allow.  Domains are created using
     the <acronym>SQL</acronym> command <xref linkend="sql-createdomain"/>.
     Refer to <xref linkend="domains"/> for more information.
    </para>
   </sect2>

   <sect2>
    <title>Pseudo-Types</title>

    <para>
     There are a few <quote>pseudo-types</quote> for special purposes.
     Pseudo-types cannot appear as columns of tables or components of
     container types, but they can be used to declare the argument and
     result types of functions.  This provides a mechanism within the
     type system to identify special classes of functions.  <xref
     linkend="datatype-pseudotypes-table"/> lists the existing
     pseudo-types.
    </para>
   </sect2>

   <sect2 id="extend-types-polymorphic">
    <title>Polymorphic Types</title>

   <indexterm zone="extend-types-polymorphic">
    <primary>polymorphic type</primary>
   </indexterm>

   <indexterm zone="extend-types-polymorphic">
    <primary>polymorphic function</primary>
   </indexterm>

   <indexterm zone="extend-types-polymorphic">
    <primary>data type</primary>
    <secondary>polymorphic</secondary>
   </indexterm>

   <indexterm zone="extend-types-polymorphic">
    <primary>function</primary>
    <secondary>polymorphic</secondary>
   </indexterm>

    <para>
     Five pseudo-types of special interest are <type>anyelement</type>,
     <type>anyarray</type>, <type>anynonarray</type>, <type>anyenum</type>,
     and <type>anyrange</type>,
     which are collectively called <firstterm>polymorphic types</firstterm>.
     Any function declared using these types is said to be
     a <firstterm>polymorphic function</firstterm>.  A polymorphic function can
     operate on many different data types, with the specific data type(s)
     being determined by the data types actually passed to it in a particular
     call.
    </para>

    <para>
     Polymorphic arguments and results are tied to each other and are resolved
     to a specific data type when a query calling a polymorphic function is
     parsed.  Each position (either argument or return value) declared as
     <type>anyelement</type> is allowed to have any specific actual
     data type, but in any given call they must all be the
     <emphasis>same</emphasis> actual type. Each
     position declared as <type>anyarray</type> can have any array data type,
     but similarly they must all be the same type.  And similarly,
     positions declared as <type>anyrange</type> must all be the same range
     type.  Furthermore, if there are
     positions declared <type>anyarray</type> and others declared
     <type>anyelement</type>, the actual array type in the
     <type>anyarray</type> positions must be an array whose elements are
     the same type appearing in the <type>anyelement</type> positions.
     Similarly, if there are positions declared <type>anyrange</type>
     and others declared <type>anyelement</type>, the actual range type in
     the <type>anyrange</type> positions must be a range whose subtype is
     the same type appearing in the <type>anyelement</type> positions.
     <type>anynonarray</type> is treated exactly the same as <type>anyelement</type>,
     but adds the additional constraint that the actual type must not be
     an array type.
     <type>anyenum</type> is treated exactly the same as <type>anyelement</type>,
     but adds the additional constraint that the actual type must
     be an enum type.
    </para>

    <para>
     Thus, when more than one argument position is declared with a polymorphic
     type, the net effect is that only certain combinations of actual argument
     types are allowed.  For example, a function declared as
     <literal>equal(anyelement, anyelement)</literal> will take any two input values,
     so long as they are of the same data type.
    </para>

    <para>
     When the return value of a function is declared as a polymorphic type,
     there must be at least one argument position that is also polymorphic,
     and the actual data type supplied as the argument determines the actual
     result type for that call.  For example, if there were not already
     an array subscripting mechanism, one could define a function that
     implements subscripting as <literal>subscript(anyarray, integer)
     returns anyelement</literal>.  This declaration constrains the actual first
     argument to be an array type, and allows the parser to infer the correct
     result type from the actual first argument's type.  Another example
     is that a function declared as <literal>f(anyarray) returns anyenum</literal>
     will only accept arrays of enum types.
    </para>

    <para>
     Note that <type>anynonarray</type> and <type>anyenum</type> do not represent
     separate type variables; they are the same type as
     <type>anyelement</type>, just with an additional constraint.  For
     example, declaring a function as <literal>f(anyelement, anyenum)</literal>
     is equivalent to declaring it as <literal>f(anyenum, anyenum)</literal>:
     both actual arguments have to be the same enum type.
    </para>

    <para>
     A variadic function (one taking a variable number of arguments, as in
     <xref linkend="xfunc-sql-variadic-functions"/>) can be
     polymorphic: this is accomplished by declaring its last parameter as
     <literal>VARIADIC</literal> <type>anyarray</type>.  For purposes of argument
     matching and determining the actual result type, such a function behaves
     the same as if you had written the appropriate number of
     <type>anynonarray</type> parameters.
    </para>
   </sect2>
  </sect1>

  &xfunc;
  &xaggr;
  &xtypes;
  &xoper;
  &xsubscripting;
  &xindex;


  <sect1 id="extend-extensions">
   <title>Packaging Related Objects into an Extension</title>

   <indexterm zone="extend-extensions">
    <primary>extension</primary>
   </indexterm>

   <para>
    A useful extension to <productname>PostgreSQL</productname> typically includes
    multiple SQL objects; for example, a new data type will require new
    functions, new operators, and probably new index operator classes.
    It is helpful to collect all these objects into a single package
    to simplify database management.  <productname>PostgreSQL</productname> calls
    such a package an <firstterm>extension</firstterm>.  To define an extension,
    you need at least a <firstterm>script file</firstterm> that contains the
    <acronym>SQL</acronym> commands to create the extension's objects, and a
    <firstterm>control file</firstterm> that specifies a few basic properties
    of the extension itself.  If the extension includes C code, there
    will typically also be a shared library file into which the C code
    has been built.  Once you have these files, a simple
    <xref linkend="sql-createextension"/> command loads the objects into
    your database.
   </para>

   <para>
    The main advantage of using an extension, rather than just running the
    <acronym>SQL</acronym> script to load a bunch of <quote>loose</quote> objects
    into your database, is that <productname>PostgreSQL</productname> will then
    understand that the objects of the extension go together.  You can
    drop all the objects with a single <xref linkend="sql-dropextension"/>
    command (no need to maintain a separate <quote>uninstall</quote> script).
    Even more useful, <application>pg_dump</application> knows that it should not
    dump the individual member objects of the extension &mdash; it will
    just include a <command>CREATE EXTENSION</command> command in dumps, instead.
    This vastly simplifies migration to a new version of the extension
    that might contain more or different objects than the old version.
    Note however that you must have the extension's control, script, and
    other files available when loading such a dump into a new database.
   </para>

   <para>
    <productname>PostgreSQL</productname> will not let you drop an individual object
    contained in an extension, except by dropping the whole extension.
    Also, while you can change the definition of an extension member object
    (for example, via <command>CREATE OR REPLACE FUNCTION</command> for a
    function), bear in mind that the modified definition will not be dumped
    by <application>pg_dump</application>.  Such a change is usually only sensible if
    you concurrently make the same change in the extension's script file.
    (But there are special provisions for tables containing configuration
    data; see <xref linkend="extend-extensions-config-tables"/>.)
    In production situations, it's generally better to create an extension
    update script to perform changes to extension member objects.
   </para>

   <para>
    The extension script may set privileges on objects that are part of the
    extension via <command>GRANT</command> and <command>REVOKE</command>
    statements.  The final set of privileges for each object (if any are set)
    will be stored in the
    <link linkend="catalog-pg-init-privs"><structname>pg_init_privs</structname></link>
    system catalog.  When <application>pg_dump</application> is used, the
    <command>CREATE EXTENSION</command> command will be included in the dump, followed
    by the set of <command>GRANT</command> and <command>REVOKE</command>
    statements necessary to set the privileges on the objects to what they were
    at the time the dump was taken.
   </para>

   <para>
    <productname>PostgreSQL</productname> does not currently support extension scripts
    issuing <command>CREATE POLICY</command> or <command>SECURITY LABEL</command>
    statements.  These are expected to be set after the extension has been
    created.  All RLS policies and security labels on extension objects will be
    included in dumps created by <application>pg_dump</application>.
   </para>

   <para>
    The extension mechanism also has provisions for packaging modification
    scripts that adjust the definitions of the SQL objects contained in an
    extension.  For example, if version 1.1 of an extension adds one function
    and changes the body of another function compared to 1.0, the extension
    author can provide an <firstterm>update script</firstterm> that makes just those
    two changes.  The <command>ALTER EXTENSION UPDATE</command> command can then
    be used to apply these changes and track which version of the extension
    is actually installed in a given database.
   </para>

   <para>
    The kinds of SQL objects that can be members of an extension are shown in
    the description of <xref linkend="sql-alterextension"/>.  Notably, objects
    that are database-cluster-wide, such as databases, roles, and tablespaces,
    cannot be extension members since an extension is only known within one
    database.  (Although an extension script is not prohibited from creating
    such objects, if it does so they will not be tracked as part of the
    extension.)  Also notice that while a table can be a member of an
    extension, its subsidiary objects such as indexes are not directly
    considered members of the extension.
    Another important point is that schemas can belong to extensions, but not
    vice versa: an extension as such has an unqualified name and does not
    exist <quote>within</quote> any schema.  The extension's member objects,
    however, will belong to schemas whenever appropriate for their object
    types.  It may or may not be appropriate for an extension to own the
    schema(s) its member objects are within.
   </para>

   <para>
    If an extension's script creates any temporary objects (such as temp
    tables), those objects are treated as extension members for the
    remainder of the current session, but are automatically dropped at
    session end, as any temporary object would be.  This is an exception
    to the rule that extension member objects cannot be dropped without
    dropping the whole extension.
   </para>

   <sect2>
    <title>Extension Files</title>

   <indexterm>
    <primary>control file</primary>
   </indexterm>

    <para>
     The <xref linkend="sql-createextension"/> command relies on a control
     file for each extension, which must be named the same as the extension
     with a suffix of <literal>.control</literal>, and must be placed in the
     installation's <literal>SHAREDIR/extension</literal> directory.  There
     must also be at least one <acronym>SQL</acronym> script file, which follows the
     naming pattern
     <literal><replaceable>extension</replaceable>--<replaceable>version</replaceable>.sql</literal>
     (for example, <literal>foo--1.0.sql</literal> for version <literal>1.0</literal> of
     extension <literal>foo</literal>).  By default, the script file(s) are also
     placed in the <literal>SHAREDIR/extension</literal> directory; but the
     control file can specify a different directory for the script file(s).
    </para>

    <para>
     The file format for an extension control file is the same as for the
     <filename>postgresql.conf</filename> file, namely a list of
     <replaceable>parameter_name</replaceable> <literal>=</literal> <replaceable>value</replaceable>
     assignments, one per line.  Blank lines and comments introduced by
     <literal>#</literal> are allowed.  Be sure to quote any value that is not
     a single word or number.
    </para>

    <para>
     A control file can set the following parameters:
    </para>

    <variablelist>
     <varlistentry>
      <term><varname>directory</varname> (<type>string</type>)</term>
      <listitem>
       <para>
        The directory containing the extension's <acronym>SQL</acronym> script
        file(s).  Unless an absolute path is given, the name is relative to
        the installation's <literal>SHAREDIR</literal> directory.  The
        default behavior is equivalent to specifying
        <literal>directory = 'extension'</literal>.
       </para>
      </listitem>
     </varlistentry>

     <varlistentry>
      <term><varname>default_version</varname> (<type>string</type>)</term>
      <listitem>
       <para>
        The default version of the extension (the one that will be installed
        if no version is specified in <command>CREATE EXTENSION</command>).  Although
        this can be omitted, that will result in <command>CREATE EXTENSION</command>
        failing if no <literal>VERSION</literal> option appears, so you generally
        don't want to do that.
       </para>
      </listitem>
     </varlistentry>

     <varlistentry>
      <term><varname>comment</varname> (<type>string</type>)</term>
      <listitem>
       <para>
        A comment (any string) about the extension.  The comment is applied
        when initially creating an extension, but not during extension updates
        (since that might override user-added comments).  Alternatively,
        the extension's comment can be set by writing
        a <xref linkend="sql-comment"/> command in the script file.
       </para>
      </listitem>
     </varlistentry>

     <varlistentry>
      <term><varname>encoding</varname> (<type>string</type>)</term>
      <listitem>
       <para>
        The character set encoding used by the script file(s).  This should
        be specified if the script files contain any non-ASCII characters.
        Otherwise the files will be assumed to be in the database encoding.
       </para>
      </listitem>
     </varlistentry>

     <varlistentry>
      <term><varname>module_pathname</varname> (<type>string</type>)</term>
      <listitem>
       <para>
        The value of this parameter will be substituted for each occurrence
        of <literal>MODULE_PATHNAME</literal> in the script file(s).  If it is not
        set, no substitution is made.  Typically, this is set to
        <literal>$libdir/<replaceable>shared_library_name</replaceable></literal> and
        then <literal>MODULE_PATHNAME</literal> is used in <command>CREATE
        FUNCTION</command> commands for C-language functions, so that the script
        files do not need to hard-wire the name of the shared library.
       </para>
      </listitem>
     </varlistentry>

     <varlistentry>
      <term><varname>requires</varname> (<type>string</type>)</term>
      <listitem>
       <para>
        A list of names of extensions that this extension depends on,
        for example <literal>requires = 'foo, bar'</literal>.  Those
        extensions must be installed before this one can be installed.
       </para>
      </listitem>
     </varlistentry>

     <varlistentry>
      <term><varname>superuser</varname> (<type>boolean</type>)</term>
      <listitem>
       <para>
        If this parameter is <literal>true</literal> (which is the default),
        only superusers can create the extension or update it to a new
        version.  If it is set to <literal>false</literal>, just the privileges
        required to execute the commands in the installation or update script
        are required.
       </para>
      </listitem>
     </varlistentry>

     <varlistentry>
      <term><varname>relocatable</varname> (<type>boolean</type>)</term>
      <listitem>
       <para>
        An extension is <firstterm>relocatable</firstterm> if it is possible to move
        its contained objects into a different schema after initial creation
        of the extension.  The default is <literal>false</literal>, i.e. the
        extension is not relocatable.
        See <xref linkend="extend-extensions-relocation"/> for more information.
       </para>
      </listitem>
     </varlistentry>

     <varlistentry>
      <term><varname>schema</varname> (<type>string</type>)</term>
      <listitem>
       <para>
        This parameter can only be set for non-relocatable extensions.
        It forces the extension to be loaded into exactly the named schema
        and not any other.
        The <varname>schema</varname> parameter is consulted only when
        initially creating an extension, not during extension updates.
        See <xref linkend="extend-extensions-relocation"/> for more information.
       </para>
      </listitem>
     </varlistentry>
    </variablelist>

    <para>
     In addition to the primary control file
     <literal><replaceable>extension</replaceable>.control</literal>,
     an extension can have secondary control files named in the style
     <literal><replaceable>extension</replaceable>--<replaceable>version</replaceable>.control</literal>.
     If supplied, these must be located in the script file directory.
     Secondary control files follow the same format as the primary control
     file.  Any parameters set in a secondary control file override the
     primary control file when installing or updating to that version of
     the extension.  However, the parameters <varname>directory</varname> and
     <varname>default_version</varname> cannot be set in a secondary control file.
    </para>

    <para>
     An extension's <acronym>SQL</acronym> script files can contain any SQL commands,
     except for transaction control commands (<command>BEGIN</command>,
     <command>COMMIT</command>, etc) and commands that cannot be executed inside a
     transaction block (such as <command>VACUUM</command>).  This is because the
     script files are implicitly executed within a transaction block.
    </para>

    <para>
     An extension's <acronym>SQL</acronym> script files can also contain lines
     beginning with <literal>\echo</literal>, which will be ignored (treated as
     comments) by the extension mechanism.  This provision is commonly used
     to throw an error if the script file is fed to <application>psql</application>
     rather than being loaded via <command>CREATE EXTENSION</command> (see example
     script in <xref linkend="extend-extensions-example"/>).
     Without that, users might accidentally load the
     extension's contents as <quote>loose</quote> objects rather than as an
     extension, a state of affairs that's a bit tedious to recover from.
    </para>

    <para>
     While the script files can contain any characters allowed by the specified
     encoding, control files should contain only plain ASCII, because there
     is no way for <productname>PostgreSQL</productname> to know what encoding a
     control file is in.  In practice this is only an issue if you want to
     use non-ASCII characters in the extension's comment.  Recommended
     practice in that case is to not use the control file <varname>comment</varname>
     parameter, but instead use <command>COMMENT ON EXTENSION</command>
     within a script file to set the comment.
    </para>

   </sect2>

   <sect2 id="extend-extensions-relocation">
    <title>Extension Relocatability</title>

    <para>
     Users often wish to load the objects contained in an extension into a
     different schema than the extension's author had in mind.  There are
     three supported levels of relocatability:
    </para>

    <itemizedlist>
     <listitem>
      <para>
       A fully relocatable extension can be moved into another schema
       at any time, even after it's been loaded into a database.
       This is done with the <command>ALTER EXTENSION SET SCHEMA</command>
       command, which automatically renames all the member objects into
       the new schema.  Normally, this is only possible if the extension
       contains no internal assumptions about what schema any of its
       objects are in.  Also, the extension's objects must all be in one
       schema to begin with (ignoring objects that do not belong to any
       schema, such as procedural languages).  Mark a fully relocatable
       extension by setting <literal>relocatable = true</literal> in its control
       file.
      </para>
     </listitem>

     <listitem>
      <para>
       An extension might be relocatable during installation but not
       afterwards.  This is typically the case if the extension's script
       file needs to reference the target schema explicitly, for example
       in setting <literal>search_path</literal> properties for SQL functions.
       For such an extension, set <literal>relocatable = false</literal> in its
       control file, and use <literal>@extschema@</literal> to refer to the target
       schema in the script file.  All occurrences of this string will be
       replaced by the actual target schema's name before the script is
       executed.  The user can set the target schema using the
       <literal>SCHEMA</literal> option of <command>CREATE EXTENSION</command>.
      </para>
     </listitem>

     <listitem>
      <para>
       If the extension does not support relocation at all, set
       <literal>relocatable = false</literal> in its control file, and also set
       <literal>schema</literal> to the name of the intended target schema.  This
       will prevent use of the <literal>SCHEMA</literal> option of <command>CREATE
       EXTENSION</command>, unless it specifies the same schema named in the control
       file.  This choice is typically necessary if the extension contains
       internal assumptions about schema names that can't be replaced by
       uses of <literal>@extschema@</literal>.  The <literal>@extschema@</literal>
       substitution mechanism is available in this case too, although it is
       of limited use since the schema name is determined by the control file.
      </para>
     </listitem>
    </itemizedlist>

    <para>
     In all cases, the script file will be executed with
     <xref linkend="guc-search-path"/> initially set to point to the target
     schema; that is, <command>CREATE EXTENSION</command> does the equivalent of
     this:
<programlisting>
SET LOCAL search_path TO @extschema@;
</programlisting>
     This allows the objects created by the script file to go into the target
     schema.  The script file can change <varname>search_path</varname> if it wishes,
     but that is generally undesirable.  <varname>search_path</varname> is restored
     to its previous setting upon completion of <command>CREATE EXTENSION</command>.
    </para>

    <para>
     The target schema is determined by the <varname>schema</varname> parameter in
     the control file if that is given, otherwise by the <literal>SCHEMA</literal>
     option of <command>CREATE EXTENSION</command> if that is given, otherwise the
     current default object creation schema (the first one in the caller's
     <varname>search_path</varname>).  When the control file <varname>schema</varname>
     parameter is used, the target schema will be created if it doesn't
     already exist, but in the other two cases it must already exist.
    </para>

    <para>
     If any prerequisite extensions are listed in <varname>requires</varname>
     in the control file, their target schemas are appended to the initial
     setting of <varname>search_path</varname>.  This allows their objects to be
     visible to the new extension's script file.
    </para>

    <para>
     Although a non-relocatable extension can contain objects spread across
     multiple schemas, it is usually desirable to place all the objects meant
     for external use into a single schema, which is considered the extension's
     target schema.  Such an arrangement works conveniently with the default
     setting of <varname>search_path</varname> during creation of dependent
     extensions.
    </para>
   </sect2>

   <sect2 id="extend-extensions-config-tables">
    <title>Extension Configuration Tables</title>

    <para>
     Some extensions include configuration tables, which contain data that
     might be added or changed by the user after installation of the
     extension.  Ordinarily, if a table is part of an extension, neither
     the table's definition nor its content will be dumped by
     <application>pg_dump</application>.  But that behavior is undesirable for a
     configuration table; any data changes made by the user need to be
     included in dumps, or the extension will behave differently after a dump
     and reload.
    </para>

   <indexterm>
    <primary>pg_extension_config_dump</primary>
   </indexterm>

    <para>
     To solve this problem, an extension's script file can mark a table
     or a sequence it has created as a configuration relation, which will
     cause <application>pg_dump</application> to include the table's or the sequence's
     contents (not its definition) in dumps.  To do that, call the function
     <function>pg_extension_config_dump(regclass, text)</function> after creating the
     table or the sequence, for example
<programlisting>
CREATE TABLE my_config (key text, value text);
CREATE SEQUENCE my_config_seq;

SELECT pg_catalog.pg_extension_config_dump('my_config', '');
SELECT pg_catalog.pg_extension_config_dump('my_config_seq', '');
</programlisting>
     Any number of tables or sequences can be marked this way. Sequences
     associated with <type>serial</type> or <type>bigserial</type> columns can
     be marked as well.
    </para>

    <para>
     When the second argument of <function>pg_extension_config_dump</function> is
     an empty string, the entire contents of the table are dumped by
     <application>pg_dump</application>.  This is usually only correct if the table
     is initially empty as created by the extension script.  If there is
     a mixture of initial data and user-provided data in the table,
     the second argument of <function>pg_extension_config_dump</function> provides
     a <literal>WHERE</literal> condition that selects the data to be dumped.
     For example, you might do
<programlisting>
CREATE TABLE my_config (key text, value text, standard_entry boolean);

SELECT pg_catalog.pg_extension_config_dump('my_config', 'WHERE NOT standard_entry');
</programlisting>
     and then make sure that <structfield>standard_entry</structfield> is true only
     in the rows created by the extension's script.
    </para>

    <para>
     For sequences, the second argument of <function>pg_extension_config_dump</function>
     has no effect.
    </para>

    <para>
     More complicated situations, such as initially-provided rows that might
     be modified by users, can be handled by creating triggers on the
     configuration table to ensure that modified rows are marked correctly.
    </para>

    <para>
     You can alter the filter condition associated with a configuration table
     by calling <function>pg_extension_config_dump</function> again.  (This would
     typically be useful in an extension update script.)  The only way to mark
     a table as no longer a configuration table is to dissociate it from the
     extension with <command>ALTER EXTENSION ... DROP TABLE</command>.
    </para>

    <para>
     Note that foreign key relationships between these tables will dictate the
     order in which the tables are dumped out by pg_dump.  Specifically, pg_dump
     will attempt to dump the referenced-by table before the referencing table.
     As the foreign key relationships are set up at CREATE EXTENSION time (prior
     to data being loaded into the tables) circular dependencies are not
     supported.  When circular dependencies exist, the data will still be dumped
     out but the dump will not be able to be restored directly and user
     intervention will be required.
    </para>

    <para>
     Sequences associated with <type>serial</type> or <type>bigserial</type> columns
     need to be directly marked to dump their state. Marking their parent
     relation is not enough for this purpose.
    </para>
   </sect2>

   <sect2>
    <title>Extension Updates</title>

    <para>
     One advantage of the extension mechanism is that it provides convenient
     ways to manage updates to the SQL commands that define an extension's
     objects.  This is done by associating a version name or number with
     each released version of the extension's installation script.
     In addition, if you want users to be able to update their databases
     dynamically from one version to the next, you should provide
     <firstterm>update scripts</firstterm> that make the necessary changes to go from
     one version to the next.  Update scripts have names following the pattern
     <literal><replaceable>extension</replaceable>--<replaceable>oldversion</replaceable>--<replaceable>newversion</replaceable>.sql</literal>
     (for example, <literal>foo--1.0--1.1.sql</literal> contains the commands to modify
     version <literal>1.0</literal> of extension <literal>foo</literal> into version
     <literal>1.1</literal>).
    </para>

    <para>
     Given that a suitable update script is available, the command
     <command>ALTER EXTENSION UPDATE</command> will update an installed extension
     to the specified new version.  The update script is run in the same
     environment that <command>CREATE EXTENSION</command> provides for installation
     scripts: in particular, <varname>search_path</varname> is set up in the same
     way, and any new objects created by the script are automatically added
     to the extension.  Also, if the script chooses to drop extension member
     objects, they are automatically dissociated from the extension.
    </para>

    <para>
     If an extension has secondary control files, the control parameters
     that are used for an update script are those associated with the script's
     target (new) version.
    </para>

    <para>
     The update mechanism can be used to solve an important special case:
     converting a <quote>loose</quote> collection of objects into an extension.
     Before the extension mechanism was added to
     <productname>PostgreSQL</productname> (in 9.1), many people wrote
     extension modules that simply created assorted unpackaged objects.
     Given an existing database containing such objects, how can we convert
     the objects into a properly packaged extension?  Dropping them and then
     doing a plain <command>CREATE EXTENSION</command> is one way, but it's not
     desirable if the objects have dependencies (for example, if there are
     table columns of a data type created by the extension).  The way to fix
     this situation is to create an empty extension, then use <command>ALTER
     EXTENSION ADD</command> to attach each pre-existing object to the extension,
     then finally create any new objects that are in the current extension
     version but were not in the unpackaged release.  <command>CREATE
     EXTENSION</command> supports this case with its <literal>FROM</literal> <replaceable
     class="parameter">old_version</replaceable> option, which causes it to not run the
     normal installation script for the target version, but instead the update
     script named
     <literal><replaceable>extension</replaceable>--<replaceable>old_version</replaceable>--<replaceable>target_version</replaceable>.sql</literal>.
     The choice of the dummy version name to use as <replaceable
     class="parameter">old_version</replaceable> is up to the extension author, though
     <literal>unpackaged</literal> is a common convention.  If you have multiple
     prior versions you need to be able to update into extension style, use
     multiple dummy version names to identify them.
    </para>

    <para>
     <command>ALTER EXTENSION</command> is able to execute sequences of update
     script files to achieve a requested update.  For example, if only
     <literal>foo--1.0--1.1.sql</literal> and <literal>foo--1.1--2.0.sql</literal> are
     available, <command>ALTER EXTENSION</command> will apply them in sequence if an
     update to version <literal>2.0</literal> is requested when <literal>1.0</literal> is
     currently installed.
    </para>

    <para>
     <productname>PostgreSQL</productname> doesn't assume anything about the properties
     of version names: for example, it does not know whether <literal>1.1</literal>
     follows <literal>1.0</literal>.  It just matches up the available version names
     and follows the path that requires applying the fewest update scripts.
     (A version name can actually be any string that doesn't contain
     <literal>--</literal> or leading or trailing <literal>-</literal>.)
    </para>

    <para>
     Sometimes it is useful to provide <quote>downgrade</quote> scripts, for
     example <literal>foo--1.1--1.0.sql</literal> to allow reverting the changes
     associated with version <literal>1.1</literal>.  If you do that, be careful
     of the possibility that a downgrade script might unexpectedly
     get applied because it yields a shorter path.  The risky case is where
     there is a <quote>fast path</quote> update script that jumps ahead several
     versions as well as a downgrade script to the fast path's start point.
     It might take fewer steps to apply the downgrade and then the fast
     path than to move ahead one version at a time.  If the downgrade script
     drops any irreplaceable objects, this will yield undesirable results.
    </para>

    <para>
     To check for unexpected update paths, use this command:
<programlisting>
SELECT * FROM pg_extension_update_paths('<replaceable>extension_name</replaceable>');
</programlisting>
     This shows each pair of distinct known version names for the specified
     extension, together with the update path sequence that would be taken to
     get from the source version to the target version, or <literal>NULL</literal> if
     there is no available update path.  The path is shown in textual form
     with <literal>--</literal> separators.  You can use
     <literal>regexp_split_to_array(path,'--')</literal> if you prefer an array
     format.
    </para>
   </sect2>

   <sect2>
    <title>Installing Extensions using Update Scripts</title>

    <para>
     An extension that has been around for awhile will probably exist in
     several versions, for which the author will need to write update scripts.
     For example, if you have released a <literal>foo</literal> extension in
     versions <literal>1.0</literal>, <literal>1.1</literal>, and <literal>1.2</literal>, there
     should be update scripts <filename>foo--1.0--1.1.sql</filename>
     and <filename>foo--1.1--1.2.sql</filename>.
     Before <productname>PostgreSQL</productname> 10, it was necessary to also create
     new script files <filename>foo--1.1.sql</filename> and <filename>foo--1.2.sql</filename>
     that directly build the newer extension versions, or else the newer
     versions could not be installed directly, only by
     installing <literal>1.0</literal> and then updating.  That was tedious and
     duplicative, but now it's unnecessary, because <command>CREATE
     EXTENSION</command> can follow update chains automatically.
     For example, if only the script
     files <filename>foo--1.0.sql</filename>, <filename>foo--1.0--1.1.sql</filename>,
     and <filename>foo--1.1--1.2.sql</filename> are available then a request to
     install version <literal>1.2</literal> is honored by running those three
     scripts in sequence.  The processing is the same as if you'd first
     installed <literal>1.0</literal> and then updated to <literal>1.2</literal>.
     (As with <command>ALTER EXTENSION UPDATE</command>, if multiple pathways are
     available then the shortest is preferred.)  Arranging an extension's
     script files in this style can reduce the amount of maintenance effort
     needed to produce small updates.
    </para>

    <para>
     If you use secondary (version-specific) control files with an extension
     maintained in this style, keep in mind that each version needs a control
     file even if it has no stand-alone installation script, as that control
     file will determine how the implicit update to that version is performed.
     For example, if <filename>foo--1.0.control</filename> specifies <literal>requires
     = 'bar'</literal> but <literal>foo</literal>'s other control files do not, the
     extension's dependency on <literal>bar</literal> will be dropped when updating
     from <literal>1.0</literal> to another version.
    </para>
   </sect2>

   <sect2 id="extend-extensions-example">
    <title>Extension Example</title>

    <para>
     Here is a complete example of an <acronym>SQL</acronym>-only
     extension, a two-element composite type that can store any type of value
     in its slots, which are named <quote>k</quote> and <quote>v</quote>.  Non-text
     values are automatically coerced to text for storage.
    </para>

    <para>
     The script file <filename>pair--1.0.sql</filename> looks like this:

<programlisting><![CDATA[
-- complain if script is sourced in psql, rather than via CREATE EXTENSION
\echo Use "CREATE EXTENSION pair" to load this file. \quit

CREATE TYPE pair AS ( k text, v text );

CREATE OR REPLACE FUNCTION pair(anyelement, text)
RETURNS pair LANGUAGE SQL AS 'SELECT ROW($1, $2)::pair';

CREATE OR REPLACE FUNCTION pair(text, anyelement)
RETURNS pair LANGUAGE SQL AS 'SELECT ROW($1, $2)::pair';

CREATE OR REPLACE FUNCTION pair(anyelement, anyelement)
RETURNS pair LANGUAGE SQL AS 'SELECT ROW($1, $2)::pair';

CREATE OR REPLACE FUNCTION pair(text, text)
RETURNS pair LANGUAGE SQL AS 'SELECT ROW($1, $2)::pair;';

CREATE OPERATOR ~> (LEFTARG = text, RIGHTARG = anyelement, PROCEDURE = pair);
CREATE OPERATOR ~> (LEFTARG = anyelement, RIGHTARG = text, PROCEDURE = pair);
CREATE OPERATOR ~> (LEFTARG = anyelement, RIGHTARG = anyelement, PROCEDURE = pair);
CREATE OPERATOR ~> (LEFTARG = text, RIGHTARG = text, PROCEDURE = pair);
]]>
</programlisting>
    </para>

    <para>
     The control file <filename>pair.control</filename> looks like this:

<programlisting>
# pair extension
comment = 'A key/value pair data type'
default_version = '1.0'
relocatable = true
</programlisting>
    </para>

    <para>
     While you hardly need a makefile to install these two files into the
     correct directory, you could use a <filename>Makefile</filename> containing this:

<programlisting>
EXTENSION = pair
DATA = pair--1.0.sql

PG_CONFIG = pg_config
PGXS := $(shell $(PG_CONFIG) --pgxs)
include $(PGXS)
</programlisting>

     This makefile relies on <acronym>PGXS</acronym>, which is described
     in <xref linkend="extend-pgxs"/>.  The command <literal>make install</literal>
     will install the control and script files into the correct
     directory as reported by <application>pg_config</application>.
    </para>

    <para>
     Once the files are installed, use the
     <xref linkend="sql-createextension"/> command to load the objects into
     any particular database.
    </para>
   </sect2>
  </sect1>

  <sect1 id="extend-pgxs">
   <title>Extension Building Infrastructure</title>

   <indexterm zone="extend-pgxs">
    <primary>pgxs</primary>
   </indexterm>

   <para>
    If you are thinking about distributing your
    <productname>PostgreSQL</productname> extension modules, setting up a
    portable build system for them can be fairly difficult.  Therefore
    the <productname>PostgreSQL</productname> installation provides a build
    infrastructure for extensions, called <acronym>PGXS</acronym>, so
    that simple extension modules can be built simply against an
    already installed server.  <acronym>PGXS</acronym> is mainly intended
    for extensions that include C code, although it can be used for
    pure-SQL extensions too.  Note that <acronym>PGXS</acronym> is not
    intended to be a universal build system framework that can be used
    to build any software interfacing to <productname>PostgreSQL</productname>;
    it simply automates common build rules for simple server extension
    modules.  For more complicated packages, you might need to write your
    own build system.
   </para>

   <para>
    To use the <acronym>PGXS</acronym> infrastructure for your extension,
    you must write a simple makefile.
    In the makefile, you need to set some variables
    and include the global <acronym>PGXS</acronym> makefile.
    Here is an example that builds an extension module named
    <literal>isbn_issn</literal>, consisting of a shared library containing
    some C code, an extension control file, a SQL script, and a documentation
    text file:
<programlisting>
MODULES = isbn_issn
EXTENSION = isbn_issn
DATA = isbn_issn--1.0.sql
DOCS = README.isbn_issn

PG_CONFIG = pg_config
PGXS := $(shell $(PG_CONFIG) --pgxs)
include $(PGXS)
</programlisting>
    The last three lines should always be the same.  Earlier in the
    file, you assign variables or add custom
    <application>make</application> rules.
   </para>

   <para>
    Set one of these three variables to specify what is built:

    <variablelist>
     <varlistentry>
      <term><varname>MODULES</varname></term>
      <listitem>
       <para>
        list of shared-library objects to be built from source files with same
        stem (do not include library suffixes in this list)
       </para>
      </listitem>
     </varlistentry>

     <varlistentry>
      <term><varname>MODULE_big</varname></term>
      <listitem>
       <para>
        a shared library to build from multiple source files
        (list object files in <varname>OBJS</varname>)
       </para>
      </listitem>
     </varlistentry>

     <varlistentry>
      <term><varname>PROGRAM</varname></term>
      <listitem>
       <para>
        an executable program to build
        (list object files in <varname>OBJS</varname>)
       </para>
      </listitem>
     </varlistentry>
    </variablelist>

    The following variables can also be set:

    <variablelist>
     <varlistentry>
      <term><varname>EXTENSION</varname></term>
      <listitem>
       <para>
        extension name(s); for each name you must provide an
        <literal><replaceable>extension</replaceable>.control</literal> file,
        which will be installed into
        <literal><replaceable>prefix</replaceable>/share/extension</literal>
       </para>
      </listitem>
     </varlistentry>

     <varlistentry>
      <term><varname>MODULEDIR</varname></term>
      <listitem>
       <para>
        subdirectory of <literal><replaceable>prefix</replaceable>/share</literal>
        into which DATA and DOCS files should be installed
        (if not set, default is <literal>extension</literal> if
        <varname>EXTENSION</varname> is set,
        or <literal>contrib</literal> if not)
       </para>
      </listitem>
     </varlistentry>

     <varlistentry>
      <term><varname>DATA</varname></term>
      <listitem>
       <para>
        random files to install into <literal><replaceable>prefix</replaceable>/share/$MODULEDIR</literal>
       </para>
      </listitem>
     </varlistentry>

     <varlistentry>
      <term><varname>DATA_built</varname></term>
      <listitem>
       <para>
        random files to install into
        <literal><replaceable>prefix</replaceable>/share/$MODULEDIR</literal>,
        which need to be built first
       </para>
      </listitem>
     </varlistentry>

     <varlistentry>
      <term><varname>DATA_TSEARCH</varname></term>
      <listitem>
       <para>
        random files to install under
        <literal><replaceable>prefix</replaceable>/share/tsearch_data</literal>
       </para>
      </listitem>
     </varlistentry>

     <varlistentry>
      <term><varname>DOCS</varname></term>
      <listitem>
       <para>
        random files to install under
        <literal><replaceable>prefix</replaceable>/doc/$MODULEDIR</literal>
       </para>
      </listitem>
     </varlistentry>

     <varlistentry>
      <term><varname>SCRIPTS</varname></term>
      <listitem>
       <para>
        script files (not binaries) to install into
        <literal><replaceable>prefix</replaceable>/bin</literal>
       </para>
      </listitem>
     </varlistentry>

     <varlistentry>
      <term><varname>SCRIPTS_built</varname></term>
      <listitem>
       <para>
        script files (not binaries) to install into
        <literal><replaceable>prefix</replaceable>/bin</literal>,
        which need to be built first
       </para>
      </listitem>
     </varlistentry>

     <varlistentry>
      <term><varname>REGRESS</varname></term>
      <listitem>
       <para>
        list of regression test cases (without suffix), see below
       </para>
      </listitem>
     </varlistentry>

     <varlistentry>
      <term><varname>REGRESS_OPTS</varname></term>
      <listitem>
       <para>
        additional switches to pass to <application>pg_regress</application>
       </para>
      </listitem>
     </varlistentry>

     <varlistentry>
      <term><varname>NO_INSTALLCHECK</varname></term>
      <listitem>
       <para>
        don't define an <literal>installcheck</literal> target, useful e.g. if tests require special configuration, or don't use <application>pg_regress</application>
       </para>
      </listitem>
     </varlistentry>

     <varlistentry>
      <term><varname>EXTRA_CLEAN</varname></term>
      <listitem>
       <para>
        extra files to remove in <literal>make clean</literal>
       </para>
      </listitem>
     </varlistentry>

     <varlistentry>
      <term><varname>PG_CPPFLAGS</varname></term>
      <listitem>
       <para>
        will be added to <varname>CPPFLAGS</varname>
       </para>
      </listitem>
     </varlistentry>

     <varlistentry>
      <term><varname>PG_LIBS</varname></term>
      <listitem>
       <para>
        will be added to <varname>PROGRAM</varname> link line
       </para>
      </listitem>
     </varlistentry>

     <varlistentry>
      <term><varname>SHLIB_LINK</varname></term>
      <listitem>
       <para>
        will be added to <varname>MODULE_big</varname> link line
       </para>
      </listitem>
     </varlistentry>

     <varlistentry>
      <term><varname>PG_CONFIG</varname></term>
      <listitem>
       <para>
        path to <application>pg_config</application> program for the
        <productname>PostgreSQL</productname> installation to build against
        (typically just <literal>pg_config</literal> to use the first one in your
        <varname>PATH</varname>)
       </para>
      </listitem>
     </varlistentry>
    </variablelist>
   </para>

   <para>
    Put this makefile as <literal>Makefile</literal> in the directory
    which holds your extension. Then you can do
    <literal>make</literal> to compile, and then <literal>make
    install</literal> to install your module.  By default, the extension is
    compiled and installed for the
    <productname>PostgreSQL</productname> installation that
    corresponds to the first <command>pg_config</command> program
    found in your <varname>PATH</varname>.  You can use a different installation by
    setting <varname>PG_CONFIG</varname> to point to its
    <command>pg_config</command> program, either within the makefile
    or on the <literal>make</literal> command line.
   </para>

   <para>
    You can also run <literal>make</literal> in a directory outside the source
    tree of your extension, if you want to keep the build directory separate.
    This procedure is also called a
    <indexterm><primary>VPATH</primary></indexterm><firstterm>VPATH</firstterm>
    build.  Here's how:
<programlisting>
mkdir build_dir
cd build_dir
make -f /path/to/extension/source/tree/Makefile
make -f /path/to/extension/source/tree/Makefile install
</programlisting>
   </para>

   <para>
    Alternatively, you can set up a directory for a VPATH build in a similar
    way to how it is done for the core code. One way to do this is using the
    core script <filename>config/prep_buildtree</filename>. Once this has been done
    you can build by setting the <literal>make</literal> variable
    <varname>VPATH</varname> like this:
<programlisting>
make VPATH=/path/to/extension/source/tree
make VPATH=/path/to/extension/source/tree install
</programlisting>
    This procedure can work with a greater variety of directory layouts.
   </para>

   <para>
    The scripts listed in the <varname>REGRESS</varname> variable are used for
    regression testing of your module, which can be invoked by <literal>make
    installcheck</literal> after doing <literal>make install</literal>.  For this to
    work you must have a running <productname>PostgreSQL</productname> server.
    The script files listed in <varname>REGRESS</varname> must appear in a
    subdirectory named <literal>sql/</literal> in your extension's directory.
    These files must have extension <literal>.sql</literal>, which must not be
    included in the <varname>REGRESS</varname> list in the makefile.  For each
    test there should also be a file containing the expected output in a
    subdirectory named <literal>expected/</literal>, with the same stem and
    extension <literal>.out</literal>.  <literal>make installcheck</literal>
    executes each test script with <application>psql</application>, and compares the
    resulting output to the matching expected file.  Any differences will be
    written to the file <literal>regression.diffs</literal> in <command>diff
    -c</command> format.  Note that trying to run a test that is missing its
    expected file will be reported as <quote>trouble</quote>, so make sure you
    have all expected files.
   </para>

   <tip>
    <para>
     The easiest way to create the expected files is to create empty files,
     then do a test run (which will of course report differences).  Inspect
     the actual result files found in the <literal>results/</literal>
     directory, then copy them to <literal>expected/</literal> if they match
     what you expect from the test.
    </para>

   </tip>
  </sect1>

 </chapter><|MERGE_RESOLUTION|>--- conflicted
+++ resolved
@@ -35,16 +35,12 @@
     </listitem>
     <listitem>
      <para>
-<<<<<<< HEAD
-      subscripting procedure (starting in <xref linkend="xsubscripting">)
+      subscripting procedure (starting in <xref linkend="xsubscripting"/>)
      </para>
     </listitem>
     <listitem>
      <para>
-      operator classes for indexes (starting in <xref linkend="xindex">)
-=======
       operator classes for indexes (starting in <xref linkend="xindex"/>)
->>>>>>> a5153cb6
      </para>
     </listitem>
     <listitem>
