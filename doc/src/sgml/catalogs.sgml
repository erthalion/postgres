--- conflicted
+++ resolved
@@ -7841,9 +7841,6 @@
       <entry><structfield>typsubsparse</structfield></entry>
       <entry><type>regproc</type></entry>
       <entry><literal><link linkend="catalog-pg-proc"><structname>pg_proc</structname></link>.oid</literal></entry>
-<<<<<<< HEAD
-      <entry>Custom subscripting function with type-specific logic, or 0 if this type doesn't support subscripting.</entry>
-=======
       <entry>Custom subscripting function with type-specific logic for parsing
       and validation, or 0 if this type doesn't support subscripting.</entry>
      </row>
@@ -7864,7 +7861,6 @@
       <entry>Custom subscripting function with type-specific logic for updating
       an element in the current data type, or 0 if this type doesn't support
       subscripting.</entry>
->>>>>>> 5e53d00c
      </row>
 
      <row>
