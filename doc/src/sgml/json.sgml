--- conflicted
+++ resolved
@@ -570,7 +570,6 @@
   </para>
  </sect2>
 
-<<<<<<< HEAD
  <sect2 id="jsonb-subscripting">
   <title><type>jsonb</type> Subscripting</title>
   <para>
@@ -610,8 +609,6 @@
   </para>
  </sect2>
 
-
-=======
  <sect2>
   <title>Transforms</title>
 
@@ -626,5 +623,4 @@
    lists, and scalars, as appropriate.
   </para>
  </sect2>
->>>>>>> c79f6df7
 </sect1>