<!--
doc/src/sgml/ref/create_type.sgml
PostgreSQL documentation
-->

<refentry id="sql-createtype">
 <indexterm zone="sql-createtype">
  <primary>CREATE TYPE</primary>
 </indexterm>

 <refmeta>
  <refentrytitle>CREATE TYPE</refentrytitle>
  <manvolnum>7</manvolnum>
  <refmiscinfo>SQL - Language Statements</refmiscinfo>
 </refmeta>

 <refnamediv>
  <refname>CREATE TYPE</refname>
  <refpurpose>define a new data type</refpurpose>
 </refnamediv>

 <refsynopsisdiv>
<synopsis>
CREATE TYPE <replaceable class="parameter">name</replaceable> AS
    ( [ <replaceable class="parameter">attribute_name</replaceable> <replaceable class="parameter">data_type</replaceable> [ COLLATE <replaceable>collation</replaceable> ] [, ... ] ] )

CREATE TYPE <replaceable class="parameter">name</replaceable> AS ENUM
    ( [ '<replaceable class="parameter">label</replaceable>' [, ... ] ] )

CREATE TYPE <replaceable class="parameter">name</replaceable> AS RANGE (
    SUBTYPE = <replaceable class="parameter">subtype</replaceable>
    [ , SUBTYPE_OPCLASS = <replaceable class="parameter">subtype_operator_class</replaceable> ]
    [ , COLLATION = <replaceable class="parameter">collation</replaceable> ]
    [ , CANONICAL = <replaceable class="parameter">canonical_function</replaceable> ]
    [ , SUBTYPE_DIFF = <replaceable class="parameter">subtype_diff_function</replaceable> ]
)

CREATE TYPE <replaceable class="parameter">name</replaceable> (
    INPUT = <replaceable class="parameter">input_function</replaceable>,
    OUTPUT = <replaceable class="parameter">output_function</replaceable>
    [ , RECEIVE = <replaceable class="parameter">receive_function</replaceable> ]
    [ , SEND = <replaceable class="parameter">send_function</replaceable> ]
    [ , TYPMOD_IN = <replaceable class="parameter">type_modifier_input_function</replaceable> ]
    [ , TYPMOD_OUT = <replaceable class="parameter">type_modifier_output_function</replaceable> ]
    [ , ANALYZE = <replaceable class="parameter">analyze_function</replaceable> ]
    [ , INTERNALLENGTH = { <replaceable class="parameter">internallength</replaceable> | VARIABLE } ]
    [ , PASSEDBYVALUE ]
    [ , ALIGNMENT = <replaceable class="parameter">alignment</replaceable> ]
    [ , STORAGE = <replaceable class="parameter">storage</replaceable> ]
    [ , LIKE = <replaceable class="parameter">like_type</replaceable> ]
    [ , CATEGORY = <replaceable class="parameter">category</replaceable> ]
    [ , PREFERRED = <replaceable class="parameter">preferred</replaceable> ]
    [ , DEFAULT = <replaceable class="parameter">default</replaceable> ]
    [ , ELEMENT = <replaceable class="parameter">element</replaceable> ]
    [ , DELIMITER = <replaceable class="parameter">delimiter</replaceable> ]
    [ , COLLATABLE = <replaceable class="parameter">collatable</replaceable> ]
<<<<<<< HEAD
    [ , SUBSCRIPTING = <replaceable class="parameter">subscripting_function</replaceable> ]
=======
    [ , SUBSCRIPTING_PARSE = <replaceable class="parameter">subscripting_parse_function</replaceable> ]
    [ , SUBSCRIPTING_ASSIGN = <replaceable class="parameter">subscripting_assign_function</replaceable> ]
    [ , SUBSCRIPTING_FETCH = <replaceable class="parameter">subscripting_fetch_function</replaceable> ]
>>>>>>> 5e53d00c
)

CREATE TYPE <replaceable class="parameter">name</replaceable>
</synopsis>
 </refsynopsisdiv>

 <refsect1>
  <title>Description</title>

  <para>
   <command>CREATE TYPE</command> registers a new data type for use in
   the current database.  The user who defines a type becomes its
   owner.
  </para>

  <para>
   If a schema name is given then the type is created in the specified
   schema.  Otherwise it is created in the current schema.  The type
   name must be distinct from the name of any existing type or domain
   in the same schema.  (Because tables have associated data types,
   the type name must also be distinct from the name of any existing
   table in the same schema.)
  </para>

  <para>
   There are five forms of <command>CREATE TYPE</command>, as shown in the
   syntax synopsis above.  They respectively create a <firstterm>composite
   type</firstterm>, an <firstterm>enum type</firstterm>, a <firstterm>range type</firstterm>, a
   <firstterm>base type</firstterm>, or a <firstterm>shell type</firstterm>.  The first four
   of these are discussed in turn below.  A shell type is simply a placeholder
   for a type to be defined later; it is created by issuing <command>CREATE
   TYPE</command> with no parameters except for the type name.  Shell types
   are needed as forward references when creating range types and base types,
   as discussed in those sections.
  </para>

  <refsect2>
   <title>Composite Types</title>

  <para>
   The first form of <command>CREATE TYPE</command>
   creates a composite type.
   The composite type is specified by a list of attribute names and data types.
   An attribute's collation can be specified too, if its data type is
   collatable.  A composite type is essentially the same as the row type
   of a table, but using <command>CREATE TYPE</command> avoids the need to
   create an actual table when all that is wanted is to define a type.
   A stand-alone composite type is useful, for example, as the argument or
   return type of a function.
  </para>

  <para>
   To be able to create a composite type, you must
   have <literal>USAGE</literal> privilege on all attribute types.
  </para>
  </refsect2>

  <refsect2 id="sql-createtype-enum">
   <title>Enumerated Types</title>

   <para>
    The second form of <command>CREATE TYPE</command> creates an enumerated
    (enum) type, as described in <xref linkend="datatype-enum">.
    Enum types take a list of one or more quoted labels, each of which
    must be less than <symbol>NAMEDATALEN</symbol> bytes long (64 bytes in a
    standard <productname>PostgreSQL</productname> build).
   </para>
  </refsect2>

  <refsect2 id="sql-createtype-range">
   <title>Range Types</title>

   <para>
    The third form of <command>CREATE TYPE</command> creates a new
    range type, as described in <xref linkend="rangetypes">.
   </para>

   <para>
    The range type's <replaceable class="parameter">subtype</replaceable> can
    be any type with an associated b-tree operator class (to determine the
    ordering of values for the range type).  Normally the subtype's default
    b-tree operator class is used to determine ordering; to use a non-default
    operator class, specify its name with <replaceable
    class="parameter">subtype_opclass</replaceable>.  If the subtype is
    collatable, and you want to use a non-default collation in the range's
    ordering, specify the desired collation with the <replaceable
    class="parameter">collation</replaceable> option.
   </para>

   <para>
    The optional <replaceable class="parameter">canonical</replaceable>
    function must take one argument of the range type being defined, and
    return a value of the same type.  This is used to convert range values
    to a canonical form, when applicable.  See <xref
    linkend="rangetypes-defining"> for more information.  Creating a
    <replaceable class="parameter">canonical</replaceable> function
    is a bit tricky, since it must be defined before the range type can be
    declared.  To do this, you must first create a shell type, which is a
    placeholder type that has no properties except a name and an
    owner.  This is done by issuing the command <literal>CREATE TYPE
    <replaceable>name</replaceable></literal>, with no additional parameters.  Then
    the function can be declared using the shell type as argument and result,
    and finally the range type can be declared using the same name.  This
    automatically replaces the shell type entry with a valid range type.
   </para>

   <para>
    The optional <replaceable class="parameter">subtype_diff</replaceable>
    function must take two values of the
    <replaceable class="parameter">subtype</replaceable> type as argument,
    and return a <type>double precision</type> value representing the
    difference between the two given values.  While this is optional,
    providing it allows much greater efficiency of GiST indexes on columns of
    the range type.  See <xref linkend="rangetypes-defining"> for more
    information.
   </para>
  </refsect2>

  <refsect2>
   <title>Base Types</title>

  <para>
   The fourth form of <command>CREATE TYPE</command> creates a new base type
   (scalar type).  To create a new base type, you must be a superuser.
   (This restriction is made because an erroneous type definition could
   confuse or even crash the server.)
  </para>

  <para>
   The parameters can appear in any order, not only that
   illustrated above, and most are optional.  You must register
   two or more functions (using <command>CREATE FUNCTION</command>) before
   defining the type.  The support functions
   <replaceable class="parameter">input_function</replaceable> and
   <replaceable class="parameter">output_function</replaceable>
   are required, while the functions
   <replaceable class="parameter">receive_function</replaceable>,
   <replaceable class="parameter">send_function</replaceable>,
   <replaceable class="parameter">type_modifier_input_function</replaceable>,
<<<<<<< HEAD
   <replaceable class="parameter">type_modifier_output_function</replaceable> and
   <replaceable class="parameter">analyze_function</replaceable>,
   <replaceable class="parameter">subscripting_function</replaceable>
=======
   <replaceable class="parameter">type_modifier_output_function</replaceable>,
   <replaceable class="parameter">analyze_function</replaceable>,
   <replaceable class="parameter">subscripting_parse_function</replaceable>,
   <replaceable class="parameter">subscripting_assign_function</replaceable> and
   <replaceable class="parameter">subscripting_fetch_function</replaceable>
>>>>>>> 5e53d00c
   are optional.  Generally these functions have to be coded in C
   or another low-level language.
  </para>

  <para>
   The <replaceable class="parameter">input_function</replaceable>
   converts the type's external textual representation to the internal
   representation used by the operators and functions defined for the type.
   <replaceable class="parameter">output_function</replaceable>
   performs the reverse transformation.  The input function can be
   declared as taking one argument of type <type>cstring</type>,
   or as taking three arguments of types
   <type>cstring</type>, <type>oid</type>, <type>integer</type>.
   The first argument is the input text as a C string, the second
   argument is the type's own OID (except for array types, which instead
   receive their element type's OID),
   and the third is the <literal>typmod</literal> of the destination column, if known
   (-1 will be passed if not).
   The input function must return a value of the data type itself.
   Usually, an input function should be declared STRICT; if it is not,
   it will be called with a NULL first parameter when reading a NULL
   input value.  The function must still return NULL in this case, unless
   it raises an error.
   (This case is mainly meant to support domain input functions, which
   might need to reject NULL inputs.)
   The output function must be
   declared as taking one argument of the new data type.
   The output function must return type <type>cstring</type>.
   Output functions are not invoked for NULL values.
  </para>

  <para>
   The optional <replaceable class="parameter">receive_function</replaceable>
   converts the type's external binary representation to the internal
   representation.  If this function is not supplied, the type cannot
   participate in binary input.  The binary representation should be
   chosen to be cheap to convert to internal form, while being reasonably
   portable.  (For example, the standard integer data types use network
   byte order as the external binary representation, while the internal
   representation is in the machine's native byte order.)  The receive
   function should perform adequate checking to ensure that the value is
   valid.
   The receive function can be declared as taking one argument of type
   <type>internal</type>, or as taking three arguments of types
   <type>internal</type>, <type>oid</type>, <type>integer</type>.
   The first argument is a pointer to a <type>StringInfo</type> buffer
   holding the received byte string; the optional arguments are the
   same as for the text input function.
   The receive function must return a value of the data type itself.
   Usually, a receive function should be declared STRICT; if it is not,
   it will be called with a NULL first parameter when reading a NULL
   input value.  The function must still return NULL in this case, unless
   it raises an error.
   (This case is mainly meant to support domain receive functions, which
   might need to reject NULL inputs.)
   Similarly, the optional
   <replaceable class="parameter">send_function</replaceable> converts
   from the internal representation to the external binary representation.
   If this function is not supplied, the type cannot participate in binary
   output.  The send function must be
   declared as taking one argument of the new data type.
   The send function must return type <type>bytea</type>.
   Send functions are not invoked for NULL values.
  </para>

  <para>
   You should at this point be wondering how the input and output functions
   can be declared to have results or arguments of the new type, when they
   have to be created before the new type can be created.  The answer is that
   the type should first be defined as a <firstterm>shell type</firstterm>, which is a
   placeholder type that has no properties except a name and an owner.  This
   is done by issuing the command <literal>CREATE TYPE
   <replaceable>name</replaceable></literal>, with no additional parameters.  Then the
   C I/O functions can be defined referencing the shell type.  Finally,
   <command>CREATE TYPE</command> with a full definition replaces the shell entry
   with a complete, valid type definition, after which the new type can be
   used normally.
  </para>

  <para>
   The optional
   <replaceable class="parameter">type_modifier_input_function</replaceable>
   and <replaceable class="parameter">type_modifier_output_function</replaceable>
   are needed if the type supports modifiers, that is optional constraints
   attached to a type declaration, such as <literal>char(5)</literal> or
   <literal>numeric(30,2)</literal>.  <productname>PostgreSQL</productname> allows
   user-defined types to take one or more simple constants or identifiers as
   modifiers.  However, this information must be capable of being packed into a
   single non-negative integer value for storage in the system catalogs.  The
   <replaceable class="parameter">type_modifier_input_function</replaceable>
   is passed the declared modifier(s) in the form of a <type>cstring</type>
   array.  It must check the values for validity (throwing an error if they
   are wrong), and if they are correct, return a single non-negative
   <type>integer</type> value that will be stored as the column <quote>typmod</quote>.
   Type modifiers will be rejected if the type does not have a
   <replaceable class="parameter">type_modifier_input_function</replaceable>.
   The <replaceable class="parameter">type_modifier_output_function</replaceable>
   converts the internal integer typmod value back to the correct form for
   user display.  It must return a <type>cstring</type> value that is the exact
   string to append to the type name; for example <type>numeric</type>'s
   function might return <literal>(30,2)</literal>.
   It is allowed to omit the
   <replaceable class="parameter">type_modifier_output_function</replaceable>,
   in which case the default display format is just the stored typmod integer
   value enclosed in parentheses.
  </para>

  <para>
   The optional <replaceable class="parameter">analyze_function</replaceable>
   performs type-specific statistics collection for columns of the data type.
   By default, <command>ANALYZE</command> will attempt to gather statistics using
   the type's <quote>equals</quote> and <quote>less-than</quote> operators, if there
   is a default b-tree operator class for the type.  For non-scalar types
   this behavior is likely to be unsuitable, so it can be overridden by
   specifying a custom analysis function.  The analysis function must be
   declared to take a single argument of type <type>internal</type>, and return
   a <type>boolean</type> result.  The detailed API for analysis functions appears
   in <filename>src/include/commands/vacuum.h</filename>.
  </para>

  <para>
   While the details of the new type's internal representation are only
   known to the I/O functions and other functions you create to work with
   the type, there are several properties of the internal representation
   that must be declared to <productname>PostgreSQL</productname>.
   Foremost of these is
   <replaceable class="parameter">internallength</replaceable>.
   Base data types can be fixed-length, in which case
   <replaceable class="parameter">internallength</replaceable> is a
   positive integer, or variable-length, indicated by setting
   <replaceable class="parameter">internallength</replaceable>
   to <literal>VARIABLE</literal>.  (Internally, this is represented
   by setting <literal>typlen</literal> to -1.)  The internal representation of all
   variable-length types must start with a 4-byte integer giving the total
   length of this value of the type.  (Note that the length field is often
   encoded, as described in <xref linkend="storage-toast">; it's unwise
   to access it directly.)
  </para>

  <para>
   The optional flag <literal>PASSEDBYVALUE</literal> indicates that
   values of this data type are passed by value, rather than by
   reference.  Types passed by value must be fixed-length, and their internal
   representation cannot be larger than the size of the <type>Datum</type> type
   (4 bytes on some machines, 8 bytes on others).
  </para>

  <para>
   The <replaceable class="parameter">alignment</replaceable> parameter
   specifies the storage alignment required for the data type.  The
   allowed values equate to alignment on 1, 2, 4, or 8 byte boundaries.
   Note that variable-length types must have an alignment of at least
   4, since they necessarily contain an <type>int4</type> as their first component.
  </para>

  <para>
   The <replaceable class="parameter">storage</replaceable> parameter
   allows selection of storage strategies for variable-length data
   types.  (Only <literal>plain</literal> is allowed for fixed-length
   types.)  <literal>plain</literal> specifies that data of the type
   will always be stored in-line and not compressed.
   <literal>extended</literal> specifies that the system will first
   try to compress a long data value, and will move the value out of
   the main table row if it's still too long.
   <literal>external</literal> allows the value to be moved out of the
   main table, but the system will not try to compress it.
   <literal>main</literal> allows compression, but discourages moving
   the value out of the main table.  (Data items with this storage
   strategy might still be moved out of the main table if there is no
   other way to make a row fit, but they will be kept in the main
   table preferentially over <literal>extended</literal> and
   <literal>external</literal> items.)
  </para>

  <para>
   All <replaceable class="parameter">storage</replaceable> values other
   than <literal>plain</literal> imply that the functions of the data type
   can handle values that have been <firstterm>toasted</firstterm>, as described
   in <xref linkend="storage-toast"> and <xref linkend="xtypes-toast">.
   The specific other value given merely determines the default TOAST
   storage strategy for columns of a toastable data type; users can pick
   other strategies for individual columns using <literal>ALTER TABLE
   SET STORAGE</literal>.
  </para>

  <para>
   The <replaceable class="parameter">like_type</replaceable> parameter
   provides an alternative method for specifying the basic representation
   properties of a data type: copy them from some existing type. The values of
   <replaceable class="parameter">internallength</replaceable>,
   <replaceable class="parameter">passedbyvalue</replaceable>,
   <replaceable class="parameter">alignment</replaceable>, and
   <replaceable class="parameter">storage</replaceable> are copied from the
   named type.  (It is possible, though usually undesirable, to override
   some of these values by specifying them along with the <literal>LIKE</literal>
   clause.)  Specifying representation this way is especially useful when
   the low-level implementation of the new type <quote>piggybacks</quote> on an
   existing type in some fashion.
  </para>

  <para>
   The <replaceable class="parameter">category</replaceable> and
   <replaceable class="parameter">preferred</replaceable> parameters can be
   used to help control which implicit cast will be applied in ambiguous
   situations.  Each data type belongs to a category named by a single ASCII
   character, and each type is either <quote>preferred</quote> or not within its
   category.  The parser will prefer casting to preferred types (but only from
   other types within the same category) when this rule is helpful in
   resolving overloaded functions or operators.  For more details see <xref
   linkend="typeconv">.  For types that have no implicit casts to or from any
   other types, it is sufficient to leave these settings at the defaults.
   However, for a group of related types that have implicit casts, it is often
   helpful to mark them all as belonging to a category and select one or two
   of the <quote>most general</quote> types as being preferred within the category.
   The <replaceable class="parameter">category</replaceable> parameter is
   especially useful when adding a user-defined type to an existing built-in
   category, such as the numeric or string types.  However, it is also
   possible to create new entirely-user-defined type categories.  Select any
   ASCII character other than an upper-case letter to name such a category.
  </para>

  <para>
   A default value can be specified, in case a user wants columns of the
   data type to default to something other than the null value.
   Specify the default with the <literal>DEFAULT</literal> key word.
   (Such a default can be overridden by an explicit <literal>DEFAULT</literal>
   clause attached to a particular column.)
  </para>

  <para>
   To indicate that a type is an array, specify the type of the array
   elements using the <literal>ELEMENT</literal> key word.  For example, to
   define an array of 4-byte integers (<type>int4</type>), specify
   <literal>ELEMENT = int4</literal>. More details about array types
   appear below.
  </para>

  <para>
   To indicate the delimiter to be used between values in the external
   representation of arrays of this type, <replaceable
   class="parameter">delimiter</replaceable> can be
   set to a specific character.  The default delimiter is the comma
   (<literal>,</literal>).  Note that the delimiter is associated
   with the array element type, not the array type itself.
  </para>

  <para>
   If the optional Boolean
   parameter <replaceable class="parameter">collatable</replaceable>
   is true, column definitions and expressions of the type may carry
   collation information through use of
   the <literal>COLLATE</literal> clause.  It is up to the
   implementations of the functions operating on the type to actually
   make use of the collation information; this does not happen
   automatically merely by marking the type collatable.
  </para>

  <para>
   The optional
<<<<<<< HEAD
   <replaceable class="parameter">subscripting_function</replaceable>
   contains type-specific logic for subscripting of the data type.
   By default, there is no such function, which means that the data
   type doesn't support subscripting. The subscripting function must be
   declared to take a single argument of type <type>internal</>, and return
   a <type>internal</> result. There are two examples of implementation for
   subscripting function in case of array
   (<replaceable class="parameter">array_subscripting</replaceable>)
   and jsonb
   (<replaceable class="parameter">jsonb_subscripting</replaceable>)
   types in <filename>src/backend/utils/adt/arrayfuncs.c</> and
   <filename>src/backend/utils/adt/jsonfuncs.c</> corresponding.
=======
   <replaceable class="parameter">subscripting_parse_function</replaceable>,
   <replaceable class="parameter">subscripting_assign_function</replaceable>,
   <replaceable class="parameter">subscripting_fetch_function</replaceable>
   contain type-specific logic for subscripting of the data type.
   By default, there are no such functions provided, which means that the data
   type doesn't support subscripting. The subscripting functions must be
   declared to take a single argument of type <type>internal</type>, and return
   a <type>internal</type> result. There are two examples of implementation for
   subscripting functions in case of array
   (<replaceable class="parameter">array_subscripting_parse</replaceable>,
    <replaceable class="parameter">array_subscripting_assign</replaceable>,
    <replaceable class="parameter">array_subscripting_fetch</replaceable>)
   and jsonb
   (<replaceable class="parameter">jsonb_subscripting_parse</replaceable>,
    <replaceable class="parameter">jsonb_subscripting_assign</replaceable>,
    <replaceable class="parameter">jsonb_subscripting_fetch</replaceable>)
   types in <filename>src/backend/utils/adt/arrayfuncs.c</filename> and
   <filename>src/backend/utils/adt/jsonfuncs.c</filename> corresponding.
   Note, that it is not allowed to have just some of them - if the data type
   supports subscripting, all of them must be provided.
>>>>>>> 5e53d00c
  </para>
  </refsect2>

  <refsect2>
   <title>Array Types</title>

   <para>
    Whenever a user-defined type is created,
    <productname>PostgreSQL</productname> automatically creates an
    associated array type, whose name consists of the element type's
    name prepended with an underscore, and truncated if necessary to keep
    it less than <symbol>NAMEDATALEN</symbol> bytes long.  (If the name
    so generated collides with an existing type name, the process is
    repeated until a non-colliding name is found.)
    This implicitly-created array type is variable length and uses the
    built-in input and output functions <literal>array_in</literal> and
    <literal>array_out</literal>.  The array type tracks any changes in its
    element type's owner or schema, and is dropped if the element type is.
   </para>

   <para>
    You might reasonably ask why there is an <option>ELEMENT</option>
    option, if the system makes the correct array type automatically.
    The only case where it's useful to use <option>ELEMENT</option> is when you are
    making a fixed-length type that happens to be internally an array of a number of
    identical things, and you want to allow these things to be accessed
    directly by subscripting, in addition to whatever operations you plan
    to provide for the type as a whole.  For example, type <type>point</type>
    is represented as just two floating-point numbers, which can be accessed
    using <literal>point[0]</literal> and <literal>point[1]</literal>.
    Note that
    this facility only works for fixed-length types whose internal form
    is exactly a sequence of identical fixed-length fields.  A subscriptable
    variable-length type must have the generalized internal representation
    used by <literal>array_in</literal> and <literal>array_out</literal>.
    For historical reasons (i.e., this is clearly wrong but it's far too
    late to change it), subscripting of fixed-length array types starts from
    zero, rather than from one as for variable-length arrays.
   </para>
  </refsect2>
 </refsect1>

 <refsect1>
  <title>Parameters</title>

  <variablelist>
   <varlistentry>
    <term><replaceable class="parameter">name</replaceable></term>
    <listitem>
     <para>
      The name (optionally schema-qualified) of a type to be created.
     </para>
    </listitem>
   </varlistentry>

   <varlistentry>
    <term><replaceable class="parameter">attribute_name</replaceable></term>
    <listitem>
     <para>
      The name of an attribute (column) for the composite type.
     </para>
    </listitem>
   </varlistentry>

   <varlistentry>
    <term><replaceable class="parameter">data_type</replaceable></term>
    <listitem>
     <para>
      The name of an existing data type to become a column of the
      composite type.
     </para>
    </listitem>
   </varlistentry>

   <varlistentry>
    <term><replaceable class="parameter">collation</replaceable></term>
    <listitem>
     <para>
      The name of an existing collation to be associated with a column of
      a composite type, or with a range type.
     </para>
    </listitem>
   </varlistentry>

   <varlistentry>
    <term><replaceable class="parameter">label</replaceable></term>
    <listitem>
     <para>
      A string literal representing the textual label associated with
      one value of an enum type.
     </para>
    </listitem>
   </varlistentry>

   <varlistentry>
    <term><replaceable class="parameter">subtype</replaceable></term>
    <listitem>
     <para>
      The name of the element type that the range type will represent ranges
      of.
     </para>
    </listitem>
   </varlistentry>

   <varlistentry>
    <term><replaceable class="parameter">subtype_operator_class</replaceable></term>
    <listitem>
     <para>
      The name of a b-tree operator class for the subtype.
     </para>
    </listitem>
   </varlistentry>

   <varlistentry>
    <term><replaceable class="parameter">canonical_function</replaceable></term>
    <listitem>
     <para>
      The name of the canonicalization function for the range type.
     </para>
    </listitem>
   </varlistentry>

   <varlistentry>
    <term><replaceable class="parameter">subtype_diff_function</replaceable></term>
    <listitem>
     <para>
      The name of a difference function for the subtype.
     </para>
    </listitem>
   </varlistentry>

   <varlistentry>
    <term><replaceable class="parameter">input_function</replaceable></term>
    <listitem>
     <para>
      The name of a function that converts data from the type's
      external textual form to its internal form.
     </para>
    </listitem>
   </varlistentry>

   <varlistentry>
    <term><replaceable class="parameter">output_function</replaceable></term>
    <listitem>
     <para>
      The name of a function that converts data from the type's
      internal form to its external textual form.
     </para>
    </listitem>
   </varlistentry>

   <varlistentry>
    <term><replaceable class="parameter">receive_function</replaceable></term>
    <listitem>
     <para>
      The name of a function that converts data from the type's
      external binary form to its internal form.
     </para>
    </listitem>
   </varlistentry>

   <varlistentry>
    <term><replaceable class="parameter">send_function</replaceable></term>
    <listitem>
     <para>
      The name of a function that converts data from the type's
      internal form to its external binary form.
     </para>
    </listitem>
   </varlistentry>

   <varlistentry>
    <term><replaceable class="parameter">type_modifier_input_function</replaceable></term>
    <listitem>
     <para>
      The name of a function that converts an array of modifier(s) for the type
      into internal form.
     </para>
    </listitem>
   </varlistentry>

   <varlistentry>
    <term><replaceable class="parameter">type_modifier_output_function</replaceable></term>
    <listitem>
     <para>
      The name of a function that converts the internal form of the type's
      modifier(s) to external textual form.
     </para>
    </listitem>
   </varlistentry>

   <varlistentry>
    <term><replaceable class="parameter">analyze_function</replaceable></term>
    <listitem>
     <para>
      The name of a function that performs statistical analysis for the
      data type.
     </para>
    </listitem>
   </varlistentry>

   <varlistentry>
    <term><replaceable class="parameter">internallength</replaceable></term>
    <listitem>
     <para>
      A numeric constant that specifies the length in bytes of the new
      type's internal representation.  The default assumption is that
      it is variable-length.
     </para>
    </listitem>
   </varlistentry>

   <varlistentry>
    <term><replaceable class="parameter">alignment</replaceable></term>
    <listitem>
     <para>
      The storage alignment requirement of the data type.  If specified,
      it must be <literal>char</literal>, <literal>int2</literal>,
      <literal>int4</literal>, or <literal>double</literal>; the
      default is <literal>int4</literal>.
     </para>
    </listitem>
   </varlistentry>

   <varlistentry>
    <term><replaceable class="parameter">storage</replaceable></term>
    <listitem>
     <para>
      The storage strategy for the data type.  If specified, must be
      <literal>plain</literal>, <literal>external</literal>,
      <literal>extended</literal>, or <literal>main</literal>; the
      default is <literal>plain</literal>.
     </para>
    </listitem>
   </varlistentry>

   <varlistentry>
    <term><replaceable class="parameter">like_type</replaceable></term>
    <listitem>
     <para>
      The name of an existing data type that the new type will have the
      same representation as.  The values of
      <replaceable class="parameter">internallength</replaceable>,
      <replaceable class="parameter">passedbyvalue</replaceable>,
      <replaceable class="parameter">alignment</replaceable>, and
      <replaceable class="parameter">storage</replaceable>
      are copied from that type, unless overridden by explicit
      specification elsewhere in this <command>CREATE TYPE</command> command.
     </para>
    </listitem>
   </varlistentry>

   <varlistentry>
    <term><replaceable class="parameter">category</replaceable></term>
    <listitem>
     <para>
      The category code (a single ASCII character) for this type.
      The default is <literal>'U'</literal> for <quote>user-defined type</quote>.
      Other standard category codes can be found in
      <xref linkend="catalog-typcategory-table">.  You may also choose
      other ASCII characters in order to create custom categories.
     </para>
    </listitem>
   </varlistentry>

   <varlistentry>
    <term><replaceable class="parameter">preferred</replaceable></term>
    <listitem>
     <para>
      True if this type is a preferred type within its type category,
      else false.  The default is false.  Be very careful about creating
      a new preferred type within an existing type category, as this
      could cause surprising changes in behavior.
     </para>
    </listitem>
   </varlistentry>

   <varlistentry>
    <term><replaceable class="parameter">default</replaceable></term>
    <listitem>
     <para>
      The default value for the data type.  If this is omitted, the
      default is null.
     </para>
    </listitem>
   </varlistentry>

   <varlistentry>
    <term><replaceable class="parameter">element</replaceable></term>
    <listitem>
     <para>
      The type being created is an array; this specifies the type of
      the array elements.
     </para>
    </listitem>
   </varlistentry>

   <varlistentry>
    <term><replaceable class="parameter">delimiter</replaceable></term>
    <listitem>
     <para>
      The delimiter character to be used between values in arrays made
      of this type.
     </para>
    </listitem>
   </varlistentry>

   <varlistentry>
    <term><replaceable class="parameter">collatable</replaceable></term>
    <listitem>
     <para>
      True if this type's operations can use collation information.
      The default is false.
     </para>
    </listitem>
   </varlistentry>

   <varlistentry>
<<<<<<< HEAD
    <term><replaceable class="parameter">subscripting_function</replaceable></term>
    <listitem>
     <para>
      The name of a function that contains type-specific subscripting logic for
      the data type.
=======
    <term><replaceable class="parameter">subscripting_parse_function</replaceable></term>
    <listitem>
     <para>
      The name of a function that contains type-specific subscripting parsing
      and validation logic for the data type.
     </para>
    </listitem>
   </varlistentry>

   <varlistentry>
    <term><replaceable class="parameter">subscripting_assign_function</replaceable></term>
    <listitem>
     <para>
      The name of a function that contains type-specific subscripting logic for
      updating an element in the data type.
     </para>
    </listitem>
   </varlistentry>

   <varlistentry>
    <term><replaceable class="parameter">subscripting_fetch_function</replaceable></term>
    <listitem>
     <para>
      The name of a function that contains type-specific subscripting logic for
      fetching an element from the data type.
>>>>>>> 5e53d00c
     </para>
    </listitem>
   </varlistentry>
  </variablelist>
 </refsect1>

 <refsect1 id="sql-createtype-notes">
  <title>Notes</title>

  <para>
   Because there are no restrictions on use of a data type once it's been
   created, creating a base type or range type is tantamount to granting
   public execute permission on the functions mentioned in the type definition.
   This is usually
   not an issue for the sorts of functions that are useful in a type
   definition.  But you might want to think twice before designing a type
   in a way that would require <quote>secret</quote> information to be used
   while converting it to or from external form.
  </para>

  <para>
   Before <productname>PostgreSQL</productname> version 8.3, the name of
   a generated array type was always exactly the element type's name with one
   underscore character (<literal>_</literal>) prepended.  (Type names were
   therefore restricted in length to one less character than other names.)
   While this is still usually the case, the array type name may vary from
   this in case of maximum-length names or collisions with user type names
   that begin with underscore.  Writing code that depends on this convention
   is therefore deprecated.  Instead, use
   <structname>pg_type</structname>.<structfield>typarray</structfield> to locate the array type
   associated with a given type.
  </para>

  <para>
   It may be advisable to avoid using type and table names that begin with
   underscore.  While the server will change generated array type names to
   avoid collisions with user-given names, there is still risk of confusion,
   particularly with old client software that may assume that type names
   beginning with underscores always represent arrays.
  </para>

  <para>
   Before <productname>PostgreSQL</productname> version 8.2, the shell-type
   creation syntax
   <literal>CREATE TYPE <replaceable>name</replaceable></literal> did not exist.
   The way to create a new base type was to create its input function first.
   In this approach, <productname>PostgreSQL</productname> will first see
   the name of the new data type as the return type of the input function.
   The shell type is implicitly created in this situation, and then it
   can be referenced in the definitions of the remaining I/O functions.
   This approach still works, but is deprecated and might be disallowed in
   some future release.  Also, to avoid accidentally cluttering
   the catalogs with shell types as a result of simple typos in function
   definitions, a shell type will only be made this way when the input
   function is written in C.
  </para>

  <para>
   In <productname>PostgreSQL</productname> versions before 7.3, it
   was customary to avoid creating a shell type at all, by replacing the
   functions' forward references to the type name with the placeholder
   pseudo-type <type>opaque</type>.  The <type>cstring</type> arguments and
   results also had to be declared as <type>opaque</type> before 7.3.  To
   support loading of old dump files, <command>CREATE TYPE</command> will
   accept I/O functions declared using <type>opaque</type>, but it will issue
   a notice and change the function declarations to use the correct
   types.
  </para>

 </refsect1>

 <refsect1>
  <title>Examples</title>

  <para>
   This example creates a composite type and uses it in
   a function definition:
<programlisting>
CREATE TYPE compfoo AS (f1 int, f2 text);

CREATE FUNCTION getfoo() RETURNS SETOF compfoo AS $$
    SELECT fooid, fooname FROM foo
$$ LANGUAGE SQL;
</programlisting>
  </para>

  <para>
   This example creates an enumerated type and uses it in
   a table definition:
<programlisting>
CREATE TYPE bug_status AS ENUM ('new', 'open', 'closed');

CREATE TABLE bug (
    id serial,
    description text,
    status bug_status
);
</programlisting>
  </para>

  <para>
   This example creates a range type:
<programlisting>
CREATE TYPE float8_range AS RANGE (subtype = float8, subtype_diff = float8mi);
</programlisting>
  </para>

  <para>
   This example creates the base data type <type>box</type> and then uses the
   type in a table definition:
<programlisting>
CREATE TYPE box;

CREATE FUNCTION my_box_in_function(cstring) RETURNS box AS ... ;
CREATE FUNCTION my_box_out_function(box) RETURNS cstring AS ... ;

CREATE TYPE box (
    INTERNALLENGTH = 16,
    INPUT = my_box_in_function,
    OUTPUT = my_box_out_function
);

CREATE TABLE myboxes (
    id integer,
    description box
);
</programlisting>
  </para>

  <para>
   If the internal structure of <type>box</type> were an array of four
   <type>float4</type> elements, we might instead use:
<programlisting>
CREATE TYPE box (
    INTERNALLENGTH = 16,
    INPUT = my_box_in_function,
    OUTPUT = my_box_out_function,
    ELEMENT = float4
);
</programlisting>
   which would allow a box value's component numbers to be accessed
   by subscripting.  Otherwise the type behaves the same as before.
  </para>

  <para>
   This example creates a large object type and uses it in
   a table definition:
<programlisting>
CREATE TYPE bigobj (
    INPUT = lo_filein, OUTPUT = lo_fileout,
    INTERNALLENGTH = VARIABLE
);
CREATE TABLE big_objs (
    id integer,
    obj bigobj
);
</programlisting>
  </para>

  <para>
   More examples, including suitable input and output functions, are
   in <xref linkend="xtypes">.
  </para>
 </refsect1>

 <refsect1 id="sql-createtype-compatibility">
  <title>Compatibility</title>

  <para>
   The first form of the <command>CREATE TYPE</command> command, which
   creates a composite type, conforms to the <acronym>SQL</acronym> standard.
   The other forms are <productname>PostgreSQL</productname>
   extensions.  The <command>CREATE TYPE</command> statement in
   the <acronym>SQL</acronym> standard also defines other forms that are not
   implemented in <productname>PostgreSQL</productname>.
  </para>

  <para>
   The ability to create a composite type with zero attributes is
   a <productname>PostgreSQL</productname>-specific deviation from the
   standard (analogous to the same case in <command>CREATE TABLE</command>).
  </para>
 </refsect1>

 <refsect1 id="sql-createtype-see-also">
  <title>See Also</title>

  <simplelist type="inline">
   <member><xref linkend="sql-altertype"></member>
   <member><xref linkend="sql-createdomain"></member>
   <member><xref linkend="sql-createfunction"></member>
   <member><xref linkend="sql-droptype"></member>
  </simplelist>
 </refsect1>

</refentry><|MERGE_RESOLUTION|>--- conflicted
+++ resolved
@@ -54,13 +54,9 @@
     [ , ELEMENT = <replaceable class="parameter">element</replaceable> ]
     [ , DELIMITER = <replaceable class="parameter">delimiter</replaceable> ]
     [ , COLLATABLE = <replaceable class="parameter">collatable</replaceable> ]
-<<<<<<< HEAD
-    [ , SUBSCRIPTING = <replaceable class="parameter">subscripting_function</replaceable> ]
-=======
     [ , SUBSCRIPTING_PARSE = <replaceable class="parameter">subscripting_parse_function</replaceable> ]
     [ , SUBSCRIPTING_ASSIGN = <replaceable class="parameter">subscripting_assign_function</replaceable> ]
     [ , SUBSCRIPTING_FETCH = <replaceable class="parameter">subscripting_fetch_function</replaceable> ]
->>>>>>> 5e53d00c
 )
 
 CREATE TYPE <replaceable class="parameter">name</replaceable>
@@ -200,17 +196,11 @@
    <replaceable class="parameter">receive_function</replaceable>,
    <replaceable class="parameter">send_function</replaceable>,
    <replaceable class="parameter">type_modifier_input_function</replaceable>,
-<<<<<<< HEAD
-   <replaceable class="parameter">type_modifier_output_function</replaceable> and
-   <replaceable class="parameter">analyze_function</replaceable>,
-   <replaceable class="parameter">subscripting_function</replaceable>
-=======
    <replaceable class="parameter">type_modifier_output_function</replaceable>,
    <replaceable class="parameter">analyze_function</replaceable>,
    <replaceable class="parameter">subscripting_parse_function</replaceable>,
    <replaceable class="parameter">subscripting_assign_function</replaceable> and
    <replaceable class="parameter">subscripting_fetch_function</replaceable>
->>>>>>> 5e53d00c
    are optional.  Generally these functions have to be coded in C
    or another low-level language.
   </para>
@@ -470,20 +460,6 @@
 
   <para>
    The optional
-<<<<<<< HEAD
-   <replaceable class="parameter">subscripting_function</replaceable>
-   contains type-specific logic for subscripting of the data type.
-   By default, there is no such function, which means that the data
-   type doesn't support subscripting. The subscripting function must be
-   declared to take a single argument of type <type>internal</>, and return
-   a <type>internal</> result. There are two examples of implementation for
-   subscripting function in case of array
-   (<replaceable class="parameter">array_subscripting</replaceable>)
-   and jsonb
-   (<replaceable class="parameter">jsonb_subscripting</replaceable>)
-   types in <filename>src/backend/utils/adt/arrayfuncs.c</> and
-   <filename>src/backend/utils/adt/jsonfuncs.c</> corresponding.
-=======
    <replaceable class="parameter">subscripting_parse_function</replaceable>,
    <replaceable class="parameter">subscripting_assign_function</replaceable>,
    <replaceable class="parameter">subscripting_fetch_function</replaceable>
@@ -504,7 +480,6 @@
    <filename>src/backend/utils/adt/jsonfuncs.c</filename> corresponding.
    Note, that it is not allowed to have just some of them - if the data type
    supports subscripting, all of them must be provided.
->>>>>>> 5e53d00c
   </para>
   </refsect2>
 
@@ -823,13 +798,6 @@
    </varlistentry>
 
    <varlistentry>
-<<<<<<< HEAD
-    <term><replaceable class="parameter">subscripting_function</replaceable></term>
-    <listitem>
-     <para>
-      The name of a function that contains type-specific subscripting logic for
-      the data type.
-=======
     <term><replaceable class="parameter">subscripting_parse_function</replaceable></term>
     <listitem>
      <para>
@@ -855,7 +823,6 @@
      <para>
       The name of a function that contains type-specific subscripting logic for
       fetching an element from the data type.
->>>>>>> 5e53d00c
      </para>
     </listitem>
    </varlistentry>
