/*-------------------------------------------------------------------------
 *
 * freespace.h
 *	  POSTGRES free space map for quickly finding free space in relations
 *
 *
 * Portions Copyright (c) 1996-2018, PostgreSQL Global Development Group
 * Portions Copyright (c) 1994, Regents of the University of California
 *
 * src/include/storage/freespace.h
 *
 *-------------------------------------------------------------------------
 */
#ifndef FREESPACE_H_
#define FREESPACE_H_

#include "storage/block.h"
#include "storage/relfilenode.h"
#include "utils/relcache.h"

/* prototypes for public functions in freespace.c */
extern Size GetRecordedFreeSpace(Relation rel, BlockNumber heapBlk);
extern BlockNumber GetPageWithFreeSpace(Relation rel, Size spaceNeeded);
extern BlockNumber RecordAndGetPageWithFreeSpace(Relation rel,
							  BlockNumber oldPage,
							  Size oldSpaceAvail,
							  Size spaceNeeded);
extern void RecordPageWithFreeSpace(Relation rel, BlockNumber heapBlk,
						Size spaceAvail);
extern void XLogRecordPageWithFreeSpace(RelFileNode rnode, BlockNumber heapBlk,
							Size spaceAvail);

extern void FreeSpaceMapTruncateRel(Relation rel, BlockNumber nblocks);
<<<<<<< HEAD
extern void FreeSpaceMapVacuum(Relation rel, Size threshold);
extern void UpdateFreeSpaceMap(Relation rel,
				   BlockNumber startBlkNum,
				   BlockNumber endBlkNum,
				   Size freespace);
=======
extern void FreeSpaceMapVacuum(Relation rel);
extern void FreeSpaceMapVacuumRange(Relation rel, BlockNumber start,
						BlockNumber end);
>>>>>>> c79f6df7

#endif							/* FREESPACE_H_ */<|MERGE_RESOLUTION|>--- conflicted
+++ resolved
@@ -31,16 +31,8 @@
 							Size spaceAvail);
 
 extern void FreeSpaceMapTruncateRel(Relation rel, BlockNumber nblocks);
-<<<<<<< HEAD
-extern void FreeSpaceMapVacuum(Relation rel, Size threshold);
-extern void UpdateFreeSpaceMap(Relation rel,
-				   BlockNumber startBlkNum,
-				   BlockNumber endBlkNum,
-				   Size freespace);
-=======
 extern void FreeSpaceMapVacuum(Relation rel);
 extern void FreeSpaceMapVacuumRange(Relation rel, BlockNumber start,
 						BlockNumber end);
->>>>>>> c79f6df7
 
 #endif							/* FREESPACE_H_ */