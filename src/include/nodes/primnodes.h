/*-------------------------------------------------------------------------
 *
 * primnodes.h
 *	  Definitions for "primitive" node types, those that are used in more
 *	  than one of the parse/plan/execute stages of the query pipeline.
 *	  Currently, these are mostly nodes for executable expressions
 *	  and join trees.
 *
 *
 * Portions Copyright (c) 1996-2017, PostgreSQL Global Development Group
 * Portions Copyright (c) 1994, Regents of the University of California
 *
 * src/include/nodes/primnodes.h
 *
 *-------------------------------------------------------------------------
 */
#ifndef PRIMNODES_H
#define PRIMNODES_H

#include "access/attnum.h"
#include "nodes/bitmapset.h"
#include "nodes/pg_list.h"


/* ----------------------------------------------------------------
 *						node definitions
 * ----------------------------------------------------------------
 */

/*
 * Alias -
 *	  specifies an alias for a range variable; the alias might also
 *	  specify renaming of columns within the table.
 *
 * Note: colnames is a list of Value nodes (always strings).  In Alias structs
 * associated with RTEs, there may be entries corresponding to dropped
 * columns; these are normally empty strings ("").  See parsenodes.h for info.
 */
typedef struct Alias
{
	NodeTag		type;
	char	   *aliasname;		/* aliased rel name (never qualified) */
	List	   *colnames;		/* optional list of column aliases */
} Alias;

/* What to do at commit time for temporary relations */
typedef enum OnCommitAction
{
	ONCOMMIT_NOOP,				/* No ON COMMIT clause (do nothing) */
	ONCOMMIT_PRESERVE_ROWS,		/* ON COMMIT PRESERVE ROWS (do nothing) */
	ONCOMMIT_DELETE_ROWS,		/* ON COMMIT DELETE ROWS */
	ONCOMMIT_DROP				/* ON COMMIT DROP */
} OnCommitAction;

/*
 * RangeVar - range variable, used in FROM clauses
 *
 * Also used to represent table names in utility statements; there, the alias
 * field is not used, and inh tells whether to apply the operation
 * recursively to child tables.  In some contexts it is also useful to carry
 * a TEMP table indication here.
 */
typedef struct RangeVar
{
	NodeTag		type;
	char	   *catalogname;	/* the catalog (database) name, or NULL */
	char	   *schemaname;		/* the schema name, or NULL */
	char	   *relname;		/* the relation/sequence name */
	bool		inh;			/* expand rel by inheritance? recursively act
								 * on children? */
	char		relpersistence; /* see RELPERSISTENCE_* in pg_class.h */
	Alias	   *alias;			/* table alias & optional column aliases */
	int			location;		/* token location, or -1 if unknown */
} RangeVar;

/*
 * TableFunc - node for a table function, such as XMLTABLE.
 */
typedef struct TableFunc
{
	NodeTag		type;
	List	   *ns_uris;		/* list of namespace uri */
	List	   *ns_names;		/* list of namespace names */
	Node	   *docexpr;		/* input document expression */
	Node	   *rowexpr;		/* row filter expression */
	List	   *colnames;		/* column names (list of String) */
	List	   *coltypes;		/* OID list of column type OIDs */
	List	   *coltypmods;		/* integer list of column typmods */
	List	   *colcollations;	/* OID list of column collation OIDs */
	List	   *colexprs;		/* list of column filter expressions */
	List	   *coldefexprs;	/* list of column default expressions */
	Bitmapset  *notnulls;		/* nullability flag for each output column */
	int			ordinalitycol;	/* counts from 0; -1 if none specified */
	int			location;		/* token location, or -1 if unknown */
} TableFunc;

/*
 * IntoClause - target information for SELECT INTO, CREATE TABLE AS, and
 * CREATE MATERIALIZED VIEW
 *
 * For CREATE MATERIALIZED VIEW, viewQuery is the parsed-but-not-rewritten
 * SELECT Query for the view; otherwise it's NULL.  (Although it's actually
 * Query*, we declare it as Node* to avoid a forward reference.)
 */
typedef struct IntoClause
{
	NodeTag		type;

	RangeVar   *rel;			/* target relation name */
	List	   *colNames;		/* column names to assign, or NIL */
	List	   *options;		/* options from WITH clause */
	OnCommitAction onCommit;	/* what do we do at COMMIT? */
	char	   *tableSpaceName; /* table space to use, or NULL */
	Node	   *viewQuery;		/* materialized view's SELECT query */
	bool		skipData;		/* true for WITH NO DATA */
} IntoClause;


/* ----------------------------------------------------------------
 *					node types for executable expressions
 * ----------------------------------------------------------------
 */

/*
 * Expr - generic superclass for executable-expression nodes
 *
 * All node types that are used in executable expression trees should derive
 * from Expr (that is, have Expr as their first field).  Since Expr only
 * contains NodeTag, this is a formality, but it is an easy form of
 * documentation.  See also the ExprState node types in execnodes.h.
 */
typedef struct Expr
{
	NodeTag		type;
} Expr;

/*
 * Var - expression node representing a variable (ie, a table column)
 *
 * Note: during parsing/planning, varnoold/varoattno are always just copies
 * of varno/varattno.  At the tail end of planning, Var nodes appearing in
 * upper-level plan nodes are reassigned to point to the outputs of their
 * subplans; for example, in a join node varno becomes INNER_VAR or OUTER_VAR
 * and varattno becomes the index of the proper element of that subplan's
 * target list.  Similarly, INDEX_VAR is used to identify Vars that reference
 * an index column rather than a heap column.  (In ForeignScan and CustomScan
 * plan nodes, INDEX_VAR is abused to signify references to columns of a
 * custom scan tuple type.)  In all these cases, varnoold/varoattno hold the
 * original values.  The code doesn't really need varnoold/varoattno, but they
 * are very useful for debugging and interpreting completed plans, so we keep
 * them around.
 */
#define    INNER_VAR		65000	/* reference to inner subplan */
#define    OUTER_VAR		65001	/* reference to outer subplan */
#define    INDEX_VAR		65002	/* reference to index column */

#define IS_SPECIAL_VARNO(varno)		((varno) >= INNER_VAR)

/* Symbols for the indexes of the special RTE entries in rules */
#define    PRS2_OLD_VARNO			1
#define    PRS2_NEW_VARNO			2

typedef struct Var
{
	Expr		xpr;
	Index		varno;			/* index of this var's relation in the range
								 * table, or INNER_VAR/OUTER_VAR/INDEX_VAR */
	AttrNumber	varattno;		/* attribute number of this var, or zero for
								 * all */
	Oid			vartype;		/* pg_type OID for the type of this var */
	int32		vartypmod;		/* pg_attribute typmod value */
	Oid			varcollid;		/* OID of collation, or InvalidOid if none */
	Index		varlevelsup;	/* for subquery variables referencing outer
								 * relations; 0 in a normal var, >0 means N
								 * levels up */
	Index		varnoold;		/* original value of varno, for debugging */
	AttrNumber	varoattno;		/* original value of varattno */
	int			location;		/* token location, or -1 if unknown */
} Var;

/*
 * Const
 *
 * Note: for varlena data types, we make a rule that a Const node's value
 * must be in non-extended form (4-byte header, no compression or external
 * references).  This ensures that the Const node is self-contained and makes
 * it more likely that equal() will see logically identical values as equal.
 */
typedef struct Const
{
	Expr		xpr;
	Oid			consttype;		/* pg_type OID of the constant's datatype */
	int32		consttypmod;	/* typmod value, if any */
	Oid			constcollid;	/* OID of collation, or InvalidOid if none */
	int			constlen;		/* typlen of the constant's datatype */
	Datum		constvalue;		/* the constant's value */
	bool		constisnull;	/* whether the constant is null (if true,
								 * constvalue is undefined) */
	bool		constbyval;		/* whether this datatype is passed by value.
								 * If true, then all the information is stored
								 * in the Datum. If false, then the Datum
								 * contains a pointer to the information. */
	int			location;		/* token location, or -1 if unknown */
} Const;

/*
 * Param
 *
 *		paramkind specifies the kind of parameter. The possible values
 *		for this field are:
 *
 *		PARAM_EXTERN:  The parameter value is supplied from outside the plan.
 *				Such parameters are numbered from 1 to n.
 *
 *		PARAM_EXEC:  The parameter is an internal executor parameter, used
 *				for passing values into and out of sub-queries or from
 *				nestloop joins to their inner scans.
 *				For historical reasons, such parameters are numbered from 0.
 *				These numbers are independent of PARAM_EXTERN numbers.
 *
 *		PARAM_SUBLINK:	The parameter represents an output column of a SubLink
 *				node's sub-select.  The column number is contained in the
 *				`paramid' field.  (This type of Param is converted to
 *				PARAM_EXEC during planning.)
 *
 *		PARAM_MULTIEXPR:  Like PARAM_SUBLINK, the parameter represents an
 *				output column of a SubLink node's sub-select, but here, the
 *				SubLink is always a MULTIEXPR SubLink.  The high-order 16 bits
 *				of the `paramid' field contain the SubLink's subLinkId, and
 *				the low-order 16 bits contain the column number.  (This type
 *				of Param is also converted to PARAM_EXEC during planning.)
 */
typedef enum ParamKind
{
	PARAM_EXTERN,
	PARAM_EXEC,
	PARAM_SUBLINK,
	PARAM_MULTIEXPR
} ParamKind;

typedef struct Param
{
	Expr		xpr;
	ParamKind	paramkind;		/* kind of parameter. See above */
	int			paramid;		/* numeric ID for parameter */
	Oid			paramtype;		/* pg_type OID of parameter's datatype */
	int32		paramtypmod;	/* typmod value, if known */
	Oid			paramcollid;	/* OID of collation, or InvalidOid if none */
	int			location;		/* token location, or -1 if unknown */
} Param;

/*
 * Aggref
 *
 * The aggregate's args list is a targetlist, ie, a list of TargetEntry nodes.
 *
 * For a normal (non-ordered-set) aggregate, the non-resjunk TargetEntries
 * represent the aggregate's regular arguments (if any) and resjunk TLEs can
 * be added at the end to represent ORDER BY expressions that are not also
 * arguments.  As in a top-level Query, the TLEs can be marked with
 * ressortgroupref indexes to let them be referenced by SortGroupClause
 * entries in the aggorder and/or aggdistinct lists.  This represents ORDER BY
 * and DISTINCT operations to be applied to the aggregate input rows before
 * they are passed to the transition function.  The grammar only allows a
 * simple "DISTINCT" specifier for the arguments, but we use the full
 * query-level representation to allow more code sharing.
 *
 * For an ordered-set aggregate, the args list represents the WITHIN GROUP
 * (aggregated) arguments, all of which will be listed in the aggorder list.
 * DISTINCT is not supported in this case, so aggdistinct will be NIL.
 * The direct arguments appear in aggdirectargs (as a list of plain
 * expressions, not TargetEntry nodes).
 *
 * aggtranstype is the data type of the state transition values for this
 * aggregate (resolved to an actual type, if agg's transtype is polymorphic).
 * This is determined during planning and is InvalidOid before that.
 *
 * aggargtypes is an OID list of the data types of the direct and regular
 * arguments.  Normally it's redundant with the aggdirectargs and args lists,
 * but in a combining aggregate, it's not because the args list has been
 * replaced with a single argument representing the partial-aggregate
 * transition values.
 *
 * aggsplit indicates the expected partial-aggregation mode for the Aggref's
 * parent plan node.  It's always set to AGGSPLIT_SIMPLE in the parser, but
 * the planner might change it to something else.  We use this mainly as
 * a crosscheck that the Aggrefs match the plan; but note that when aggsplit
 * indicates a non-final mode, aggtype reflects the transition data type
 * not the SQL-level output type of the aggregate.
 */
typedef struct Aggref
{
	Expr		xpr;
	Oid			aggfnoid;		/* pg_proc Oid of the aggregate */
	Oid			aggtype;		/* type Oid of result of the aggregate */
	Oid			aggcollid;		/* OID of collation of result */
	Oid			inputcollid;	/* OID of collation that function should use */
	Oid			aggtranstype;	/* type Oid of aggregate's transition value */
	List	   *aggargtypes;	/* type Oids of direct and aggregated args */
	List	   *aggdirectargs;	/* direct arguments, if an ordered-set agg */
	List	   *args;			/* aggregated arguments and sort expressions */
	List	   *aggorder;		/* ORDER BY (list of SortGroupClause) */
	List	   *aggdistinct;	/* DISTINCT (list of SortGroupClause) */
	Expr	   *aggfilter;		/* FILTER expression, if any */
	bool		aggstar;		/* TRUE if argument list was really '*' */
	bool		aggvariadic;	/* true if variadic arguments have been
								 * combined into an array last argument */
	char		aggkind;		/* aggregate kind (see pg_aggregate.h) */
	Index		agglevelsup;	/* > 0 if agg belongs to outer query */
	AggSplit	aggsplit;		/* expected agg-splitting mode of parent Agg */
	int			location;		/* token location, or -1 if unknown */
} Aggref;

/*
 * GroupingFunc
 *
 * A GroupingFunc is a GROUPING(...) expression, which behaves in many ways
 * like an aggregate function (e.g. it "belongs" to a specific query level,
 * which might not be the one immediately containing it), but also differs in
 * an important respect: it never evaluates its arguments, they merely
 * designate expressions from the GROUP BY clause of the query level to which
 * it belongs.
 *
 * The spec defines the evaluation of GROUPING() purely by syntactic
 * replacement, but we make it a real expression for optimization purposes so
 * that one Agg node can handle multiple grouping sets at once.  Evaluating the
 * result only needs the column positions to check against the grouping set
 * being projected.  However, for EXPLAIN to produce meaningful output, we have
 * to keep the original expressions around, since expression deparse does not
 * give us any feasible way to get at the GROUP BY clause.
 *
 * Also, we treat two GroupingFunc nodes as equal if they have equal arguments
 * lists and agglevelsup, without comparing the refs and cols annotations.
 *
 * In raw parse output we have only the args list; parse analysis fills in the
 * refs list, and the planner fills in the cols list.
 */
typedef struct GroupingFunc
{
	Expr		xpr;
	List	   *args;			/* arguments, not evaluated but kept for
								 * benefit of EXPLAIN etc. */
	List	   *refs;			/* ressortgrouprefs of arguments */
	List	   *cols;			/* actual column positions set by planner */
	Index		agglevelsup;	/* same as Aggref.agglevelsup */
	int			location;		/* token location */
} GroupingFunc;

/*
 * WindowFunc
 */
typedef struct WindowFunc
{
	Expr		xpr;
	Oid			winfnoid;		/* pg_proc Oid of the function */
	Oid			wintype;		/* type Oid of result of the window function */
	Oid			wincollid;		/* OID of collation of result */
	Oid			inputcollid;	/* OID of collation that function should use */
	List	   *args;			/* arguments to the window function */
	Expr	   *aggfilter;		/* FILTER expression, if any */
	Index		winref;			/* index of associated WindowClause */
	bool		winstar;		/* TRUE if argument list was really '*' */
	bool		winagg;			/* is function a simple aggregate? */
	int			location;		/* token location, or -1 if unknown */
} WindowFunc;

/* ----------------
 *	SubscriptingRef: describes a subscripting operation over a container
 *
 * An SubscriptingRef can describe fetching a single element from a container,
 * fetching a part of container (e.g. array slice), storing a single element into
 * a container, or storing a slice.  The "store" cases work with an
 * initial container value and a source value that is inserted into the
 * appropriate part of the container; the result of the operation is an
 * entire new modified container value.
 *
 * If reflowerindexpr = NIL, then we are fetching or storing a single container
 * element at the subscripts given by refupperindexpr. Otherwise we are
 * fetching or storing a container slice, that is a rectangular subcontainer
 * with lower and upper bounds given by the index expressions.
 * reflowerindexpr must be the same length as refupperindexpr when it
 * is not NIL.
 *
 * In the slice case, individual expressions in the subscript lists can be
 * NULL, meaning "substitute the array's current lower or upper bound".
 *
 * Note: the result datatype is the element type when fetching a single
 * element; but it is the array type when doing subarray fetch or either
 * type of store.
 *
 * Note: for the cases where a container is returned, if refexpr yields a R/W
 * expanded container, then the implementation is allowed to modify that object
 * in-place and return the same object.)
 * ----------------
 */

typedef struct SubscriptingRef
{
	Expr		xpr;
<<<<<<< HEAD
	Oid			refcontainertype;	/* type of the container proper */
	Oid			refelemtype;		/* type of the container elements */
	int32		reftypmod;			/* typmod of the container (and elements too) */
	Oid			refcollid;			/* OID of collation, or InvalidOid if none */
	Oid			refevalfunc;		/* OID of type-specific subscripting function */
	Oid			refnestedfunc;		/* OID of type-specific function to handle nested assignment */
	List	   *refupperindexpr;	/* expressions that evaluate to upper container
									 * indexes */
	List	   *reflowerindexpr;	/* expressions that evaluate to lower container
									 * indexes, or NIL for single container element */
	List	   *refindexprslice;	/* whether or not related indexpr from
									 * reflowerindexpr is a slice */
	Expr	   *refexpr;			/* the expression that evaluates to a container
									 * value */

	Expr	   *refassgnexpr;		/* expression for the source value, or NULL if
									 * fetch */
} SubscriptingRef;

#define IsAssignment(expr) ( ((SubscriptingRef*) expr)->refassgnexpr != NULL )
=======
	Oid			refarraytype;	/* type of the array proper */
	Oid			refelemtype;	/* type of the array elements */
	int32		reftypmod;		/* typmod of the array (and elements too) */
	Oid			refcollid;		/* OID of collation, or InvalidOid if none */
	List	   *refupperindexpr;	/* expressions that evaluate to upper
									 * array indexes */
	List	   *reflowerindexpr;	/* expressions that evaluate to lower
									 * array indexes, or NIL for single array
									 * element */
	Expr	   *refexpr;		/* the expression that evaluates to an array
								 * value */
	Expr	   *refassgnexpr;	/* expression for the source value, or NULL if
								 * fetch */
} ArrayRef;
>>>>>>> 5191e357

/*
 * CoercionContext - distinguishes the allowed set of type casts
 *
 * NB: ordering of the alternatives is significant; later (larger) values
 * allow more casts than earlier ones.
 */
typedef enum CoercionContext
{
	COERCION_IMPLICIT,			/* coercion in context of expression */
	COERCION_ASSIGNMENT,		/* coercion in context of assignment */
	COERCION_EXPLICIT			/* explicit cast operation */
} CoercionContext;

/*
 * CoercionForm - how to display a node that could have come from a cast
 *
 * NB: equal() ignores CoercionForm fields, therefore this *must* not carry
 * any semantically significant information.  We need that behavior so that
 * the planner will consider equivalent implicit and explicit casts to be
 * equivalent.  In cases where those actually behave differently, the coercion
 * function's arguments will be different.
 */
typedef enum CoercionForm
{
	COERCE_EXPLICIT_CALL,		/* display as a function call */
	COERCE_EXPLICIT_CAST,		/* display as an explicit cast */
	COERCE_IMPLICIT_CAST		/* implicit cast, so hide it */
} CoercionForm;

/*
 * FuncExpr - expression node for a function call
 */
typedef struct FuncExpr
{
	Expr		xpr;
	Oid			funcid;			/* PG_PROC OID of the function */
	Oid			funcresulttype; /* PG_TYPE OID of result value */
	bool		funcretset;		/* true if function returns set */
	bool		funcvariadic;	/* true if variadic arguments have been
								 * combined into an array last argument */
	CoercionForm funcformat;	/* how to display this function call */
	Oid			funccollid;		/* OID of collation of result */
	Oid			inputcollid;	/* OID of collation that function should use */
	List	   *args;			/* arguments to the function */
	int			location;		/* token location, or -1 if unknown */
} FuncExpr;

/*
 * NamedArgExpr - a named argument of a function
 *
 * This node type can only appear in the args list of a FuncCall or FuncExpr
 * node.  We support pure positional call notation (no named arguments),
 * named notation (all arguments are named), and mixed notation (unnamed
 * arguments followed by named ones).
 *
 * Parse analysis sets argnumber to the positional index of the argument,
 * but doesn't rearrange the argument list.
 *
 * The planner will convert argument lists to pure positional notation
 * during expression preprocessing, so execution never sees a NamedArgExpr.
 */
typedef struct NamedArgExpr
{
	Expr		xpr;
	Expr	   *arg;			/* the argument expression */
	char	   *name;			/* the name */
	int			argnumber;		/* argument's number in positional notation */
	int			location;		/* argument name location, or -1 if unknown */
} NamedArgExpr;

/*
 * OpExpr - expression node for an operator invocation
 *
 * Semantically, this is essentially the same as a function call.
 *
 * Note that opfuncid is not necessarily filled in immediately on creation
 * of the node.  The planner makes sure it is valid before passing the node
 * tree to the executor, but during parsing/planning opfuncid can be 0.
 */
typedef struct OpExpr
{
	Expr		xpr;
	Oid			opno;			/* PG_OPERATOR OID of the operator */
	Oid			opfuncid;		/* PG_PROC OID of underlying function */
	Oid			opresulttype;	/* PG_TYPE OID of result value */
	bool		opretset;		/* true if operator returns set */
	Oid			opcollid;		/* OID of collation of result */
	Oid			inputcollid;	/* OID of collation that operator should use */
	List	   *args;			/* arguments to the operator (1 or 2) */
	int			location;		/* token location, or -1 if unknown */
} OpExpr;

/*
 * DistinctExpr - expression node for "x IS DISTINCT FROM y"
 *
 * Except for the nodetag, this is represented identically to an OpExpr
 * referencing the "=" operator for x and y.
 * We use "=", not the more obvious "<>", because more datatypes have "="
 * than "<>".  This means the executor must invert the operator result.
 * Note that the operator function won't be called at all if either input
 * is NULL, since then the result can be determined directly.
 */
typedef OpExpr DistinctExpr;

/*
 * NullIfExpr - a NULLIF expression
 *
 * Like DistinctExpr, this is represented the same as an OpExpr referencing
 * the "=" operator for x and y.
 */
typedef OpExpr NullIfExpr;

/*
 * ScalarArrayOpExpr - expression node for "scalar op ANY/ALL (array)"
 *
 * The operator must yield boolean.  It is applied to the left operand
 * and each element of the righthand array, and the results are combined
 * with OR or AND (for ANY or ALL respectively).  The node representation
 * is almost the same as for the underlying operator, but we need a useOr
 * flag to remember whether it's ANY or ALL, and we don't have to store
 * the result type (or the collation) because it must be boolean.
 */
typedef struct ScalarArrayOpExpr
{
	Expr		xpr;
	Oid			opno;			/* PG_OPERATOR OID of the operator */
	Oid			opfuncid;		/* PG_PROC OID of underlying function */
	bool		useOr;			/* true for ANY, false for ALL */
	Oid			inputcollid;	/* OID of collation that operator should use */
	List	   *args;			/* the scalar and array operands */
	int			location;		/* token location, or -1 if unknown */
} ScalarArrayOpExpr;

/*
 * BoolExpr - expression node for the basic Boolean operators AND, OR, NOT
 *
 * Notice the arguments are given as a List.  For NOT, of course the list
 * must always have exactly one element.  For AND and OR, there can be two
 * or more arguments.
 */
typedef enum BoolExprType
{
	AND_EXPR, OR_EXPR, NOT_EXPR
} BoolExprType;

typedef struct BoolExpr
{
	Expr		xpr;
	BoolExprType boolop;
	List	   *args;			/* arguments to this expression */
	int			location;		/* token location, or -1 if unknown */
} BoolExpr;

/*
 * SubLink
 *
 * A SubLink represents a subselect appearing in an expression, and in some
 * cases also the combining operator(s) just above it.  The subLinkType
 * indicates the form of the expression represented:
 *	EXISTS_SUBLINK		EXISTS(SELECT ...)
 *	ALL_SUBLINK			(lefthand) op ALL (SELECT ...)
 *	ANY_SUBLINK			(lefthand) op ANY (SELECT ...)
 *	ROWCOMPARE_SUBLINK	(lefthand) op (SELECT ...)
 *	EXPR_SUBLINK		(SELECT with single targetlist item ...)
 *	MULTIEXPR_SUBLINK	(SELECT with multiple targetlist items ...)
 *	ARRAY_SUBLINK		ARRAY(SELECT with single targetlist item ...)
 *	CTE_SUBLINK			WITH query (never actually part of an expression)
 * For ALL, ANY, and ROWCOMPARE, the lefthand is a list of expressions of the
 * same length as the subselect's targetlist.  ROWCOMPARE will *always* have
 * a list with more than one entry; if the subselect has just one target
 * then the parser will create an EXPR_SUBLINK instead (and any operator
 * above the subselect will be represented separately).
 * ROWCOMPARE, EXPR, and MULTIEXPR require the subselect to deliver at most
 * one row (if it returns no rows, the result is NULL).
 * ALL, ANY, and ROWCOMPARE require the combining operators to deliver boolean
 * results.  ALL and ANY combine the per-row results using AND and OR
 * semantics respectively.
 * ARRAY requires just one target column, and creates an array of the target
 * column's type using any number of rows resulting from the subselect.
 *
 * SubLink is classed as an Expr node, but it is not actually executable;
 * it must be replaced in the expression tree by a SubPlan node during
 * planning.
 *
 * NOTE: in the raw output of gram.y, testexpr contains just the raw form
 * of the lefthand expression (if any), and operName is the String name of
 * the combining operator.  Also, subselect is a raw parsetree.  During parse
 * analysis, the parser transforms testexpr into a complete boolean expression
 * that compares the lefthand value(s) to PARAM_SUBLINK nodes representing the
 * output columns of the subselect.  And subselect is transformed to a Query.
 * This is the representation seen in saved rules and in the rewriter.
 *
 * In EXISTS, EXPR, MULTIEXPR, and ARRAY SubLinks, testexpr and operName
 * are unused and are always null.
 *
 * subLinkId is currently used only for MULTIEXPR SubLinks, and is zero in
 * other SubLinks.  This number identifies different multiple-assignment
 * subqueries within an UPDATE statement's SET list.  It is unique only
 * within a particular targetlist.  The output column(s) of the MULTIEXPR
 * are referenced by PARAM_MULTIEXPR Params appearing elsewhere in the tlist.
 *
 * The CTE_SUBLINK case never occurs in actual SubLink nodes, but it is used
 * in SubPlans generated for WITH subqueries.
 */
typedef enum SubLinkType
{
	EXISTS_SUBLINK,
	ALL_SUBLINK,
	ANY_SUBLINK,
	ROWCOMPARE_SUBLINK,
	EXPR_SUBLINK,
	MULTIEXPR_SUBLINK,
	ARRAY_SUBLINK,
	CTE_SUBLINK					/* for SubPlans only */
} SubLinkType;


typedef struct SubLink
{
	Expr		xpr;
	SubLinkType subLinkType;	/* see above */
	int			subLinkId;		/* ID (1..n); 0 if not MULTIEXPR */
	Node	   *testexpr;		/* outer-query test for ALL/ANY/ROWCOMPARE */
	List	   *operName;		/* originally specified operator name */
	Node	   *subselect;		/* subselect as Query* or raw parsetree */
	int			location;		/* token location, or -1 if unknown */
} SubLink;

/*
 * SubPlan - executable expression node for a subplan (sub-SELECT)
 *
 * The planner replaces SubLink nodes in expression trees with SubPlan
 * nodes after it has finished planning the subquery.  SubPlan references
 * a sub-plantree stored in the subplans list of the toplevel PlannedStmt.
 * (We avoid a direct link to make it easier to copy expression trees
 * without causing multiple processing of the subplan.)
 *
 * In an ordinary subplan, testexpr points to an executable expression
 * (OpExpr, an AND/OR tree of OpExprs, or RowCompareExpr) for the combining
 * operator(s); the left-hand arguments are the original lefthand expressions,
 * and the right-hand arguments are PARAM_EXEC Param nodes representing the
 * outputs of the sub-select.  (NOTE: runtime coercion functions may be
 * inserted as well.)  This is just the same expression tree as testexpr in
 * the original SubLink node, but the PARAM_SUBLINK nodes are replaced by
 * suitably numbered PARAM_EXEC nodes.
 *
 * If the sub-select becomes an initplan rather than a subplan, the executable
 * expression is part of the outer plan's expression tree (and the SubPlan
 * node itself is not, but rather is found in the outer plan's initPlan
 * list).  In this case testexpr is NULL to avoid duplication.
 *
 * The planner also derives lists of the values that need to be passed into
 * and out of the subplan.  Input values are represented as a list "args" of
 * expressions to be evaluated in the outer-query context (currently these
 * args are always just Vars, but in principle they could be any expression).
 * The values are assigned to the global PARAM_EXEC params indexed by parParam
 * (the parParam and args lists must have the same ordering).  setParam is a
 * list of the PARAM_EXEC params that are computed by the sub-select, if it
 * is an initplan; they are listed in order by sub-select output column
 * position.  (parParam and setParam are integer Lists, not Bitmapsets,
 * because their ordering is significant.)
 *
 * Also, the planner computes startup and per-call costs for use of the
 * SubPlan.  Note that these include the cost of the subquery proper,
 * evaluation of the testexpr if any, and any hashtable management overhead.
 */
typedef struct SubPlan
{
	Expr		xpr;
	/* Fields copied from original SubLink: */
	SubLinkType subLinkType;	/* see above */
	/* The combining operators, transformed to an executable expression: */
	Node	   *testexpr;		/* OpExpr or RowCompareExpr expression tree */
	List	   *paramIds;		/* IDs of Params embedded in the above */
	/* Identification of the Plan tree to use: */
	int			plan_id;		/* Index (from 1) in PlannedStmt.subplans */
	/* Identification of the SubPlan for EXPLAIN and debugging purposes: */
	char	   *plan_name;		/* A name assigned during planning */
	/* Extra data useful for determining subplan's output type: */
	Oid			firstColType;	/* Type of first column of subplan result */
	int32		firstColTypmod; /* Typmod of first column of subplan result */
	Oid			firstColCollation;	/* Collation of first column of subplan
									 * result */
	/* Information about execution strategy: */
	bool		useHashTable;	/* TRUE to store subselect output in a hash
								 * table (implies we are doing "IN") */
	bool		unknownEqFalse; /* TRUE if it's okay to return FALSE when the
								 * spec result is UNKNOWN; this allows much
								 * simpler handling of null values */
	bool		parallel_safe;	/* is the subplan parallel-safe? */
	/* Note: parallel_safe does not consider contents of testexpr or args */
	/* Information for passing params into and out of the subselect: */
	/* setParam and parParam are lists of integers (param IDs) */
	List	   *setParam;		/* initplan subqueries have to set these
								 * Params for parent plan */
	List	   *parParam;		/* indices of input Params from parent plan */
	List	   *args;			/* exprs to pass as parParam values */
	/* Estimated execution costs: */
	Cost		startup_cost;	/* one-time setup cost */
	Cost		per_call_cost;	/* cost for each subplan evaluation */
} SubPlan;

/*
 * AlternativeSubPlan - expression node for a choice among SubPlans
 *
 * The subplans are given as a List so that the node definition need not
 * change if there's ever more than two alternatives.  For the moment,
 * though, there are always exactly two; and the first one is the fast-start
 * plan.
 */
typedef struct AlternativeSubPlan
{
	Expr		xpr;
	List	   *subplans;		/* SubPlan(s) with equivalent results */
} AlternativeSubPlan;

/* ----------------
 * FieldSelect
 *
 * FieldSelect represents the operation of extracting one field from a tuple
 * value.  At runtime, the input expression is expected to yield a rowtype
 * Datum.  The specified field number is extracted and returned as a Datum.
 * ----------------
 */

typedef struct FieldSelect
{
	Expr		xpr;
	Expr	   *arg;			/* input expression */
	AttrNumber	fieldnum;		/* attribute number of field to extract */
	Oid			resulttype;		/* type of the field (result type of this
								 * node) */
	int32		resulttypmod;	/* output typmod (usually -1) */
	Oid			resultcollid;	/* OID of collation of the field */
} FieldSelect;

/* ----------------
 * FieldStore
 *
 * FieldStore represents the operation of modifying one field in a tuple
 * value, yielding a new tuple value (the input is not touched!).  Like
 * the assign case of SubscriptingRef, this is used to implement UPDATE of a
 * portion of a column.
 *
 * A single FieldStore can actually represent updates of several different
 * fields.  The parser only generates FieldStores with single-element lists,
 * but the planner will collapse multiple updates of the same base column
 * into one FieldStore.
 * ----------------
 */

typedef struct FieldStore
{
	Expr		xpr;
	Expr	   *arg;			/* input tuple value */
	List	   *newvals;		/* new value(s) for field(s) */
	List	   *fieldnums;		/* integer list of field attnums */
	Oid			resulttype;		/* type of result (same as type of arg) */
	/* Like RowExpr, we deliberately omit a typmod and collation here */
} FieldStore;

/* ----------------
 * RelabelType
 *
 * RelabelType represents a "dummy" type coercion between two binary-
 * compatible datatypes, such as reinterpreting the result of an OID
 * expression as an int4.  It is a no-op at runtime; we only need it
 * to provide a place to store the correct type to be attributed to
 * the expression result during type resolution.  (We can't get away
 * with just overwriting the type field of the input expression node,
 * so we need a separate node to show the coercion's result type.)
 * ----------------
 */

typedef struct RelabelType
{
	Expr		xpr;
	Expr	   *arg;			/* input expression */
	Oid			resulttype;		/* output type of coercion expression */
	int32		resulttypmod;	/* output typmod (usually -1) */
	Oid			resultcollid;	/* OID of collation, or InvalidOid if none */
	CoercionForm relabelformat; /* how to display this node */
	int			location;		/* token location, or -1 if unknown */
} RelabelType;

/* ----------------
 * CoerceViaIO
 *
 * CoerceViaIO represents a type coercion between two types whose textual
 * representations are compatible, implemented by invoking the source type's
 * typoutput function then the destination type's typinput function.
 * ----------------
 */

typedef struct CoerceViaIO
{
	Expr		xpr;
	Expr	   *arg;			/* input expression */
	Oid			resulttype;		/* output type of coercion */
	/* output typmod is not stored, but is presumed -1 */
	Oid			resultcollid;	/* OID of collation, or InvalidOid if none */
	CoercionForm coerceformat;	/* how to display this node */
	int			location;		/* token location, or -1 if unknown */
} CoerceViaIO;

/* ----------------
 * ArrayCoerceExpr
 *
 * ArrayCoerceExpr represents a type coercion from one array type to another,
 * which is implemented by applying the indicated element-type coercion
 * function to each element of the source array.  If elemfuncid is InvalidOid
 * then the element types are binary-compatible, but the coercion still
 * requires some effort (we have to fix the element type ID stored in the
 * array header).
 * ----------------
 */

typedef struct ArrayCoerceExpr
{
	Expr		xpr;
	Expr	   *arg;			/* input expression (yields an array) */
	Oid			elemfuncid;		/* OID of element coercion function, or 0 */
	Oid			resulttype;		/* output type of coercion (an array type) */
	int32		resulttypmod;	/* output typmod (also element typmod) */
	Oid			resultcollid;	/* OID of collation, or InvalidOid if none */
	bool		isExplicit;		/* conversion semantics flag to pass to func */
	CoercionForm coerceformat;	/* how to display this node */
	int			location;		/* token location, or -1 if unknown */
} ArrayCoerceExpr;

/* ----------------
 * ConvertRowtypeExpr
 *
 * ConvertRowtypeExpr represents a type coercion from one composite type
 * to another, where the source type is guaranteed to contain all the columns
 * needed for the destination type plus possibly others; the columns need not
 * be in the same positions, but are matched up by name.  This is primarily
 * used to convert a whole-row value of an inheritance child table into a
 * valid whole-row value of its parent table's rowtype.
 * ----------------
 */

typedef struct ConvertRowtypeExpr
{
	Expr		xpr;
	Expr	   *arg;			/* input expression */
	Oid			resulttype;		/* output type (always a composite type) */
	/* Like RowExpr, we deliberately omit a typmod and collation here */
	CoercionForm convertformat; /* how to display this node */
	int			location;		/* token location, or -1 if unknown */
} ConvertRowtypeExpr;

/*----------
 * CollateExpr - COLLATE
 *
 * The planner replaces CollateExpr with RelabelType during expression
 * preprocessing, so execution never sees a CollateExpr.
 *----------
 */
typedef struct CollateExpr
{
	Expr		xpr;
	Expr	   *arg;			/* input expression */
	Oid			collOid;		/* collation's OID */
	int			location;		/* token location, or -1 if unknown */
} CollateExpr;

/*----------
 * CaseExpr - a CASE expression
 *
 * We support two distinct forms of CASE expression:
 *		CASE WHEN boolexpr THEN expr [ WHEN boolexpr THEN expr ... ]
 *		CASE testexpr WHEN compexpr THEN expr [ WHEN compexpr THEN expr ... ]
 * These are distinguishable by the "arg" field being NULL in the first case
 * and the testexpr in the second case.
 *
 * In the raw grammar output for the second form, the condition expressions
 * of the WHEN clauses are just the comparison values.  Parse analysis
 * converts these to valid boolean expressions of the form
 *		CaseTestExpr '=' compexpr
 * where the CaseTestExpr node is a placeholder that emits the correct
 * value at runtime.  This structure is used so that the testexpr need be
 * evaluated only once.  Note that after parse analysis, the condition
 * expressions always yield boolean.
 *
 * Note: we can test whether a CaseExpr has been through parse analysis
 * yet by checking whether casetype is InvalidOid or not.
 *----------
 */
typedef struct CaseExpr
{
	Expr		xpr;
	Oid			casetype;		/* type of expression result */
	Oid			casecollid;		/* OID of collation, or InvalidOid if none */
	Expr	   *arg;			/* implicit equality comparison argument */
	List	   *args;			/* the arguments (list of WHEN clauses) */
	Expr	   *defresult;		/* the default result (ELSE clause) */
	int			location;		/* token location, or -1 if unknown */
} CaseExpr;

/*
 * CaseWhen - one arm of a CASE expression
 */
typedef struct CaseWhen
{
	Expr		xpr;
	Expr	   *expr;			/* condition expression */
	Expr	   *result;			/* substitution result */
	int			location;		/* token location, or -1 if unknown */
} CaseWhen;

/*
 * Placeholder node for the test value to be processed by a CASE expression.
 * This is effectively like a Param, but can be implemented more simply
 * since we need only one replacement value at a time.
 *
 * We also use this in nested UPDATE expressions.
 * See transformAssignmentIndirection().
 */
typedef struct CaseTestExpr
{
	Expr		xpr;
	Oid			typeId;			/* type for substituted value */
	int32		typeMod;		/* typemod for substituted value */
	Oid			collation;		/* collation for the substituted value */
} CaseTestExpr;

/*
 * ArrayExpr - an ARRAY[] expression
 *
 * Note: if multidims is false, the constituent expressions all yield the
 * scalar type identified by element_typeid.  If multidims is true, the
 * constituent expressions all yield arrays of element_typeid (ie, the same
 * type as array_typeid); at runtime we must check for compatible subscripts.
 */
typedef struct ArrayExpr
{
	Expr		xpr;
	Oid			array_typeid;	/* type of expression result */
	Oid			array_collid;	/* OID of collation, or InvalidOid if none */
	Oid			element_typeid; /* common type of array elements */
	List	   *elements;		/* the array elements or sub-arrays */
	bool		multidims;		/* true if elements are sub-arrays */
	int			location;		/* token location, or -1 if unknown */
} ArrayExpr;

/*
 * RowExpr - a ROW() expression
 *
 * Note: the list of fields must have a one-for-one correspondence with
 * physical fields of the associated rowtype, although it is okay for it
 * to be shorter than the rowtype.  That is, the N'th list element must
 * match up with the N'th physical field.  When the N'th physical field
 * is a dropped column (attisdropped) then the N'th list element can just
 * be a NULL constant.  (This case can only occur for named composite types,
 * not RECORD types, since those are built from the RowExpr itself rather
 * than vice versa.)  It is important not to assume that length(args) is
 * the same as the number of columns logically present in the rowtype.
 *
 * colnames provides field names in cases where the names can't easily be
 * obtained otherwise.  Names *must* be provided if row_typeid is RECORDOID.
 * If row_typeid identifies a known composite type, colnames can be NIL to
 * indicate the type's cataloged field names apply.  Note that colnames can
 * be non-NIL even for a composite type, and typically is when the RowExpr
 * was created by expanding a whole-row Var.  This is so that we can retain
 * the column alias names of the RTE that the Var referenced (which would
 * otherwise be very difficult to extract from the parsetree).  Like the
 * args list, colnames is one-for-one with physical fields of the rowtype.
 */
typedef struct RowExpr
{
	Expr		xpr;
	List	   *args;			/* the fields */
	Oid			row_typeid;		/* RECORDOID or a composite type's ID */

	/*
	 * Note: we deliberately do NOT store a typmod.  Although a typmod will be
	 * associated with specific RECORD types at runtime, it will differ for
	 * different backends, and so cannot safely be stored in stored
	 * parsetrees.  We must assume typmod -1 for a RowExpr node.
	 *
	 * We don't need to store a collation either.  The result type is
	 * necessarily composite, and composite types never have a collation.
	 */
	CoercionForm row_format;	/* how to display this node */
	List	   *colnames;		/* list of String, or NIL */
	int			location;		/* token location, or -1 if unknown */
} RowExpr;

/*
 * RowCompareExpr - row-wise comparison, such as (a, b) <= (1, 2)
 *
 * We support row comparison for any operator that can be determined to
 * act like =, <>, <, <=, >, or >= (we determine this by looking for the
 * operator in btree opfamilies).  Note that the same operator name might
 * map to a different operator for each pair of row elements, since the
 * element datatypes can vary.
 *
 * A RowCompareExpr node is only generated for the < <= > >= cases;
 * the = and <> cases are translated to simple AND or OR combinations
 * of the pairwise comparisons.  However, we include = and <> in the
 * RowCompareType enum for the convenience of parser logic.
 */
typedef enum RowCompareType
{
	/* Values of this enum are chosen to match btree strategy numbers */
	ROWCOMPARE_LT = 1,			/* BTLessStrategyNumber */
	ROWCOMPARE_LE = 2,			/* BTLessEqualStrategyNumber */
	ROWCOMPARE_EQ = 3,			/* BTEqualStrategyNumber */
	ROWCOMPARE_GE = 4,			/* BTGreaterEqualStrategyNumber */
	ROWCOMPARE_GT = 5,			/* BTGreaterStrategyNumber */
	ROWCOMPARE_NE = 6			/* no such btree strategy */
} RowCompareType;

typedef struct RowCompareExpr
{
	Expr		xpr;
	RowCompareType rctype;		/* LT LE GE or GT, never EQ or NE */
	List	   *opnos;			/* OID list of pairwise comparison ops */
	List	   *opfamilies;		/* OID list of containing operator families */
	List	   *inputcollids;	/* OID list of collations for comparisons */
	List	   *largs;			/* the left-hand input arguments */
	List	   *rargs;			/* the right-hand input arguments */
} RowCompareExpr;

/*
 * CoalesceExpr - a COALESCE expression
 */
typedef struct CoalesceExpr
{
	Expr		xpr;
	Oid			coalescetype;	/* type of expression result */
	Oid			coalescecollid; /* OID of collation, or InvalidOid if none */
	List	   *args;			/* the arguments */
	int			location;		/* token location, or -1 if unknown */
} CoalesceExpr;

/*
 * MinMaxExpr - a GREATEST or LEAST function
 */
typedef enum MinMaxOp
{
	IS_GREATEST,
	IS_LEAST
} MinMaxOp;

typedef struct MinMaxExpr
{
	Expr		xpr;
	Oid			minmaxtype;		/* common type of arguments and result */
	Oid			minmaxcollid;	/* OID of collation of result */
	Oid			inputcollid;	/* OID of collation that function should use */
	MinMaxOp	op;				/* function to execute */
	List	   *args;			/* the arguments */
	int			location;		/* token location, or -1 if unknown */
} MinMaxExpr;

/*
 * SQLValueFunction - parameterless functions with special grammar productions
 *
 * The SQL standard categorizes some of these as <datetime value function>
 * and others as <general value specification>.  We call 'em SQLValueFunctions
 * for lack of a better term.  We store type and typmod of the result so that
 * some code doesn't need to know each function individually, and because
 * we would need to store typmod anyway for some of the datetime functions.
 * Note that currently, all variants return non-collating datatypes, so we do
 * not need a collation field; also, all these functions are stable.
 */
typedef enum SQLValueFunctionOp
{
	SVFOP_CURRENT_DATE,
	SVFOP_CURRENT_TIME,
	SVFOP_CURRENT_TIME_N,
	SVFOP_CURRENT_TIMESTAMP,
	SVFOP_CURRENT_TIMESTAMP_N,
	SVFOP_LOCALTIME,
	SVFOP_LOCALTIME_N,
	SVFOP_LOCALTIMESTAMP,
	SVFOP_LOCALTIMESTAMP_N,
	SVFOP_CURRENT_ROLE,
	SVFOP_CURRENT_USER,
	SVFOP_USER,
	SVFOP_SESSION_USER,
	SVFOP_CURRENT_CATALOG,
	SVFOP_CURRENT_SCHEMA
} SQLValueFunctionOp;

typedef struct SQLValueFunction
{
	Expr		xpr;
	SQLValueFunctionOp op;		/* which function this is */
	Oid			type;			/* result type/typmod */
	int32		typmod;
	int			location;		/* token location, or -1 if unknown */
} SQLValueFunction;

/*
 * XmlExpr - various SQL/XML functions requiring special grammar productions
 *
 * 'name' carries the "NAME foo" argument (already XML-escaped).
 * 'named_args' and 'arg_names' represent an xml_attribute list.
 * 'args' carries all other arguments.
 *
 * Note: result type/typmod/collation are not stored, but can be deduced
 * from the XmlExprOp.  The type/typmod fields are just used for display
 * purposes, and are NOT necessarily the true result type of the node.
 */
typedef enum XmlExprOp
{
	IS_XMLCONCAT,				/* XMLCONCAT(args) */
	IS_XMLELEMENT,				/* XMLELEMENT(name, xml_attributes, args) */
	IS_XMLFOREST,				/* XMLFOREST(xml_attributes) */
	IS_XMLPARSE,				/* XMLPARSE(text, is_doc, preserve_ws) */
	IS_XMLPI,					/* XMLPI(name [, args]) */
	IS_XMLROOT,					/* XMLROOT(xml, version, standalone) */
	IS_XMLSERIALIZE,			/* XMLSERIALIZE(is_document, xmlval) */
	IS_DOCUMENT					/* xmlval IS DOCUMENT */
} XmlExprOp;

typedef enum
{
	XMLOPTION_DOCUMENT,
	XMLOPTION_CONTENT
} XmlOptionType;

typedef struct XmlExpr
{
	Expr		xpr;
	XmlExprOp	op;				/* xml function ID */
	char	   *name;			/* name in xml(NAME foo ...) syntaxes */
	List	   *named_args;		/* non-XML expressions for xml_attributes */
	List	   *arg_names;		/* parallel list of Value strings */
	List	   *args;			/* list of expressions */
	XmlOptionType xmloption;	/* DOCUMENT or CONTENT */
	Oid			type;			/* target type/typmod for XMLSERIALIZE */
	int32		typmod;
	int			location;		/* token location, or -1 if unknown */
} XmlExpr;

/* ----------------
 * NullTest
 *
 * NullTest represents the operation of testing a value for NULLness.
 * The appropriate test is performed and returned as a boolean Datum.
 *
 * When argisrow is false, this simply represents a test for the null value.
 *
 * When argisrow is true, the input expression must yield a rowtype, and
 * the node implements "row IS [NOT] NULL" per the SQL standard.  This
 * includes checking individual fields for NULLness when the row datum
 * itself isn't NULL.
 *
 * NOTE: the combination of a rowtype input and argisrow==false does NOT
 * correspond to the SQL notation "row IS [NOT] NULL"; instead, this case
 * represents the SQL notation "row IS [NOT] DISTINCT FROM NULL".
 * ----------------
 */

typedef enum NullTestType
{
	IS_NULL, IS_NOT_NULL
} NullTestType;

typedef struct NullTest
{
	Expr		xpr;
	Expr	   *arg;			/* input expression */
	NullTestType nulltesttype;	/* IS NULL, IS NOT NULL */
	bool		argisrow;		/* T to perform field-by-field null checks */
	int			location;		/* token location, or -1 if unknown */
} NullTest;

/*
 * BooleanTest
 *
 * BooleanTest represents the operation of determining whether a boolean
 * is TRUE, FALSE, or UNKNOWN (ie, NULL).  All six meaningful combinations
 * are supported.  Note that a NULL input does *not* cause a NULL result.
 * The appropriate test is performed and returned as a boolean Datum.
 */

typedef enum BoolTestType
{
	IS_TRUE, IS_NOT_TRUE, IS_FALSE, IS_NOT_FALSE, IS_UNKNOWN, IS_NOT_UNKNOWN
} BoolTestType;

typedef struct BooleanTest
{
	Expr		xpr;
	Expr	   *arg;			/* input expression */
	BoolTestType booltesttype;	/* test type */
	int			location;		/* token location, or -1 if unknown */
} BooleanTest;

/*
 * CoerceToDomain
 *
 * CoerceToDomain represents the operation of coercing a value to a domain
 * type.  At runtime (and not before) the precise set of constraints to be
 * checked will be determined.  If the value passes, it is returned as the
 * result; if not, an error is raised.  Note that this is equivalent to
 * RelabelType in the scenario where no constraints are applied.
 */
typedef struct CoerceToDomain
{
	Expr		xpr;
	Expr	   *arg;			/* input expression */
	Oid			resulttype;		/* domain type ID (result type) */
	int32		resulttypmod;	/* output typmod (currently always -1) */
	Oid			resultcollid;	/* OID of collation, or InvalidOid if none */
	CoercionForm coercionformat;	/* how to display this node */
	int			location;		/* token location, or -1 if unknown */
} CoerceToDomain;

/*
 * Placeholder node for the value to be processed by a domain's check
 * constraint.  This is effectively like a Param, but can be implemented more
 * simply since we need only one replacement value at a time.
 *
 * Note: the typeId/typeMod/collation will be set from the domain's base type,
 * not the domain itself.  This is because we shouldn't consider the value
 * to be a member of the domain if we haven't yet checked its constraints.
 */
typedef struct CoerceToDomainValue
{
	Expr		xpr;
	Oid			typeId;			/* type for substituted value */
	int32		typeMod;		/* typemod for substituted value */
	Oid			collation;		/* collation for the substituted value */
	int			location;		/* token location, or -1 if unknown */
} CoerceToDomainValue;

/*
 * Placeholder node for a DEFAULT marker in an INSERT or UPDATE command.
 *
 * This is not an executable expression: it must be replaced by the actual
 * column default expression during rewriting.  But it is convenient to
 * treat it as an expression node during parsing and rewriting.
 */
typedef struct SetToDefault
{
	Expr		xpr;
	Oid			typeId;			/* type for substituted value */
	int32		typeMod;		/* typemod for substituted value */
	Oid			collation;		/* collation for the substituted value */
	int			location;		/* token location, or -1 if unknown */
} SetToDefault;

/*
 * Node representing [WHERE] CURRENT OF cursor_name
 *
 * CURRENT OF is a bit like a Var, in that it carries the rangetable index
 * of the target relation being constrained; this aids placing the expression
 * correctly during planning.  We can assume however that its "levelsup" is
 * always zero, due to the syntactic constraints on where it can appear.
 *
 * The referenced cursor can be represented either as a hardwired string
 * or as a reference to a run-time parameter of type REFCURSOR.  The latter
 * case is for the convenience of plpgsql.
 */
typedef struct CurrentOfExpr
{
	Expr		xpr;
	Index		cvarno;			/* RT index of target relation */
	char	   *cursor_name;	/* name of referenced cursor, or NULL */
	int			cursor_param;	/* refcursor parameter number, or 0 */
} CurrentOfExpr;

/*
 * InferenceElem - an element of a unique index inference specification
 *
 * This mostly matches the structure of IndexElems, but having a dedicated
 * primnode allows for a clean separation between the use of index parameters
 * by utility commands, and this node.
 */
typedef struct InferenceElem
{
	Expr		xpr;
	Node	   *expr;			/* expression to infer from, or NULL */
	Oid			infercollid;	/* OID of collation, or InvalidOid */
	Oid			inferopclass;	/* OID of att opclass, or InvalidOid */
} InferenceElem;

/*
 * NextValueExpr - get next value from sequence
 *
 * This has the same effect as calling the nextval() function, but it does not
 * check permissions on the sequence.  This is used for identity columns,
 * where the sequence is an implicit dependency without its own permissions.
 */
typedef struct NextValueExpr
{
	Expr		xpr;
	Oid			seqid;
	Oid			typeId;
} NextValueExpr;

/*--------------------
 * TargetEntry -
 *	   a target entry (used in query target lists)
 *
 * Strictly speaking, a TargetEntry isn't an expression node (since it can't
 * be evaluated by ExecEvalExpr).  But we treat it as one anyway, since in
 * very many places it's convenient to process a whole query targetlist as a
 * single expression tree.
 *
 * In a SELECT's targetlist, resno should always be equal to the item's
 * ordinal position (counting from 1).  However, in an INSERT or UPDATE
 * targetlist, resno represents the attribute number of the destination
 * column for the item; so there may be missing or out-of-order resnos.
 * It is even legal to have duplicated resnos; consider
 *		UPDATE table SET arraycol[1] = ..., arraycol[2] = ..., ...
 * The two meanings come together in the executor, because the planner
 * transforms INSERT/UPDATE tlists into a normalized form with exactly
 * one entry for each column of the destination table.  Before that's
 * happened, however, it is risky to assume that resno == position.
 * Generally get_tle_by_resno() should be used rather than list_nth()
 * to fetch tlist entries by resno, and only in SELECT should you assume
 * that resno is a unique identifier.
 *
 * resname is required to represent the correct column name in non-resjunk
 * entries of top-level SELECT targetlists, since it will be used as the
 * column title sent to the frontend.  In most other contexts it is only
 * a debugging aid, and may be wrong or even NULL.  (In particular, it may
 * be wrong in a tlist from a stored rule, if the referenced column has been
 * renamed by ALTER TABLE since the rule was made.  Also, the planner tends
 * to store NULL rather than look up a valid name for tlist entries in
 * non-toplevel plan nodes.)  In resjunk entries, resname should be either
 * a specific system-generated name (such as "ctid") or NULL; anything else
 * risks confusing ExecGetJunkAttribute!
 *
 * ressortgroupref is used in the representation of ORDER BY, GROUP BY, and
 * DISTINCT items.  Targetlist entries with ressortgroupref=0 are not
 * sort/group items.  If ressortgroupref>0, then this item is an ORDER BY,
 * GROUP BY, and/or DISTINCT target value.  No two entries in a targetlist
 * may have the same nonzero ressortgroupref --- but there is no particular
 * meaning to the nonzero values, except as tags.  (For example, one must
 * not assume that lower ressortgroupref means a more significant sort key.)
 * The order of the associated SortGroupClause lists determine the semantics.
 *
 * resorigtbl/resorigcol identify the source of the column, if it is a
 * simple reference to a column of a base table (or view).  If it is not
 * a simple reference, these fields are zeroes.
 *
 * If resjunk is true then the column is a working column (such as a sort key)
 * that should be removed from the final output of the query.  Resjunk columns
 * must have resnos that cannot duplicate any regular column's resno.  Also
 * note that there are places that assume resjunk columns come after non-junk
 * columns.
 *--------------------
 */
typedef struct TargetEntry
{
	Expr		xpr;
	Expr	   *expr;			/* expression to evaluate */
	AttrNumber	resno;			/* attribute number (see notes above) */
	char	   *resname;		/* name of the column (could be NULL) */
	Index		ressortgroupref;	/* nonzero if referenced by a sort/group
									 * clause */
	Oid			resorigtbl;		/* OID of column's source table */
	AttrNumber	resorigcol;		/* column's number in source table */
	bool		resjunk;		/* set to true to eliminate the attribute from
								 * final target list */
} TargetEntry;


/* ----------------------------------------------------------------
 *					node types for join trees
 *
 * The leaves of a join tree structure are RangeTblRef nodes.  Above
 * these, JoinExpr nodes can appear to denote a specific kind of join
 * or qualified join.  Also, FromExpr nodes can appear to denote an
 * ordinary cross-product join ("FROM foo, bar, baz WHERE ...").
 * FromExpr is like a JoinExpr of jointype JOIN_INNER, except that it
 * may have any number of child nodes, not just two.
 *
 * NOTE: the top level of a Query's jointree is always a FromExpr.
 * Even if the jointree contains no rels, there will be a FromExpr.
 *
 * NOTE: the qualification expressions present in JoinExpr nodes are
 * *in addition to* the query's main WHERE clause, which appears as the
 * qual of the top-level FromExpr.  The reason for associating quals with
 * specific nodes in the jointree is that the position of a qual is critical
 * when outer joins are present.  (If we enforce a qual too soon or too late,
 * that may cause the outer join to produce the wrong set of NULL-extended
 * rows.)  If all joins are inner joins then all the qual positions are
 * semantically interchangeable.
 *
 * NOTE: in the raw output of gram.y, a join tree contains RangeVar,
 * RangeSubselect, and RangeFunction nodes, which are all replaced by
 * RangeTblRef nodes during the parse analysis phase.  Also, the top-level
 * FromExpr is added during parse analysis; the grammar regards FROM and
 * WHERE as separate.
 * ----------------------------------------------------------------
 */

/*
 * RangeTblRef - reference to an entry in the query's rangetable
 *
 * We could use direct pointers to the RT entries and skip having these
 * nodes, but multiple pointers to the same node in a querytree cause
 * lots of headaches, so it seems better to store an index into the RT.
 */
typedef struct RangeTblRef
{
	NodeTag		type;
	int			rtindex;
} RangeTblRef;

/*----------
 * JoinExpr - for SQL JOIN expressions
 *
 * isNatural, usingClause, and quals are interdependent.  The user can write
 * only one of NATURAL, USING(), or ON() (this is enforced by the grammar).
 * If he writes NATURAL then parse analysis generates the equivalent USING()
 * list, and from that fills in "quals" with the right equality comparisons.
 * If he writes USING() then "quals" is filled with equality comparisons.
 * If he writes ON() then only "quals" is set.  Note that NATURAL/USING
 * are not equivalent to ON() since they also affect the output column list.
 *
 * alias is an Alias node representing the AS alias-clause attached to the
 * join expression, or NULL if no clause.  NB: presence or absence of the
 * alias has a critical impact on semantics, because a join with an alias
 * restricts visibility of the tables/columns inside it.
 *
 * During parse analysis, an RTE is created for the Join, and its index
 * is filled into rtindex.  This RTE is present mainly so that Vars can
 * be created that refer to the outputs of the join.  The planner sometimes
 * generates JoinExprs internally; these can have rtindex = 0 if there are
 * no join alias variables referencing such joins.
 *----------
 */
typedef struct JoinExpr
{
	NodeTag		type;
	JoinType	jointype;		/* type of join */
	bool		isNatural;		/* Natural join? Will need to shape table */
	Node	   *larg;			/* left subtree */
	Node	   *rarg;			/* right subtree */
	List	   *usingClause;	/* USING clause, if any (list of String) */
	Node	   *quals;			/* qualifiers on join, if any */
	Alias	   *alias;			/* user-written alias clause, if any */
	int			rtindex;		/* RT index assigned for join, or 0 */
} JoinExpr;

/*----------
 * FromExpr - represents a FROM ... WHERE ... construct
 *
 * This is both more flexible than a JoinExpr (it can have any number of
 * children, including zero) and less so --- we don't need to deal with
 * aliases and so on.  The output column set is implicitly just the union
 * of the outputs of the children.
 *----------
 */
typedef struct FromExpr
{
	NodeTag		type;
	List	   *fromlist;		/* List of join subtrees */
	Node	   *quals;			/* qualifiers on join, if any */
} FromExpr;

/*----------
 * OnConflictExpr - represents an ON CONFLICT DO ... expression
 *
 * The optimizer requires a list of inference elements, and optionally a WHERE
 * clause to infer a unique index.  The unique index (or, occasionally,
 * indexes) inferred are used to arbitrate whether or not the alternative ON
 * CONFLICT path is taken.
 *----------
 */
typedef struct OnConflictExpr
{
	NodeTag		type;
	OnConflictAction action;	/* DO NOTHING or UPDATE? */

	/* Arbiter */
	List	   *arbiterElems;	/* unique index arbiter list (of
								 * InferenceElem's) */
	Node	   *arbiterWhere;	/* unique index arbiter WHERE clause */
	Oid			constraint;		/* pg_constraint OID for arbiter */

	/* ON CONFLICT UPDATE */
	List	   *onConflictSet;	/* List of ON CONFLICT SET TargetEntrys */
	Node	   *onConflictWhere;	/* qualifiers to restrict UPDATE to */
	int			exclRelIndex;	/* RT index of 'excluded' relation */
	List	   *exclRelTlist;	/* tlist of the EXCLUDED pseudo relation */
} OnConflictExpr;

#endif							/* PRIMNODES_H */<|MERGE_RESOLUTION|>--- conflicted
+++ resolved
@@ -397,7 +397,6 @@
 typedef struct SubscriptingRef
 {
 	Expr		xpr;
-<<<<<<< HEAD
 	Oid			refcontainertype;	/* type of the container proper */
 	Oid			refelemtype;		/* type of the container elements */
 	int32		reftypmod;			/* typmod of the container (and elements too) */
@@ -418,22 +417,6 @@
 } SubscriptingRef;
 
 #define IsAssignment(expr) ( ((SubscriptingRef*) expr)->refassgnexpr != NULL )
-=======
-	Oid			refarraytype;	/* type of the array proper */
-	Oid			refelemtype;	/* type of the array elements */
-	int32		reftypmod;		/* typmod of the array (and elements too) */
-	Oid			refcollid;		/* OID of collation, or InvalidOid if none */
-	List	   *refupperindexpr;	/* expressions that evaluate to upper
-									 * array indexes */
-	List	   *reflowerindexpr;	/* expressions that evaluate to lower
-									 * array indexes, or NIL for single array
-									 * element */
-	Expr	   *refexpr;		/* the expression that evaluates to an array
-								 * value */
-	Expr	   *refassgnexpr;	/* expression for the source value, or NULL if
-								 * fetch */
-} ArrayRef;
->>>>>>> 5191e357
 
 /*
  * CoercionContext - distinguishes the allowed set of type casts
