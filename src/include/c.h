/*-------------------------------------------------------------------------
 *
 * c.h
 *	  Fundamental C definitions.  This is included by every .c file in
 *	  PostgreSQL (via either postgres.h or postgres_fe.h, as appropriate).
 *
 *	  Note that the definitions here are not intended to be exposed to clients
 *	  of the frontend interface libraries --- so we don't worry much about
 *	  polluting the namespace with lots of stuff...
 *
 *
 * Portions Copyright (c) 1996-2018, PostgreSQL Global Development Group
 * Portions Copyright (c) 1994, Regents of the University of California
 *
 * src/include/c.h
 *
 *-------------------------------------------------------------------------
 */
/*
 *----------------------------------------------------------------
 *	 TABLE OF CONTENTS
 *
 *		When adding stuff to this file, please try to put stuff
 *		into the relevant section, or add new sections as appropriate.
 *
 *	  section	description
 *	  -------	------------------------------------------------
 *		0)		pg_config.h and standard system headers
 *		1)		compiler characteristics
 *		2)		bool, true, false
 *		3)		standard system types
 *		4)		IsValid macros for system types
 *		5)		offsetof, lengthof, alignment
 *		6)		assertions
 *		7)		widely useful macros
 *		8)		random stuff
 *		9)		system-specific hacks
 *
 * NOTE: since this file is included by both frontend and backend modules,
 * it's usually wrong to put an "extern" declaration here, unless it's
 * ifdef'd so that it's seen in only one case or the other.
 * typedefs and macros are the kind of thing that might go here.
 *
 *----------------------------------------------------------------
 */
#ifndef C_H
#define C_H

#include "postgres_ext.h"

/* Must undef pg_config_ext.h symbols before including pg_config.h */
#undef PG_INT64_TYPE

#include "pg_config.h"
#include "pg_config_manual.h"	/* must be after pg_config.h */
#include "pg_config_os.h"		/* must be before any system header files */

/* System header files that should be available everywhere in Postgres */
#include <stdio.h>
#include <stdlib.h>
#include <string.h>
#include <stddef.h>
#include <stdarg.h>
#ifdef HAVE_STRINGS_H
#include <strings.h>
#endif
#ifdef HAVE_STDINT_H
#include <stdint.h>
#endif
#include <sys/types.h>
#include <errno.h>
#if defined(WIN32) || defined(__CYGWIN__)
#include <fcntl.h>				/* ensure O_BINARY is available */
#endif
#include <locale.h>
#ifdef ENABLE_NLS
#include <libintl.h>
#endif


/* ----------------------------------------------------------------
 *				Section 1: compiler characteristics
 *
 * type prefixes (const, signed, volatile, inline) are handled in pg_config.h.
 * ----------------------------------------------------------------
 */

/*
 * Disable "inline" if PG_FORCE_DISABLE_INLINE is defined.
 * This is used to work around compiler bugs and might also be useful for
 * investigatory purposes.
 */
#ifdef PG_FORCE_DISABLE_INLINE
#undef inline
#define inline
#endif

/*
 * Attribute macros
 *
 * GCC: https://gcc.gnu.org/onlinedocs/gcc/Function-Attributes.html
 * GCC: https://gcc.gnu.org/onlinedocs/gcc/Type-Attributes.html
 * Sunpro: https://docs.oracle.com/cd/E18659_01/html/821-1384/gjzke.html
 * XLC: http://www-01.ibm.com/support/knowledgecenter/SSGH2K_11.1.0/com.ibm.xlc111.aix.doc/language_ref/function_attributes.html
 * XLC: http://www-01.ibm.com/support/knowledgecenter/SSGH2K_11.1.0/com.ibm.xlc111.aix.doc/language_ref/type_attrib.html
 */

/* only GCC supports the unused attribute */
#ifdef __GNUC__
#define pg_attribute_unused() __attribute__((unused))
#else
#define pg_attribute_unused()
#endif

/*
 * Append PG_USED_FOR_ASSERTS_ONLY to definitions of variables that are only
 * used in assert-enabled builds, to avoid compiler warnings about unused
 * variables in assert-disabled builds.
 */
#ifdef USE_ASSERT_CHECKING
#define PG_USED_FOR_ASSERTS_ONLY
#else
#define PG_USED_FOR_ASSERTS_ONLY pg_attribute_unused()
#endif

/* GCC and XLC support format attributes */
#if defined(__GNUC__) || defined(__IBMC__)
#define pg_attribute_format_arg(a) __attribute__((format_arg(a)))
#define pg_attribute_printf(f,a) __attribute__((format(PG_PRINTF_ATTRIBUTE, f, a)))
#else
#define pg_attribute_format_arg(a)
#define pg_attribute_printf(f,a)
#endif

/* GCC, Sunpro and XLC support aligned, packed and noreturn */
#if defined(__GNUC__) || defined(__SUNPRO_C) || defined(__IBMC__)
#define pg_attribute_aligned(a) __attribute__((aligned(a)))
#define pg_attribute_noreturn() __attribute__((noreturn))
#define pg_attribute_packed() __attribute__((packed))
#define HAVE_PG_ATTRIBUTE_NORETURN 1
#else
/*
 * NB: aligned and packed are not given default definitions because they
 * affect code functionality; they *must* be implemented by the compiler
 * if they are to be used.
 */
#define pg_attribute_noreturn()
#endif

/*
 * Use "pg_attribute_always_inline" in place of "inline" for functions that
 * we wish to force inlining of, even when the compiler's heuristics would
 * choose not to.  But, if possible, don't force inlining in unoptimized
 * debug builds.
 */
#if (defined(__GNUC__) && __GNUC__ > 3 && defined(__OPTIMIZE__)) || defined(__SUNPRO_C) || defined(__IBMC__)
/* GCC > 3, Sunpro and XLC support always_inline via __attribute__ */
#define pg_attribute_always_inline __attribute__((always_inline)) inline
#elif defined(_MSC_VER)
/* MSVC has a special keyword for this */
#define pg_attribute_always_inline __forceinline
#else
/* Otherwise, the best we can do is to say "inline" */
#define pg_attribute_always_inline inline
#endif

/*
 * Forcing a function not to be inlined can be useful if it's the slow path of
 * a performance-critical function, or should be visible in profiles to allow
 * for proper cost attribution.  Note that unlike the pg_attribute_XXX macros
 * above, this should be placed before the function's return type and name.
 */
/* GCC, Sunpro and XLC support noinline via __attribute__ */
#if (defined(__GNUC__) && __GNUC__ > 2) || defined(__SUNPRO_C) || defined(__IBMC__)
#define pg_noinline __attribute__((noinline))
/* msvc via declspec */
#elif defined(_MSC_VER)
#define pg_noinline __declspec(noinline)
#else
#define pg_noinline
#endif

/*
 * Mark a point as unreachable in a portable fashion.  This should preferably
 * be something that the compiler understands, to aid code generation.
 * In assert-enabled builds, we prefer abort() for debugging reasons.
 */
#if defined(HAVE__BUILTIN_UNREACHABLE) && !defined(USE_ASSERT_CHECKING)
#define pg_unreachable() __builtin_unreachable()
#elif defined(_MSC_VER) && !defined(USE_ASSERT_CHECKING)
#define pg_unreachable() __assume(0)
#else
#define pg_unreachable() abort()
#endif

/*
 * Hints to the compiler about the likelihood of a branch. Both likely() and
 * unlikely() return the boolean value of the contained expression.
 *
 * These should only be used sparingly, in very hot code paths. It's very easy
 * to mis-estimate likelihoods.
 */
#if __GNUC__ >= 3
#define likely(x)	__builtin_expect((x) != 0, 1)
#define unlikely(x) __builtin_expect((x) != 0, 0)
#else
#define likely(x)	((x) != 0)
#define unlikely(x) ((x) != 0)
#endif

/*
 * CppAsString
 *		Convert the argument to a string, using the C preprocessor.
 * CppAsString2
 *		Convert the argument to a string, after one round of macro expansion.
 * CppConcat
 *		Concatenate two arguments together, using the C preprocessor.
 *
 * Note: There used to be support here for pre-ANSI C compilers that didn't
 * support # and ##.  Nowadays, these macros are just for clarity and/or
 * backward compatibility with existing PostgreSQL code.
 */
#define CppAsString(identifier) #identifier
#define CppAsString2(x)			CppAsString(x)
#define CppConcat(x, y)			x##y

/*
 * dummyret is used to set return values in macros that use ?: to make
 * assignments.  gcc wants these to be void, other compilers like char
 */
#ifdef __GNUC__					/* GNU cc */
#define dummyret	void
#else
#define dummyret	char
#endif

/* Which __func__ symbol do we have, if any? */
#ifdef HAVE_FUNCNAME__FUNC
#define PG_FUNCNAME_MACRO	__func__
#else
#ifdef HAVE_FUNCNAME__FUNCTION
#define PG_FUNCNAME_MACRO	__FUNCTION__
#else
#define PG_FUNCNAME_MACRO	NULL
#endif
#endif


/* ----------------------------------------------------------------
 *				Section 2:	bool, true, false
 * ----------------------------------------------------------------
 */

/*
 * bool
 *		Boolean value, either true or false.
 *
 * XXX for C++ compilers, we assume the compiler has a compatible
 * built-in definition of bool.
 */

#ifndef __cplusplus

#ifndef bool
typedef char bool;
#endif

#ifndef true
#define true	((bool) 1)
#endif

#ifndef false
#define false	((bool) 0)
#endif

#endif							/* not C++ */


/* ----------------------------------------------------------------
 *				Section 3:	standard system types
 * ----------------------------------------------------------------
 */

/*
 * Pointer
 *		Variable holding address of any memory resident object.
 *
 *		XXX Pointer arithmetic is done with this, so it can't be void *
 *		under "true" ANSI compilers.
 */
typedef char *Pointer;

/*
 * intN
 *		Signed integer, EXACTLY N BITS IN SIZE,
 *		used for numerical computations and the
 *		frontend/backend protocol.
 */
#ifndef HAVE_INT8
typedef signed char int8;		/* == 8 bits */
typedef signed short int16;		/* == 16 bits */
typedef signed int int32;		/* == 32 bits */
#endif							/* not HAVE_INT8 */

/*
 * uintN
 *		Unsigned integer, EXACTLY N BITS IN SIZE,
 *		used for numerical computations and the
 *		frontend/backend protocol.
 */
#ifndef HAVE_UINT8
typedef unsigned char uint8;	/* == 8 bits */
typedef unsigned short uint16;	/* == 16 bits */
typedef unsigned int uint32;	/* == 32 bits */
#endif							/* not HAVE_UINT8 */

/*
 * bitsN
 *		Unit of bitwise operation, AT LEAST N BITS IN SIZE.
 */
typedef uint8 bits8;			/* >= 8 bits */
typedef uint16 bits16;			/* >= 16 bits */
typedef uint32 bits32;			/* >= 32 bits */

/*
 * 64-bit integers
 */
#ifdef HAVE_LONG_INT_64
/* Plain "long int" fits, use it */

#ifndef HAVE_INT64
typedef long int int64;
#endif
#ifndef HAVE_UINT64
typedef unsigned long int uint64;
#endif
#define INT64CONST(x)  (x##L)
#define UINT64CONST(x) (x##UL)
#elif defined(HAVE_LONG_LONG_INT_64)
/* We have working support for "long long int", use that */

#ifndef HAVE_INT64
typedef long long int int64;
#endif
#ifndef HAVE_UINT64
typedef unsigned long long int uint64;
#endif
#define INT64CONST(x)  (x##LL)
#define UINT64CONST(x) (x##ULL)
#else
/* neither HAVE_LONG_INT_64 nor HAVE_LONG_LONG_INT_64 */
#error must have a working 64-bit integer datatype
#endif

/* snprintf format strings to use for 64-bit integers */
#define INT64_FORMAT "%" INT64_MODIFIER "d"
#define UINT64_FORMAT "%" INT64_MODIFIER "u"

/*
 * 128-bit signed and unsigned integers
 *		There currently is only limited support for such types.
 *		E.g. 128bit literals and snprintf are not supported; but math is.
 *		Also, because we exclude such types when choosing MAXIMUM_ALIGNOF,
 *		it must be possible to coerce the compiler to allocate them on no
 *		more than MAXALIGN boundaries.
 */
#if defined(PG_INT128_TYPE)
#if defined(pg_attribute_aligned) || ALIGNOF_PG_INT128_TYPE <= MAXIMUM_ALIGNOF
#define HAVE_INT128 1

typedef PG_INT128_TYPE int128
#if defined(pg_attribute_aligned)
pg_attribute_aligned(MAXIMUM_ALIGNOF)
#endif
;

typedef unsigned PG_INT128_TYPE uint128
#if defined(pg_attribute_aligned)
pg_attribute_aligned(MAXIMUM_ALIGNOF)
#endif
;

#endif
#endif

/*
 * stdint.h limits aren't guaranteed to be present and aren't guaranteed to
 * have compatible types with our fixed width types. So just define our own.
 */
#define PG_INT8_MIN		(-0x7F-1)
#define PG_INT8_MAX		(0x7F)
#define PG_UINT8_MAX	(0xFF)
#define PG_INT16_MIN	(-0x7FFF-1)
#define PG_INT16_MAX	(0x7FFF)
#define PG_UINT16_MAX	(0xFFFF)
#define PG_INT32_MIN	(-0x7FFFFFFF-1)
#define PG_INT32_MAX	(0x7FFFFFFF)
#define PG_UINT32_MAX	(0xFFFFFFFFU)
#define PG_INT64_MIN	(-INT64CONST(0x7FFFFFFFFFFFFFFF) - 1)
#define PG_INT64_MAX	INT64CONST(0x7FFFFFFFFFFFFFFF)
#define PG_UINT64_MAX	UINT64CONST(0xFFFFFFFFFFFFFFFF)

/* Max value of size_t might also be missing if we don't have stdint.h */
#ifndef SIZE_MAX
#if SIZEOF_SIZE_T == 8
#define SIZE_MAX PG_UINT64_MAX
#else
#define SIZE_MAX PG_UINT32_MAX
#endif
#endif

/*
 * We now always use int64 timestamps, but keep this symbol defined for the
 * benefit of external code that might test it.
 */
#define HAVE_INT64_TIMESTAMP

/*
 * Size
 *		Size of any memory resident object, as returned by sizeof.
 */
typedef size_t Size;

/*
 * Index
 *		Index into any memory resident array.
 *
 * Note:
 *		Indices are non negative.
 */
typedef unsigned int Index;

/*
 * Offset
 *		Offset into any memory resident array.
 *
 * Note:
 *		This differs from an Index in that an Index is always
 *		non negative, whereas Offset may be negative.
 */
typedef signed int Offset;

/*
 * Common Postgres datatype names (as used in the catalogs)
 */
typedef float float4;
typedef double float8;

/*
 * Oid, RegProcedure, TransactionId, SubTransactionId, MultiXactId,
 * CommandId
 */

/* typedef Oid is in postgres_ext.h */

/*
 * regproc is the type name used in the include/catalog headers, but
 * RegProcedure is the preferred name in C code.
 */
typedef Oid regproc;
typedef regproc RegProcedure;

typedef uint32 TransactionId;

typedef uint32 LocalTransactionId;

typedef uint32 SubTransactionId;

#define InvalidSubTransactionId		((SubTransactionId) 0)
#define TopSubTransactionId			((SubTransactionId) 1)

/* MultiXactId must be equivalent to TransactionId, to fit in t_xmax */
typedef TransactionId MultiXactId;

typedef uint32 MultiXactOffset;

typedef uint32 CommandId;

#define FirstCommandId	((CommandId) 0)
#define InvalidCommandId	(~(CommandId)0)

/*
 * Array indexing support
 */
#define MAXDIM 6
typedef struct
{
	int			indx[MAXDIM];
}			IntArray;

<<<<<<< HEAD
#define MAX_SUBSCRIPT_DEPTH 12
=======
#define MAX_SUBSCRIPT_DEPTH 6
>>>>>>> 9a930c96

/* ----------------
 *		Variable-length datatypes all share the 'struct varlena' header.
 *
 * NOTE: for TOASTable types, this is an oversimplification, since the value
 * may be compressed or moved out-of-line.  However datatype-specific routines
 * are mostly content to deal with de-TOASTed values only, and of course
 * client-side routines should never see a TOASTed value.  But even in a
 * de-TOASTed value, beware of touching vl_len_ directly, as its
 * representation is no longer convenient.  It's recommended that code always
 * use macros VARDATA_ANY, VARSIZE_ANY, VARSIZE_ANY_EXHDR, VARDATA, VARSIZE,
 * and SET_VARSIZE instead of relying on direct mentions of the struct fields.
 * See postgres.h for details of the TOASTed form.
 * ----------------
 */
struct varlena
{
	char		vl_len_[4];		/* Do not touch this field directly! */
	char		vl_dat[FLEXIBLE_ARRAY_MEMBER];	/* Data content is here */
};

#define VARHDRSZ		((int32) sizeof(int32))

/*
 * These widely-used datatypes are just a varlena header and the data bytes.
 * There is no terminating null or anything like that --- the data length is
 * always VARSIZE_ANY_EXHDR(ptr).
 */
typedef struct varlena bytea;
typedef struct varlena text;
typedef struct varlena BpChar;	/* blank-padded char, ie SQL char(n) */
typedef struct varlena VarChar; /* var-length char, ie SQL varchar(n) */

/*
 * Specialized array types.  These are physically laid out just the same
 * as regular arrays (so that the regular array subscripting code works
 * with them).  They exist as distinct types mostly for historical reasons:
 * they have nonstandard I/O behavior which we don't want to change for fear
 * of breaking applications that look at the system catalogs.  There is also
 * an implementation issue for oidvector: it's part of the primary key for
 * pg_proc, and we can't use the normal btree array support routines for that
 * without circularity.
 */
typedef struct
{
	int32		vl_len_;		/* these fields must match ArrayType! */
	int			ndim;			/* always 1 for int2vector */
	int32		dataoffset;		/* always 0 for int2vector */
	Oid			elemtype;
	int			dim1;
	int			lbound1;
	int16		values[FLEXIBLE_ARRAY_MEMBER];
} int2vector;

typedef struct
{
	int32		vl_len_;		/* these fields must match ArrayType! */
	int			ndim;			/* always 1 for oidvector */
	int32		dataoffset;		/* always 0 for oidvector */
	Oid			elemtype;
	int			dim1;
	int			lbound1;
	Oid			values[FLEXIBLE_ARRAY_MEMBER];
} oidvector;

/*
 * Representation of a Name: effectively just a C string, but null-padded to
 * exactly NAMEDATALEN bytes.  The use of a struct is historical.
 */
typedef struct nameData
{
	char		data[NAMEDATALEN];
} NameData;
typedef NameData *Name;

#define NameStr(name)	((name).data)


/* ----------------------------------------------------------------
 *				Section 4:	IsValid macros for system types
 * ----------------------------------------------------------------
 */
/*
 * BoolIsValid
 *		True iff bool is valid.
 */
#define BoolIsValid(boolean)	((boolean) == false || (boolean) == true)

/*
 * PointerIsValid
 *		True iff pointer is valid.
 */
#define PointerIsValid(pointer) ((const void*)(pointer) != NULL)

/*
 * PointerIsAligned
 *		True iff pointer is properly aligned to point to the given type.
 */
#define PointerIsAligned(pointer, type) \
		(((uintptr_t)(pointer) % (sizeof (type))) == 0)

#define OffsetToPointer(base, offset) \
		((void *)((char *) base + offset))

#define OidIsValid(objectId)  ((bool) ((objectId) != InvalidOid))

#define RegProcedureIsValid(p)	OidIsValid(p)


/* ----------------------------------------------------------------
 *				Section 5:	offsetof, lengthof, alignment
 * ----------------------------------------------------------------
 */
/*
 * offsetof
 *		Offset of a structure/union field within that structure/union.
 *
 *		XXX This is supposed to be part of stddef.h, but isn't on
 *		some systems (like SunOS 4).
 */
#ifndef offsetof
#define offsetof(type, field)	((long) &((type *)0)->field)
#endif							/* offsetof */

/*
 * lengthof
 *		Number of elements in an array.
 */
#define lengthof(array) (sizeof (array) / sizeof ((array)[0]))

/* ----------------
 * Alignment macros: align a length or address appropriately for a given type.
 * The fooALIGN() macros round up to a multiple of the required alignment,
 * while the fooALIGN_DOWN() macros round down.  The latter are more useful
 * for problems like "how many X-sized structures will fit in a page?".
 *
 * NOTE: TYPEALIGN[_DOWN] will not work if ALIGNVAL is not a power of 2.
 * That case seems extremely unlikely to be needed in practice, however.
 *
 * NOTE: MAXIMUM_ALIGNOF, and hence MAXALIGN(), intentionally exclude any
 * larger-than-8-byte types the compiler might have.
 * ----------------
 */

#define TYPEALIGN(ALIGNVAL,LEN)  \
	(((uintptr_t) (LEN) + ((ALIGNVAL) - 1)) & ~((uintptr_t) ((ALIGNVAL) - 1)))

#define SHORTALIGN(LEN)			TYPEALIGN(ALIGNOF_SHORT, (LEN))
#define INTALIGN(LEN)			TYPEALIGN(ALIGNOF_INT, (LEN))
#define LONGALIGN(LEN)			TYPEALIGN(ALIGNOF_LONG, (LEN))
#define DOUBLEALIGN(LEN)		TYPEALIGN(ALIGNOF_DOUBLE, (LEN))
#define MAXALIGN(LEN)			TYPEALIGN(MAXIMUM_ALIGNOF, (LEN))
/* MAXALIGN covers only built-in types, not buffers */
#define BUFFERALIGN(LEN)		TYPEALIGN(ALIGNOF_BUFFER, (LEN))
#define CACHELINEALIGN(LEN)		TYPEALIGN(PG_CACHE_LINE_SIZE, (LEN))

#define TYPEALIGN_DOWN(ALIGNVAL,LEN)  \
	(((uintptr_t) (LEN)) & ~((uintptr_t) ((ALIGNVAL) - 1)))

#define SHORTALIGN_DOWN(LEN)	TYPEALIGN_DOWN(ALIGNOF_SHORT, (LEN))
#define INTALIGN_DOWN(LEN)		TYPEALIGN_DOWN(ALIGNOF_INT, (LEN))
#define LONGALIGN_DOWN(LEN)		TYPEALIGN_DOWN(ALIGNOF_LONG, (LEN))
#define DOUBLEALIGN_DOWN(LEN)	TYPEALIGN_DOWN(ALIGNOF_DOUBLE, (LEN))
#define MAXALIGN_DOWN(LEN)		TYPEALIGN_DOWN(MAXIMUM_ALIGNOF, (LEN))
#define BUFFERALIGN_DOWN(LEN)	TYPEALIGN_DOWN(ALIGNOF_BUFFER, (LEN))

/*
 * The above macros will not work with types wider than uintptr_t, like with
 * uint64 on 32-bit platforms.  That's not problem for the usual use where a
 * pointer or a length is aligned, but for the odd case that you need to
 * align something (potentially) wider, use TYPEALIGN64.
 */
#define TYPEALIGN64(ALIGNVAL,LEN)  \
	(((uint64) (LEN) + ((ALIGNVAL) - 1)) & ~((uint64) ((ALIGNVAL) - 1)))

/* we don't currently need wider versions of the other ALIGN macros */
#define MAXALIGN64(LEN)			TYPEALIGN64(MAXIMUM_ALIGNOF, (LEN))


/* ----------------------------------------------------------------
 *				Section 6:	assertions
 * ----------------------------------------------------------------
 */

/*
 * USE_ASSERT_CHECKING, if defined, turns on all the assertions.
 * - plai  9/5/90
 *
 * It should _NOT_ be defined in releases or in benchmark copies
 */

/*
 * Assert() can be used in both frontend and backend code. In frontend code it
 * just calls the standard assert, if it's available. If use of assertions is
 * not configured, it does nothing.
 */
#ifndef USE_ASSERT_CHECKING

#define Assert(condition)	((void)true)
#define AssertMacro(condition)	((void)true)
#define AssertArg(condition)	((void)true)
#define AssertState(condition)	((void)true)
#define AssertPointerAlignment(ptr, bndr)	((void)true)
#define Trap(condition, errorType)	((void)true)
#define TrapMacro(condition, errorType) (true)

#elif defined(FRONTEND)

#include <assert.h>
#define Assert(p) assert(p)
#define AssertMacro(p)	((void) assert(p))
#define AssertArg(condition) assert(condition)
#define AssertState(condition) assert(condition)
#define AssertPointerAlignment(ptr, bndr)	((void)true)

#else							/* USE_ASSERT_CHECKING && !FRONTEND */

/*
 * Trap
 *		Generates an exception if the given condition is true.
 */
#define Trap(condition, errorType) \
	do { \
		if (condition) \
			ExceptionalCondition(CppAsString(condition), (errorType), \
								 __FILE__, __LINE__); \
	} while (0)

/*
 *	TrapMacro is the same as Trap but it's intended for use in macros:
 *
 *		#define foo(x) (AssertMacro(x != 0), bar(x))
 *
 *	Isn't CPP fun?
 */
#define TrapMacro(condition, errorType) \
	((bool) (! (condition) || \
			 (ExceptionalCondition(CppAsString(condition), (errorType), \
								   __FILE__, __LINE__), 0)))

#define Assert(condition) \
		Trap(!(condition), "FailedAssertion")

#define AssertMacro(condition) \
		((void) TrapMacro(!(condition), "FailedAssertion"))

#define AssertArg(condition) \
		Trap(!(condition), "BadArgument")

#define AssertState(condition) \
		Trap(!(condition), "BadState")

/*
 * Check that `ptr' is `bndr' aligned.
 */
#define AssertPointerAlignment(ptr, bndr) \
	Trap(TYPEALIGN(bndr, (uintptr_t)(ptr)) != (uintptr_t)(ptr), \
		 "UnalignedPointer")

#endif							/* USE_ASSERT_CHECKING && !FRONTEND */

/*
 * ExceptionalCondition is compiled into the backend whether or not
 * USE_ASSERT_CHECKING is defined, so as to support use of extensions
 * that are built with that #define with a backend that isn't.  Hence,
 * we should declare it as long as !FRONTEND.
 */
#ifndef FRONTEND
extern void ExceptionalCondition(const char *conditionName,
					 const char *errorType,
					 const char *fileName, int lineNumber) pg_attribute_noreturn();
#endif

/*
 * Macros to support compile-time assertion checks.
 *
 * If the "condition" (a compile-time-constant expression) evaluates to false,
 * throw a compile error using the "errmessage" (a string literal).
 *
 * gcc 4.6 and up supports _Static_assert(), but there are bizarre syntactic
 * placement restrictions.  These macros make it safe to use as a statement
 * or in an expression, respectively.
 *
 * Otherwise we fall back on a kluge that assumes the compiler will complain
 * about a negative width for a struct bit-field.  This will not include a
 * helpful error message, but it beats not getting an error at all.
 */
#ifndef __cplusplus
#ifdef HAVE__STATIC_ASSERT
#define StaticAssertStmt(condition, errmessage) \
	do { _Static_assert(condition, errmessage); } while(0)
#define StaticAssertExpr(condition, errmessage) \
	((void) ({ StaticAssertStmt(condition, errmessage); true; }))
#else							/* !HAVE__STATIC_ASSERT */
#define StaticAssertStmt(condition, errmessage) \
	((void) sizeof(struct { int static_assert_failure : (condition) ? 1 : -1; }))
#define StaticAssertExpr(condition, errmessage) \
	StaticAssertStmt(condition, errmessage)
#endif							/* HAVE__STATIC_ASSERT */
#else							/* C++ */
#if defined(__cpp_static_assert) && __cpp_static_assert >= 200410
#define StaticAssertStmt(condition, errmessage) \
	static_assert(condition, errmessage)
#define StaticAssertExpr(condition, errmessage) \
	({ static_assert(condition, errmessage); })
#else
#define StaticAssertStmt(condition, errmessage) \
	do { struct static_assert_struct { int static_assert_failure : (condition) ? 1 : -1; }; } while(0)
#define StaticAssertExpr(condition, errmessage) \
	((void) ({ StaticAssertStmt(condition, errmessage); }))
#endif
#endif							/* C++ */


/*
 * Compile-time checks that a variable (or expression) has the specified type.
 *
 * AssertVariableIsOfType() can be used as a statement.
 * AssertVariableIsOfTypeMacro() is intended for use in macros, eg
 *		#define foo(x) (AssertVariableIsOfTypeMacro(x, int), bar(x))
 *
 * If we don't have __builtin_types_compatible_p, we can still assert that
 * the types have the same size.  This is far from ideal (especially on 32-bit
 * platforms) but it provides at least some coverage.
 */
#ifdef HAVE__BUILTIN_TYPES_COMPATIBLE_P
#define AssertVariableIsOfType(varname, typename) \
	StaticAssertStmt(__builtin_types_compatible_p(__typeof__(varname), typename), \
	CppAsString(varname) " does not have type " CppAsString(typename))
#define AssertVariableIsOfTypeMacro(varname, typename) \
	(StaticAssertExpr(__builtin_types_compatible_p(__typeof__(varname), typename), \
	 CppAsString(varname) " does not have type " CppAsString(typename)))
#else							/* !HAVE__BUILTIN_TYPES_COMPATIBLE_P */
#define AssertVariableIsOfType(varname, typename) \
	StaticAssertStmt(sizeof(varname) == sizeof(typename), \
	CppAsString(varname) " does not have type " CppAsString(typename))
#define AssertVariableIsOfTypeMacro(varname, typename) \
	(StaticAssertExpr(sizeof(varname) == sizeof(typename), \
	 CppAsString(varname) " does not have type " CppAsString(typename)))
#endif							/* HAVE__BUILTIN_TYPES_COMPATIBLE_P */


/* ----------------------------------------------------------------
 *				Section 7:	widely useful macros
 * ----------------------------------------------------------------
 */
/*
 * Max
 *		Return the maximum of two numbers.
 */
#define Max(x, y)		((x) > (y) ? (x) : (y))

/*
 * Min
 *		Return the minimum of two numbers.
 */
#define Min(x, y)		((x) < (y) ? (x) : (y))

/*
 * Abs
 *		Return the absolute value of the argument.
 */
#define Abs(x)			((x) >= 0 ? (x) : -(x))

/*
 * StrNCpy
 *	Like standard library function strncpy(), except that result string
 *	is guaranteed to be null-terminated --- that is, at most N-1 bytes
 *	of the source string will be kept.
 *	Also, the macro returns no result (too hard to do that without
 *	evaluating the arguments multiple times, which seems worse).
 *
 *	BTW: when you need to copy a non-null-terminated string (like a text
 *	datum) and add a null, do not do it with StrNCpy(..., len+1).  That
 *	might seem to work, but it fetches one byte more than there is in the
 *	text object.  One fine day you'll have a SIGSEGV because there isn't
 *	another byte before the end of memory.  Don't laugh, we've had real
 *	live bug reports from real live users over exactly this mistake.
 *	Do it honestly with "memcpy(dst,src,len); dst[len] = '\0';", instead.
 */
#define StrNCpy(dst,src,len) \
	do \
	{ \
		char * _dst = (dst); \
		Size _len = (len); \
\
		if (_len > 0) \
		{ \
			strncpy(_dst, (src), _len); \
			_dst[_len-1] = '\0'; \
		} \
	} while (0)


/* Get a bit mask of the bits set in non-long aligned addresses */
#define LONG_ALIGN_MASK (sizeof(long) - 1)

/*
 * MemSet
 *	Exactly the same as standard library function memset(), but considerably
 *	faster for zeroing small word-aligned structures (such as parsetree nodes).
 *	This has to be a macro because the main point is to avoid function-call
 *	overhead.   However, we have also found that the loop is faster than
 *	native libc memset() on some platforms, even those with assembler
 *	memset() functions.  More research needs to be done, perhaps with
 *	MEMSET_LOOP_LIMIT tests in configure.
 */
#define MemSet(start, val, len) \
	do \
	{ \
		/* must be void* because we don't know if it is integer aligned yet */ \
		void   *_vstart = (void *) (start); \
		int		_val = (val); \
		Size	_len = (len); \
\
		if ((((uintptr_t) _vstart) & LONG_ALIGN_MASK) == 0 && \
			(_len & LONG_ALIGN_MASK) == 0 && \
			_val == 0 && \
			_len <= MEMSET_LOOP_LIMIT && \
			/* \
			 *	If MEMSET_LOOP_LIMIT == 0, optimizer should find \
			 *	the whole "if" false at compile time. \
			 */ \
			MEMSET_LOOP_LIMIT != 0) \
		{ \
			long *_start = (long *) _vstart; \
			long *_stop = (long *) ((char *) _start + _len); \
			while (_start < _stop) \
				*_start++ = 0; \
		} \
		else \
			memset(_vstart, _val, _len); \
	} while (0)

/*
 * MemSetAligned is the same as MemSet except it omits the test to see if
 * "start" is word-aligned.  This is okay to use if the caller knows a-priori
 * that the pointer is suitably aligned (typically, because he just got it
 * from palloc(), which always delivers a max-aligned pointer).
 */
#define MemSetAligned(start, val, len) \
	do \
	{ \
		long   *_start = (long *) (start); \
		int		_val = (val); \
		Size	_len = (len); \
\
		if ((_len & LONG_ALIGN_MASK) == 0 && \
			_val == 0 && \
			_len <= MEMSET_LOOP_LIMIT && \
			MEMSET_LOOP_LIMIT != 0) \
		{ \
			long *_stop = (long *) ((char *) _start + _len); \
			while (_start < _stop) \
				*_start++ = 0; \
		} \
		else \
			memset(_start, _val, _len); \
	} while (0)


/*
 * MemSetTest/MemSetLoop are a variant version that allow all the tests in
 * MemSet to be done at compile time in cases where "val" and "len" are
 * constants *and* we know the "start" pointer must be word-aligned.
 * If MemSetTest succeeds, then it is okay to use MemSetLoop, otherwise use
 * MemSetAligned.  Beware of multiple evaluations of the arguments when using
 * this approach.
 */
#define MemSetTest(val, len) \
	( ((len) & LONG_ALIGN_MASK) == 0 && \
	(len) <= MEMSET_LOOP_LIMIT && \
	MEMSET_LOOP_LIMIT != 0 && \
	(val) == 0 )

#define MemSetLoop(start, val, len) \
	do \
	{ \
		long * _start = (long *) (start); \
		long * _stop = (long *) ((char *) _start + (Size) (len)); \
	\
		while (_start < _stop) \
			*_start++ = 0; \
	} while (0)


/* ----------------------------------------------------------------
 *				Section 8:	random stuff
 * ----------------------------------------------------------------
 */

/* msb for char */
#define HIGHBIT					(0x80)
#define IS_HIGHBIT_SET(ch)		((unsigned char)(ch) & HIGHBIT)

/*
 * Support macros for escaping strings.  escape_backslash should be true
 * if generating a non-standard-conforming string.  Prefixing a string
 * with ESCAPE_STRING_SYNTAX guarantees it is non-standard-conforming.
 * Beware of multiple evaluation of the "ch" argument!
 */
#define SQL_STR_DOUBLE(ch, escape_backslash)	\
	((ch) == '\'' || ((ch) == '\\' && (escape_backslash)))

#define ESCAPE_STRING_SYNTAX	'E'


#define STATUS_OK				(0)
#define STATUS_ERROR			(-1)
#define STATUS_EOF				(-2)
#define STATUS_FOUND			(1)
#define STATUS_WAITING			(2)

/*
 * gettext support
 */

#ifndef ENABLE_NLS
/* stuff we'd otherwise get from <libintl.h> */
#define gettext(x) (x)
#define dgettext(d,x) (x)
#define ngettext(s,p,n) ((n) == 1 ? (s) : (p))
#define dngettext(d,s,p,n) ((n) == 1 ? (s) : (p))
#endif

#define _(x) gettext(x)

/*
 *	Use this to mark string constants as needing translation at some later
 *	time, rather than immediately.  This is useful for cases where you need
 *	access to the original string and translated string, and for cases where
 *	immediate translation is not possible, like when initializing global
 *	variables.
 *		http://www.gnu.org/software/autoconf/manual/gettext/Special-cases.html
 */
#define gettext_noop(x) (x)

/*
 * To better support parallel installations of major PostgreSQL
 * versions as well as parallel installations of major library soname
 * versions, we mangle the gettext domain name by appending those
 * version numbers.  The coding rule ought to be that wherever the
 * domain name is mentioned as a literal, it must be wrapped into
 * PG_TEXTDOMAIN().  The macros below do not work on non-literals; but
 * that is somewhat intentional because it avoids having to worry
 * about multiple states of premangling and postmangling as the values
 * are being passed around.
 *
 * Make sure this matches the installation rules in nls-global.mk.
 */
#ifdef SO_MAJOR_VERSION
#define PG_TEXTDOMAIN(domain) (domain CppAsString2(SO_MAJOR_VERSION) "-" PG_MAJORVERSION)
#else
#define PG_TEXTDOMAIN(domain) (domain "-" PG_MAJORVERSION)
#endif


/* ----------------------------------------------------------------
 *				Section 9: system-specific hacks
 *
 *		This should be limited to things that absolutely have to be
 *		included in every source file.  The port-specific header file
 *		is usually a better place for this sort of thing.
 * ----------------------------------------------------------------
 */

/*
 *	NOTE:  this is also used for opening text files.
 *	WIN32 treats Control-Z as EOF in files opened in text mode.
 *	Therefore, we open files in binary mode on Win32 so we can read
 *	literal control-Z.  The other affect is that we see CRLF, but
 *	that is OK because we can already handle those cleanly.
 */
#if defined(WIN32) || defined(__CYGWIN__)
#define PG_BINARY	O_BINARY
#define PG_BINARY_A "ab"
#define PG_BINARY_R "rb"
#define PG_BINARY_W "wb"
#else
#define PG_BINARY	0
#define PG_BINARY_A "a"
#define PG_BINARY_R "r"
#define PG_BINARY_W "w"
#endif

/*
 * Provide prototypes for routines not present in a particular machine's
 * standard C library.
 */

#if !HAVE_DECL_SNPRINTF
extern int	snprintf(char *str, size_t count, const char *fmt,...) pg_attribute_printf(3, 4);
#endif

#if !HAVE_DECL_VSNPRINTF
extern int	vsnprintf(char *str, size_t count, const char *fmt, va_list args);
#endif

#if !defined(HAVE_MEMMOVE) && !defined(memmove)
#define memmove(d, s, c)		bcopy(s, d, c)
#endif

/* no special DLL markers on most ports */
#ifndef PGDLLIMPORT
#define PGDLLIMPORT
#endif
#ifndef PGDLLEXPORT
#define PGDLLEXPORT
#endif

/*
 * The following is used as the arg list for signal handlers.  Any ports
 * that take something other than an int argument should override this in
 * their pg_config_os.h file.  Note that variable names are required
 * because it is used in both the prototypes as well as the definitions.
 * Note also the long name.  We expect that this won't collide with
 * other names causing compiler warnings.
 */

#ifndef SIGNAL_ARGS
#define SIGNAL_ARGS  int postgres_signal_arg
#endif

/*
 * When there is no sigsetjmp, its functionality is provided by plain
 * setjmp. Incidentally, nothing provides setjmp's functionality in
 * that case.  We now support the case only on Windows.
 */
#ifdef WIN32
#define sigjmp_buf jmp_buf
#define sigsetjmp(x,y) setjmp(x)
#define siglongjmp longjmp
#endif

#if defined(HAVE_FDATASYNC) && !HAVE_DECL_FDATASYNC
extern int	fdatasync(int fildes);
#endif

/* If strtoq() exists, rename it to the more standard strtoll() */
#if defined(HAVE_LONG_LONG_INT_64) && !defined(HAVE_STRTOLL) && defined(HAVE_STRTOQ)
#define strtoll strtoq
#define HAVE_STRTOLL 1
#endif

/* If strtouq() exists, rename it to the more standard strtoull() */
#if defined(HAVE_LONG_LONG_INT_64) && !defined(HAVE_STRTOULL) && defined(HAVE_STRTOUQ)
#define strtoull strtouq
#define HAVE_STRTOULL 1
#endif

/* EXEC_BACKEND defines */
#ifdef EXEC_BACKEND
#define NON_EXEC_STATIC
#else
#define NON_EXEC_STATIC static
#endif

/* /port compatibility functions */
#include "port.h"

#endif							/* C_H */<|MERGE_RESOLUTION|>--- conflicted
+++ resolved
@@ -488,11 +488,7 @@
 	int			indx[MAXDIM];
 }			IntArray;
 
-<<<<<<< HEAD
-#define MAX_SUBSCRIPT_DEPTH 12
-=======
 #define MAX_SUBSCRIPT_DEPTH 6
->>>>>>> 9a930c96
 
 /* ----------------
  *		Variable-length datatypes all share the 'struct varlena' header.
