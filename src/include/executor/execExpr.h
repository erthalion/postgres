--- conflicted
+++ resolved
@@ -19,55 +19,13 @@
 
 /* forward references to avoid circularity */
 struct ExprEvalStep;
-<<<<<<< HEAD
-struct SbsRoutines;
-=======
 struct SubscriptRoutines;
->>>>>>> 9a930c96
 
 /* Bits in ExprState->flags (see also execnodes.h for public flag bits): */
 /* expression's interpreter has been initialized */
 #define EEO_FLAG_INTERPRETER_INITIALIZED	(1 << 1)
 /* jump-threading is in use */
 #define EEO_FLAG_DIRECT_THREADED			(1 << 2)
-
-/* Non-inline data for container operations */
-typedef struct SubscriptingRefState
-{
-	bool		isassignment;	/* is it assignment, or just fetch? */
-
-	Oid			refelemtype;	/* OID of the container element type */
-	int16		refattrlength;	/* typlen of container type */
-	int16		refelemlength;	/* typlen of the container element type */
-	bool		refelembyval;	/* is the element type pass-by-value? */
-	char		refelemalign;	/* typalign of the element type */
-
-	/* numupper and upperprovided[] are filled at compile time */
-	/* at runtime, extracted subscript datums get stored in upperindex[] */
-	int			numupper;
-	bool		upperprovided[MAX_SUBSCRIPT_DEPTH];
-	Datum		upper[MAX_SUBSCRIPT_DEPTH];
-
-	/* similarly for lower indexes, if any */
-	int			numlower;
-	bool		lowerprovided[MAX_SUBSCRIPT_DEPTH];
-	Datum		lower[MAX_SUBSCRIPT_DEPTH];
-
-	/* subscript expressions get evaluated into here */
-	Datum		subscriptvalue;
-	bool		subscriptnull;
-
-	/* for assignment, new value to assign is evaluated into here */
-	Datum		replacevalue;
-	bool		replacenull;
-
-	/* if we have a nested assignment, SBSREF_OLD puts old value here */
-	Datum		prevvalue;
-	bool		prevnull;
-
-	bool		resnull;
-	struct SbsRoutines *sbsroutines;
-} SubscriptingRefState;
 
 /* Typical API for out-of-line evaluation subroutines */
 typedef void (*ExecEvalSubroutine) (ExprState *state,
@@ -541,12 +499,6 @@
 		struct
 		{
 			/* too big to have inline */
-<<<<<<< HEAD
-			FmgrInfo   *eval_finfo;	/* function to evaluate subscript */
-			FmgrInfo   *nested_finfo;	/* function to handle nested assignment */
-
-=======
->>>>>>> 9a930c96
 			struct SubscriptingRefState *state;
 		}			sbsref;
 
@@ -686,8 +638,6 @@
 	}			d;
 } ExprEvalStep;
 
-<<<<<<< HEAD
-=======
 /* Non-inline data for container operations */
 typedef struct SubscriptingRefState
 {
@@ -725,7 +675,6 @@
 	bool		resnull;
 	struct SubscriptRoutines *sbsroutines;
 } SubscriptingRefState;
->>>>>>> 9a930c96
 
 /* functions in execExpr.c */
 extern void ExprEvalPushStep(ExprState *es, const ExprEvalStep *s);
