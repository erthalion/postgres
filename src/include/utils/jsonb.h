/*-------------------------------------------------------------------------
 *
 * jsonb.h
 *	  Declarations for jsonb data type support.
 *
 * Copyright (c) 1996-2017, PostgreSQL Global Development Group
 *
 * src/include/utils/jsonb.h
 *
 *-------------------------------------------------------------------------
 */
#ifndef __JSONB_H__
#define __JSONB_H__

#include "lib/stringinfo.h"
#include "utils/array.h"
#include "utils/numeric.h"

/* Tokens used when sequentially processing a jsonb value */
typedef enum
{
	WJB_DONE,
	WJB_KEY,
	WJB_VALUE,
	WJB_ELEM,
	WJB_BEGIN_ARRAY,
	WJB_END_ARRAY,
	WJB_BEGIN_OBJECT,
	WJB_END_OBJECT
} JsonbIteratorToken;

/* Strategy numbers for GIN index opclasses */
#define JsonbContainsStrategyNumber		7
#define JsonbExistsStrategyNumber		9
#define JsonbExistsAnyStrategyNumber	10
#define JsonbExistsAllStrategyNumber	11

/*
 * In the standard jsonb_ops GIN opclass for jsonb, we choose to index both
 * keys and values.  The storage format is text.  The first byte of the text
 * string distinguishes whether this is a key (always a string), null value,
 * boolean value, numeric value, or string value.  However, array elements
 * that are strings are marked as though they were keys; this imprecision
 * supports the definition of the "exists" operator, which treats array
 * elements like keys.  The remainder of the text string is empty for a null
 * value, "t" or "f" for a boolean value, a normalized print representation of
 * a numeric value, or the text of a string value.  However, if the length of
 * this text representation would exceed JGIN_MAXLENGTH bytes, we instead hash
 * the text representation and store an 8-hex-digit representation of the
 * uint32 hash value, marking the prefix byte with an additional bit to
 * distinguish that this has happened.  Hashing long strings saves space and
 * ensures that we won't overrun the maximum entry length for a GIN index.
 * (But JGIN_MAXLENGTH is quite a bit shorter than GIN's limit.  It's chosen
 * to ensure that the on-disk text datum will have a short varlena header.)
 * Note that when any hashed item appears in a query, we must recheck index
 * matches against the heap tuple; currently, this costs nothing because we
 * must always recheck for other reasons.
 */
#define JGINFLAG_KEY	0x01	/* key (or string array element) */
#define JGINFLAG_NULL	0x02	/* null value */
#define JGINFLAG_BOOL	0x03	/* boolean value */
#define JGINFLAG_NUM	0x04	/* numeric value */
#define JGINFLAG_STR	0x05	/* string value (if not an array element) */
#define JGINFLAG_HASHED 0x10	/* OR'd into flag if value was hashed */
#define JGIN_MAXLENGTH	125		/* max length of text part before hashing */

/* Convenience macros */
#define DatumGetJsonbP(d)	((Jsonb *) PG_DETOAST_DATUM(d))
#define JsonbPGetDatum(p)	PointerGetDatum(p)
#define PG_GETARG_JSONB_P(x)	DatumGetJsonbP(PG_GETARG_DATUM(x))
#define PG_RETURN_JSONB_P(x)	PG_RETURN_POINTER(x)

typedef struct JsonbPair JsonbPair;
typedef struct JsonbValue JsonbValue;

/*
 * Jsonbs are varlena objects, so must meet the varlena convention that the
 * first int32 of the object contains the total object size in bytes.  Be sure
 * to use VARSIZE() and SET_VARSIZE() to access it, though!
 *
 * Jsonb is the on-disk representation, in contrast to the in-memory JsonbValue
 * representation.  Often, JsonbValues are just shims through which a Jsonb
 * buffer is accessed, but they can also be deep copied and passed around.
 *
 * Jsonb is a tree structure. Each node in the tree consists of a JEntry
 * header and a variable-length content (possibly of zero size).  The JEntry
 * header indicates what kind of a node it is, e.g. a string or an array,
 * and provides the length of its variable-length portion.
 *
 * The JEntry and the content of a node are not stored physically together.
 * Instead, the container array or object has an array that holds the JEntrys
 * of all the child nodes, followed by their variable-length portions.
 *
 * The root node is an exception; it has no parent array or object that could
 * hold its JEntry. Hence, no JEntry header is stored for the root node.  It
 * is implicitly known that the root node must be an array or an object,
 * so we can get away without the type indicator as long as we can distinguish
 * the two.  For that purpose, both an array and an object begin with a uint32
 * header field, which contains an JB_FOBJECT or JB_FARRAY flag.  When a naked
 * scalar value needs to be stored as a Jsonb value, what we actually store is
 * an array with one element, with the flags in the array's header field set
 * to JB_FSCALAR | JB_FARRAY.
 *
 * Overall, the Jsonb struct requires 4-bytes alignment. Within the struct,
 * the variable-length portion of some node types is aligned to a 4-byte
 * boundary, while others are not. When alignment is needed, the padding is
 * in the beginning of the node that requires it. For example, if a numeric
 * node is stored after a string node, so that the numeric node begins at
 * offset 3, the variable-length portion of the numeric node will begin with
 * one padding byte so that the actual numeric data is 4-byte aligned.
 */

/*
 * JEntry format.
 *
 * The least significant 28 bits store either the data length of the entry,
 * or its end+1 offset from the start of the variable-length portion of the
 * containing object.  The next three bits store the type of the entry, and
 * the high-order bit tells whether the least significant bits store a length
 * or an offset.
 *
 * The reason for the offset-or-length complication is to compromise between
 * access speed and data compressibility.  In the initial design each JEntry
 * always stored an offset, but this resulted in JEntry arrays with horrible
 * compressibility properties, so that TOAST compression of a JSONB did not
 * work well.  Storing only lengths would greatly improve compressibility,
 * but it makes random access into large arrays expensive (O(N) not O(1)).
 * So what we do is store an offset in every JB_OFFSET_STRIDE'th JEntry and
 * a length in the rest.  This results in reasonably compressible data (as
 * long as the stride isn't too small).  We may have to examine as many as
 * JB_OFFSET_STRIDE JEntrys in order to find out the offset or length of any
 * given item, but that's still O(1) no matter how large the container is.
 *
 * We could avoid eating a flag bit for this purpose if we were to store
 * the stride in the container header, or if we were willing to treat the
 * stride as an unchangeable constant.  Neither of those options is very
 * attractive though.
 */
typedef uint32 JEntry;

#define JENTRY_OFFLENMASK		0x0FFFFFFF
#define JENTRY_TYPEMASK			0x70000000
#define JENTRY_HAS_OFF			0x80000000

/* values stored in the type bits */
#define JENTRY_ISSTRING			0x00000000
#define JENTRY_ISNUMERIC		0x10000000
#define JENTRY_ISBOOL_FALSE		0x20000000
#define JENTRY_ISBOOL_TRUE		0x30000000
#define JENTRY_ISNULL			0x40000000
#define JENTRY_ISCONTAINER		0x50000000	/* array or object */

/* Access macros.  Note possible multiple evaluations */
#define JBE_OFFLENFLD(je_)		((je_) & JENTRY_OFFLENMASK)
#define JBE_HAS_OFF(je_)		(((je_) & JENTRY_HAS_OFF) != 0)
#define JBE_ISSTRING(je_)		(((je_) & JENTRY_TYPEMASK) == JENTRY_ISSTRING)
#define JBE_ISNUMERIC(je_)		(((je_) & JENTRY_TYPEMASK) == JENTRY_ISNUMERIC)
#define JBE_ISCONTAINER(je_)	(((je_) & JENTRY_TYPEMASK) == JENTRY_ISCONTAINER)
#define JBE_ISNULL(je_)			(((je_) & JENTRY_TYPEMASK) == JENTRY_ISNULL)
#define JBE_ISBOOL_TRUE(je_)	(((je_) & JENTRY_TYPEMASK) == JENTRY_ISBOOL_TRUE)
#define JBE_ISBOOL_FALSE(je_)	(((je_) & JENTRY_TYPEMASK) == JENTRY_ISBOOL_FALSE)
#define JBE_ISBOOL(je_)			(JBE_ISBOOL_TRUE(je_) || JBE_ISBOOL_FALSE(je_))

/* Macro for advancing an offset variable to the next JEntry */
#define JBE_ADVANCE_OFFSET(offset, je) \
	do { \
		JEntry	je_ = (je); \
		if (JBE_HAS_OFF(je_)) \
			(offset) = JBE_OFFLENFLD(je_); \
		else \
			(offset) += JBE_OFFLENFLD(je_); \
	} while(0)

/*
 * We store an offset, not a length, every JB_OFFSET_STRIDE children.
 * Caution: this macro should only be referenced when creating a JSONB
 * value.  When examining an existing value, pay attention to the HAS_OFF
 * bits instead.  This allows changes in the offset-placement heuristic
 * without breaking on-disk compatibility.
 */
#define JB_OFFSET_STRIDE		32

/*
 * A jsonb array or object node, within a Jsonb Datum.
 *
 * An array has one child for each element, stored in array order.
 *
 * An object has two children for each key/value pair.  The keys all appear
 * first, in key sort order; then the values appear, in an order matching the
 * key order.  This arrangement keeps the keys compact in memory, making a
 * search for a particular key more cache-friendly.
 */
typedef struct JsonbContainer
{
	uint32		header;			/* number of elements or key/value pairs, and
								 * flags */
	JEntry		children[FLEXIBLE_ARRAY_MEMBER];

	/* the data for each child node follows. */
} JsonbContainer;

/* flags for the header-field in JsonbContainer */
#define JB_CMASK				0x0FFFFFFF	/* mask for count field */
#define JB_FSCALAR				0x10000000	/* flag bits */
#define JB_FOBJECT				0x20000000
#define JB_FARRAY				0x40000000

/* convenience macros for accessing a JsonbContainer struct */
#define JsonContainerSize(jc)		((jc)->header & JB_CMASK)
#define JsonContainerIsScalar(jc)	(((jc)->header & JB_FSCALAR) != 0)
#define JsonContainerIsObject(jc)	(((jc)->header & JB_FOBJECT) != 0)
#define JsonContainerIsArray(jc)	(((jc)->header & JB_FARRAY) != 0)

/* The top-level on-disk format for a jsonb datum. */
typedef struct
{
	int32		vl_len_;		/* varlena header (do not touch directly!) */
	JsonbContainer root;
} Jsonb;

/* convenience macros for accessing the root container in a Jsonb datum */
#define JB_ROOT_COUNT(jbp_)		(*(uint32 *) VARDATA(jbp_) & JB_CMASK)
#define JB_ROOT_IS_SCALAR(jbp_) ((*(uint32 *) VARDATA(jbp_) & JB_FSCALAR) != 0)
#define JB_ROOT_IS_OBJECT(jbp_) ((*(uint32 *) VARDATA(jbp_) & JB_FOBJECT) != 0)
#define JB_ROOT_IS_ARRAY(jbp_)	((*(uint32 *) VARDATA(jbp_) & JB_FARRAY) != 0)


enum jbvType
{
	/* Scalar types */
	jbvNull = 0x0,
	jbvString,
	jbvNumeric,
	jbvBool,
	/* Composite types */
	jbvArray = 0x10,
	jbvObject,
	/* Binary (i.e. struct Jsonb) jbvArray/jbvObject */
	jbvBinary
};

/*
 * JsonbValue:	In-memory representation of Jsonb.  This is a convenient
 * deserialized representation, that can easily support using the "val"
 * union across underlying types during manipulation.  The Jsonb on-disk
 * representation has various alignment considerations.
 */
struct JsonbValue
{
	enum jbvType type;			/* Influences sort order */

	union
	{
		Numeric numeric;
		bool		boolean;
		struct
		{
			int			len;
			char	   *val;	/* Not necessarily null-terminated */
		}			string;		/* String primitive type */

		struct
		{
			int			nElems;
			JsonbValue *elems;
			bool		rawScalar;	/* Top-level "raw scalar" array? */
		}			array;		/* Array container type */

		struct
		{
			int			nPairs; /* 1 pair, 2 elements */
			JsonbPair  *pairs;
		}			object;		/* Associative container type */

		struct
		{
			int			len;
			JsonbContainer *data;
		}			binary;		/* Array or object, in on-disk format */
	}			val;
};

#define IsAJsonbScalar(jsonbval)	((jsonbval)->type >= jbvNull && \
									 (jsonbval)->type <= jbvBool)

/*
 * Key/value pair within an Object.
 *
 * This struct type is only used briefly while constructing a Jsonb; it is
 * *not* the on-disk representation.
 *
 * Pairs with duplicate keys are de-duplicated.  We store the originally
 * observed pair ordering for the purpose of removing duplicates in a
 * well-defined way (which is "last observed wins").
 */
struct JsonbPair
{
	JsonbValue	key;			/* Must be a jbvString */
	JsonbValue	value;			/* May be of any type */
	uint32		order;			/* Pair's index in original sequence */
};

/* Conversion state used when parsing Jsonb from text, or for type coercion */
typedef struct JsonbParseState
{
	JsonbValue	contVal;
	Size		size;
	struct JsonbParseState *next;
} JsonbParseState;

/*
 * JsonbIterator holds details of the type for each iteration. It also stores a
 * Jsonb varlena buffer, which can be directly accessed in some contexts.
 */
typedef enum
{
	JBI_ARRAY_START,
	JBI_ARRAY_ELEM,
	JBI_OBJECT_START,
	JBI_OBJECT_KEY,
	JBI_OBJECT_VALUE
} JsonbIterState;

typedef struct JsonbIterator
{
	/* Container being iterated */
	JsonbContainer *container;
	uint32		nElems;			/* Number of elements in children array (will
								 * be nPairs for objects) */
	bool		isScalar;		/* Pseudo-array scalar value? */
	JEntry	   *children;		/* JEntrys for child nodes */
	/* Data proper.  This points to the beginning of the variable-length data */
	char	   *dataProper;

	/* Current item in buffer (up to nElems) */
	int			curIndex;

	/* Data offset corresponding to current item */
	uint32		curDataOffset;

	/*
	 * If the container is an object, we want to return keys and values
	 * alternately; so curDataOffset points to the current key, and
	 * curValueOffset points to the current value.
	 */
	uint32		curValueOffset;

	/* Private state */
	JsonbIterState state;

	struct JsonbIterator *parent;
} JsonbIterator;


/* Support functions */
extern uint32 getJsonbOffset(const JsonbContainer *jc, int index);
extern uint32 getJsonbLength(const JsonbContainer *jc, int index);
extern int	compareJsonbContainers(JsonbContainer *a, JsonbContainer *b);
extern JsonbValue *findJsonbValueFromContainer(JsonbContainer *sheader,
							uint32 flags,
							JsonbValue *key);
extern JsonbValue *getIthJsonbValueFromContainer(JsonbContainer *sheader,
							  uint32 i);
extern JsonbValue *pushJsonbValue(JsonbParseState **pstate,
			   JsonbIteratorToken seq, JsonbValue *jbVal);
extern JsonbIterator *JsonbIteratorInit(JsonbContainer *container);
extern JsonbIteratorToken JsonbIteratorNext(JsonbIterator **it, JsonbValue *val,
				  bool skipNested);
extern JsonbValue *JsonbToJsonbValue(Jsonb *jsonb);
extern Jsonb *JsonbValueToJsonb(JsonbValue *val);
extern bool JsonbDeepContains(JsonbIterator **val,
				  JsonbIterator **mContained);
extern void JsonbHashScalarValue(const JsonbValue *scalarVal, uint32 *hash);
extern void JsonbHashScalarValueExtended(const JsonbValue *scalarVal,
							 uint64 *hash, uint64 seed);

/* jsonb.c support functions */
extern char *JsonbToCString(StringInfo out, JsonbContainer *in,
			   int estimated_len);
extern char *JsonbToCStringIndent(StringInfo out, JsonbContainer *in,
					 int estimated_len);

<<<<<<< HEAD
extern JsonbValue *to_jsonb_worker(Datum source, Oid source_type);
=======
extern JsonbValue *to_jsonb_worker(Datum source, Oid source_type, bool is_null);
>>>>>>> 5e53d00c

#endif							/* __JSONB_H__ */<|MERGE_RESOLUTION|>--- conflicted
+++ resolved
@@ -380,10 +380,6 @@
 extern char *JsonbToCStringIndent(StringInfo out, JsonbContainer *in,
 					 int estimated_len);
 
-<<<<<<< HEAD
-extern JsonbValue *to_jsonb_worker(Datum source, Oid source_type);
-=======
 extern JsonbValue *to_jsonb_worker(Datum source, Oid source_type, bool is_null);
->>>>>>> 5e53d00c
 
 #endif							/* __JSONB_H__ */