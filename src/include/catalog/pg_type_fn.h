/*-------------------------------------------------------------------------
 *
 * pg_type_fn.h
 *	 prototypes for functions in catalog/pg_type.c
 *
 *
 * Portions Copyright (c) 1996-2017, PostgreSQL Global Development Group
 * Portions Copyright (c) 1994, Regents of the University of California
 *
 * src/include/catalog/pg_type_fn.h
 *
 *-------------------------------------------------------------------------
 */
#ifndef PG_TYPE_FN_H
#define PG_TYPE_FN_H

#include "catalog/objectaddress.h"
#include "nodes/nodes.h"


extern ObjectAddress TypeShellMake(const char *typeName,
			  Oid typeNamespace,
			  Oid ownerId);

extern ObjectAddress TypeCreate(Oid newTypeOid,
		   const char *typeName,
		   Oid typeNamespace,
		   Oid relationOid,
		   char relationKind,
		   Oid ownerId,
		   int16 internalSize,
		   char typeType,
		   char typeCategory,
		   bool typePreferred,
		   char typDelim,
		   Oid inputProcedure,
		   Oid outputProcedure,
		   Oid receiveProcedure,
		   Oid sendProcedure,
		   Oid typmodinProcedure,
		   Oid typmodoutProcedure,
		   Oid analyzeProcedure,
		   Oid elementType,
		   bool isImplicitArray,
		   Oid arrayType,
		   Oid baseType,
		   const char *defaultTypeValue,
		   char *defaultTypeBin,
		   bool passedByValue,
		   char alignment,
		   char storage,
		   int32 typeMod,
		   int32 typNDims,
		   bool typeNotNull,
		   Oid typeCollation,
<<<<<<< HEAD
		   Oid subscriptingProcedure);
=======
		   Oid subscriptingParseProcedure,
		   Oid subscriptingAssignProcedure,
		   Oid subscriptingFetchProcedure);
>>>>>>> 5e53d00c

extern void GenerateTypeDependencies(Oid typeNamespace,
						 Oid typeObjectId,
						 Oid relationOid,
						 char relationKind,
						 Oid owner,
						 Oid inputProcedure,
						 Oid outputProcedure,
						 Oid receiveProcedure,
						 Oid sendProcedure,
						 Oid typmodinProcedure,
						 Oid typmodoutProcedure,
						 Oid analyzeProcedure,
						 Oid elementType,
						 bool isImplicitArray,
						 Oid baseType,
						 Oid typeCollation,
<<<<<<< HEAD
						 Oid subscriptingProcedure,
=======
						 Oid subscriptingParseProcedure,
						 Oid subscriptingAssignProcedure,
						 Oid subscriptingFetchProcedure,
>>>>>>> 5e53d00c
						 Node *defaultExpr,
						 bool rebuild);

extern void RenameTypeInternal(Oid typeOid, const char *newTypeName,
				   Oid typeNamespace);

extern char *makeArrayTypeName(const char *typeName, Oid typeNamespace);

extern bool moveArrayTypeName(Oid typeOid, const char *typeName,
				  Oid typeNamespace);

#endif							/* PG_TYPE_FN_H */<|MERGE_RESOLUTION|>--- conflicted
+++ resolved
@@ -53,13 +53,9 @@
 		   int32 typNDims,
 		   bool typeNotNull,
 		   Oid typeCollation,
-<<<<<<< HEAD
-		   Oid subscriptingProcedure);
-=======
 		   Oid subscriptingParseProcedure,
 		   Oid subscriptingAssignProcedure,
 		   Oid subscriptingFetchProcedure);
->>>>>>> 5e53d00c
 
 extern void GenerateTypeDependencies(Oid typeNamespace,
 						 Oid typeObjectId,
@@ -77,13 +73,9 @@
 						 bool isImplicitArray,
 						 Oid baseType,
 						 Oid typeCollation,
-<<<<<<< HEAD
-						 Oid subscriptingProcedure,
-=======
 						 Oid subscriptingParseProcedure,
 						 Oid subscriptingAssignProcedure,
 						 Oid subscriptingFetchProcedure,
->>>>>>> 5e53d00c
 						 Node *defaultExpr,
 						 bool rebuild);
 
