/*-------------------------------------------------------------------------
 *
 * pg_class.h
 *	  definition of the system "relation" relation (pg_class)
 *	  along with the relation's initial contents.
 *
 *
 * Portions Copyright (c) 1996-2018, PostgreSQL Global Development Group
 * Portions Copyright (c) 1994, Regents of the University of California
 *
 * src/include/catalog/pg_class.h
 *
 * NOTES
 *	  the genbki.pl script reads this file and generates .bki
 *	  information from the DATA() statements.
 *
 *-------------------------------------------------------------------------
 */
#ifndef PG_CLASS_H
#define PG_CLASS_H

#include "catalog/genbki.h"

/* ----------------
 *		pg_class definition.  cpp turns this into
 *		typedef struct FormData_pg_class
 * ----------------
 */
#define RelationRelationId	1259
#define RelationRelation_Rowtype_Id  83

CATALOG(pg_class,1259) BKI_BOOTSTRAP BKI_ROWTYPE_OID(83) BKI_SCHEMA_MACRO
{
	NameData	relname;		/* class name */
	Oid			relnamespace;	/* OID of namespace containing this class */
	Oid			reltype;		/* OID of entry in pg_type for table's
								 * implicit row type */
	Oid			reloftype;		/* OID of entry in pg_type for underlying
								 * composite type */
	Oid			relowner;		/* class owner */
	Oid			relam;			/* index access method; 0 if not an index */
	Oid			relfilenode;	/* identifier of physical storage file */

	/* relfilenode == 0 means it is a "mapped" relation, see relmapper.c */
	Oid			reltablespace;	/* identifier of table space for relation */
	int32		relpages;		/* # of blocks (not always up-to-date) */
	float4		reltuples;		/* # of tuples (not always up-to-date) */
	int32		relallvisible;	/* # of all-visible blocks (not always
								 * up-to-date) */
	Oid			reltoastrelid;	/* OID of toast table; 0 if none */
	bool		relhasindex;	/* T if has (or has had) any indexes */
	bool		relisshared;	/* T if shared across databases */
	char		relpersistence; /* see RELPERSISTENCE_xxx constants below */
	char		relkind;		/* see RELKIND_xxx constants below */
	int16		relnatts;		/* number of user attributes */

	/*
	 * Class pg_attribute must contain exactly "relnatts" user attributes
	 * (with attnums ranging from 1 to relnatts) for this class.  It may also
	 * contain entries with negative attnums for system attributes.
	 */
	int16		relchecks;		/* # of CHECK constraints for class */
	bool		relhasoids;		/* T if we generate OIDs for rows of rel */
	bool		relhasrules;	/* has (or has had) any rules */
	bool		relhastriggers; /* has (or has had) any TRIGGERs */
	bool		relhassubclass; /* has (or has had) derived classes */
	bool		relrowsecurity; /* row security is enabled or not */
	bool		relforcerowsecurity;	/* row security forced for owners or
										 * not */
	bool		relispopulated; /* matview currently holds query results */
	char		relreplident;	/* see REPLICA_IDENTITY_xxx constants  */
	bool		relispartition; /* is relation a partition? */
	Oid			relrewrite;		/* heap for rewrite during DDL, link to original rel */
	TransactionId relfrozenxid; /* all Xids < this are frozen in this rel */
	TransactionId relminmxid;	/* all multixacts in this rel are >= this.
								 * this is really a MultiXactId */

#ifdef CATALOG_VARLEN			/* variable-length fields start here */
	/* NOTE: These fields are not present in a relcache entry's rd_rel field. */
	aclitem		relacl[1];		/* access permissions */
	text		reloptions[1];	/* access-method-specific options */
	pg_node_tree relpartbound;	/* partition bound node tree */
#endif
} FormData_pg_class;

/* Size of fixed part of pg_class tuples, not counting var-length fields */
#define CLASS_TUPLE_SIZE \
	 (offsetof(FormData_pg_class,relminmxid) + sizeof(TransactionId))

/* ----------------
 *		Form_pg_class corresponds to a pointer to a tuple with
 *		the format of pg_class relation.
 * ----------------
 */
typedef FormData_pg_class *Form_pg_class;

/* ----------------
 *		compiler constants for pg_class
 * ----------------
 */

#define Natts_pg_class						33
#define Anum_pg_class_relname				1
#define Anum_pg_class_relnamespace			2
#define Anum_pg_class_reltype				3
#define Anum_pg_class_reloftype				4
#define Anum_pg_class_relowner				5
#define Anum_pg_class_relam					6
#define Anum_pg_class_relfilenode			7
#define Anum_pg_class_reltablespace			8
#define Anum_pg_class_relpages				9
#define Anum_pg_class_reltuples				10
#define Anum_pg_class_relallvisible			11
#define Anum_pg_class_reltoastrelid			12
#define Anum_pg_class_relhasindex			13
#define Anum_pg_class_relisshared			14
#define Anum_pg_class_relpersistence		15
#define Anum_pg_class_relkind				16
#define Anum_pg_class_relnatts				17
#define Anum_pg_class_relchecks				18
#define Anum_pg_class_relhasoids			19
#define Anum_pg_class_relhasrules			20
#define Anum_pg_class_relhastriggers		21
#define Anum_pg_class_relhassubclass		22
#define Anum_pg_class_relrowsecurity		23
#define Anum_pg_class_relforcerowsecurity	24
#define Anum_pg_class_relispopulated		25
#define Anum_pg_class_relreplident			26
#define Anum_pg_class_relispartition		27
#define Anum_pg_class_relrewrite			28
#define Anum_pg_class_relfrozenxid			29
#define Anum_pg_class_relminmxid			30
#define Anum_pg_class_relacl				31
#define Anum_pg_class_reloptions			32
#define Anum_pg_class_relpartbound			33

/* ----------------
 *		initial contents of pg_class
 *
 * NOTE: only "bootstrapped" relations need to be declared here.  Be sure that
 * the OIDs listed here match those given in their CATALOG macros, and that
 * the relnatts values are correct.
 * ----------------
 */

/*
 * Note: "3" in the relfrozenxid column stands for FirstNormalTransactionId;
 * similarly, "1" in relminmxid stands for FirstMultiXactId
 */
<<<<<<< HEAD
DATA(insert OID = 1247 (  pg_type		PGNSP 71 0 PGUID 0 0 0 0 0 0 0 f f p r 31 0 t f f f f f f t n f 3 1 _null_ _null_ _null_));
=======
DATA(insert OID = 1247 (  pg_type		PGNSP 71 0 PGUID 0 0 0 0 0 0 0 f f p r 30 0 t f f f f f t n f 0 3 1 _null_ _null_ _null_));
>>>>>>> 04b7c380
DESCR("");
DATA(insert OID = 1249 (  pg_attribute	PGNSP 75 0 PGUID 0 0 0 0 0 0 0 f f p r 22 0 f f f f f f t n f 0 3 1 _null_ _null_ _null_));
DESCR("");
DATA(insert OID = 1255 (  pg_proc		PGNSP 81 0 PGUID 0 0 0 0 0 0 0 f f p r 28 0 t f f f f f t n f 0 3 1 _null_ _null_ _null_));
DESCR("");
DATA(insert OID = 1259 (  pg_class		PGNSP 83 0 PGUID 0 0 0 0 0 0 0 f f p r 33 0 t f f f f f t n f 0 3 1 _null_ _null_ _null_));
DESCR("");


#define		  RELKIND_RELATION		  'r'	/* ordinary table */
#define		  RELKIND_INDEX			  'i'	/* secondary index */
#define		  RELKIND_SEQUENCE		  'S'	/* sequence object */
#define		  RELKIND_TOASTVALUE	  't'	/* for out-of-line values */
#define		  RELKIND_VIEW			  'v'	/* view */
#define		  RELKIND_MATVIEW		  'm'	/* materialized view */
#define		  RELKIND_COMPOSITE_TYPE  'c'	/* composite type */
#define		  RELKIND_FOREIGN_TABLE   'f'	/* foreign table */
#define		  RELKIND_PARTITIONED_TABLE 'p' /* partitioned table */
#define		  RELKIND_PARTITIONED_INDEX 'I' /* partitioned index */

#define		  RELPERSISTENCE_PERMANENT	'p' /* regular table */
#define		  RELPERSISTENCE_UNLOGGED	'u' /* unlogged permanent table */
#define		  RELPERSISTENCE_TEMP		't' /* temporary table */

/* default selection for replica identity (primary key or nothing) */
#define		  REPLICA_IDENTITY_DEFAULT	'd'
/* no replica identity is logged for this relation */
#define		  REPLICA_IDENTITY_NOTHING	'n'
/* all columns are logged as replica identity */
#define		  REPLICA_IDENTITY_FULL		'f'
/*
 * an explicitly chosen candidate key's columns are used as replica identity.
 * Note this will still be set if the index has been dropped; in that case it
 * has the same meaning as 'd'.
 */
#define		  REPLICA_IDENTITY_INDEX	'i'

#endif							/* PG_CLASS_H */<|MERGE_RESOLUTION|>--- conflicted
+++ resolved
@@ -147,11 +147,7 @@
  * Note: "3" in the relfrozenxid column stands for FirstNormalTransactionId;
  * similarly, "1" in relminmxid stands for FirstMultiXactId
  */
-<<<<<<< HEAD
-DATA(insert OID = 1247 (  pg_type		PGNSP 71 0 PGUID 0 0 0 0 0 0 0 f f p r 31 0 t f f f f f f t n f 3 1 _null_ _null_ _null_));
-=======
-DATA(insert OID = 1247 (  pg_type		PGNSP 71 0 PGUID 0 0 0 0 0 0 0 f f p r 30 0 t f f f f f t n f 0 3 1 _null_ _null_ _null_));
->>>>>>> 04b7c380
+DATA(insert OID = 1247 (  pg_type		PGNSP 71 0 PGUID 0 0 0 0 0 0 0 f f p r 31 0 t f f f f f t n f 0 3 1 _null_ _null_ _null_));
 DESCR("");
 DATA(insert OID = 1249 (  pg_attribute	PGNSP 75 0 PGUID 0 0 0 0 0 0 0 f f p r 22 0 f f f f f f t n f 0 3 1 _null_ _null_ _null_));
 DESCR("");
