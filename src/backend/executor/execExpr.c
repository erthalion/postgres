--- conflicted
+++ resolved
@@ -2440,11 +2440,7 @@
 	sbsrefstate->isassignment = isAssignment;
 	sbsrefstate->refelemtype = sbsref->refelemtype;
 	sbsrefstate->refattrlength = get_typlen(sbsref->refcontainertype);
-<<<<<<< HEAD
-	sbsrefstate->sbsroutines = (SbsRoutines *) OidFunctionCall0(typsubshandler);
-=======
 	sbsrefstate->sbsroutines = (SubscriptRoutines *) OidFunctionCall0(typsubshandler);
->>>>>>> 9a930c96
 
 	/*
 	 * Evaluate array input.  It's safe to do so into resv/resnull, because we
@@ -2469,22 +2465,6 @@
 								   state->steps_len - 1);
 	}
 
-<<<<<<< HEAD
-=======
-	/* Verify subscript list lengths are within limit */
-	if (list_length(sbsref->refupperindexpr) > MAX_SUBSCRIPT_DEPTH)
-		ereport(ERROR,
-				(errcode(ERRCODE_PROGRAM_LIMIT_EXCEEDED),
-				 errmsg("number of array dimensions (%d) exceeds the maximum allowed (%d)",
-						list_length(sbsref->refupperindexpr), MAX_SUBSCRIPT_DEPTH)));
-
-	if (list_length(sbsref->reflowerindexpr) > MAX_SUBSCRIPT_DEPTH)
-		ereport(ERROR,
-				(errcode(ERRCODE_PROGRAM_LIMIT_EXCEEDED),
-				 errmsg("number of array dimensions (%d) exceeds the maximum allowed (%d)",
-						list_length(sbsref->reflowerindexpr), MAX_SUBSCRIPT_DEPTH)));
-
->>>>>>> 9a930c96
 	/* Evaluate upper subscripts */
 	i = 0;
 	foreach(lc, sbsref->refupperindexpr)
