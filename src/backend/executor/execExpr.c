--- conflicted
+++ resolved
@@ -2552,13 +2552,8 @@
 }
 
 /*
-<<<<<<< HEAD
  * Helper for preparing SubscriptingRef expressions for evaluation: is expr a nested
- * FieldStore or SubscriptingRef that might need the old element value passed down?
-=======
- * Helper for preparing ArrayRef expressions for evaluation: is expr a nested
- * FieldStore or ArrayRef that needs the old element value passed down?
->>>>>>> 39d8768b
+ * FieldStore or SubscriptingRef that needs the old element value passed down?
  *
  * (We could use this in FieldStore too, but in that case passing the old
  * value is so cheap there's no need.)
