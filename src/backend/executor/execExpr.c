/*-------------------------------------------------------------------------
 *
 * execExpr.c
 *	  Expression evaluation infrastructure.
 *
 *	During executor startup, we compile each expression tree (which has
 *	previously been processed by the parser and planner) into an ExprState,
 *	using ExecInitExpr() et al.  This converts the tree into a flat array
 *	of ExprEvalSteps, which may be thought of as instructions in a program.
 *	At runtime, we'll execute steps, starting with the first, until we reach
 *	an EEOP_DONE opcode.
 *
 *	This file contains the "compilation" logic.  It is independent of the
 *	specific execution technology we use (switch statement, computed goto,
 *	JIT compilation, etc).
 *
 *	See src/backend/executor/README for some background, specifically the
 *	"Expression Trees and ExprState nodes", "Expression Initialization",
 *	and "Expression Evaluation" sections.
 *
 *
 * Portions Copyright (c) 1996-2017, PostgreSQL Global Development Group
 * Portions Copyright (c) 1994, Regents of the University of California
 *
 *
 * IDENTIFICATION
 *	  src/backend/executor/execExpr.c
 *
 *-------------------------------------------------------------------------
 */
#include "postgres.h"

#include "access/nbtree.h"
#include "catalog/objectaccess.h"
#include "catalog/pg_type.h"
#include "executor/execExpr.h"
#include "executor/nodeSubplan.h"
#include "funcapi.h"
#include "miscadmin.h"
#include "nodes/makefuncs.h"
#include "nodes/nodeFuncs.h"
#include "optimizer/clauses.h"
#include "optimizer/planner.h"
#include "pgstat.h"
#include "utils/builtins.h"
#include "utils/lsyscache.h"
#include "utils/typcache.h"


typedef struct LastAttnumInfo
{
	AttrNumber	last_inner;
	AttrNumber	last_outer;
	AttrNumber	last_scan;
} LastAttnumInfo;

static void ExecReadyExpr(ExprState *state);
static void ExecInitExprRec(Expr *node, ExprState *state,
				Datum *resv, bool *resnull);
static void ExecInitFunc(ExprEvalStep *scratch, Expr *node, List *args,
			 Oid funcid, Oid inputcollid,
			 ExprState *state);
static void ExecInitExprSlots(ExprState *state, Node *node);
static bool get_last_attnums_walker(Node *node, LastAttnumInfo *info);
static void ExecInitWholeRowVar(ExprEvalStep *scratch, Var *variable,
<<<<<<< HEAD
					PlanState *parent);
static void ExecInitSubscriptingRef(ExprEvalStep *scratch, SubscriptingRef *aref,
				 PlanState *parent, ExprState *state,
=======
					ExprState *state);
static void ExecInitArrayRef(ExprEvalStep *scratch, ArrayRef *aref,
				 ExprState *state,
>>>>>>> 8fc1dcd0
				 Datum *resv, bool *resnull);
static bool isAssignmentIndirectionExpr(Expr *expr);
static void ExecInitCoerceToDomain(ExprEvalStep *scratch, CoerceToDomain *ctest,
					   ExprState *state,
					   Datum *resv, bool *resnull);


/*
 * ExecInitExpr: prepare an expression tree for execution
 *
 * This function builds and returns an ExprState implementing the given
 * Expr node tree.  The return ExprState can then be handed to ExecEvalExpr
 * for execution.  Because the Expr tree itself is read-only as far as
 * ExecInitExpr and ExecEvalExpr are concerned, several different executions
 * of the same plan tree can occur concurrently.  (But note that an ExprState
 * does mutate at runtime, so it can't be re-used concurrently.)
 *
 * This must be called in a memory context that will last as long as repeated
 * executions of the expression are needed.  Typically the context will be
 * the same as the per-query context of the associated ExprContext.
 *
 * Any Aggref, WindowFunc, or SubPlan nodes found in the tree are added to
 * the lists of such nodes held by the parent PlanState (or more accurately,
 * the AggrefExprState etc. nodes created for them are added).
 *
 * Note: there is no ExecEndExpr function; we assume that any resource
 * cleanup needed will be handled by just releasing the memory context
 * in which the state tree is built.  Functions that require additional
 * cleanup work can register a shutdown callback in the ExprContext.
 *
 *	'node' is the root of the expression tree to compile.
 *	'parent' is the PlanState node that owns the expression.
 *
 * 'parent' may be NULL if we are preparing an expression that is not
 * associated with a plan tree.  (If so, it can't have aggs or subplans.)
 * Such cases should usually come through ExecPrepareExpr, not directly here.
 *
 * Also, if 'node' is NULL, we just return NULL.  This is convenient for some
 * callers that may or may not have an expression that needs to be compiled.
 * Note that a NULL ExprState pointer *cannot* be handed to ExecEvalExpr,
 * although ExecQual and ExecCheck will accept one (and treat it as "true").
 */
ExprState *
ExecInitExpr(Expr *node, PlanState *parent)
{
	ExprState  *state;
	ExprEvalStep scratch;

	/* Special case: NULL expression produces a NULL ExprState pointer */
	if (node == NULL)
		return NULL;

	/* Initialize ExprState with empty step list */
	state = makeNode(ExprState);
	state->expr = node;
	state->parent = parent;
	state->ext_params = NULL;

	/* Insert EEOP_*_FETCHSOME steps as needed */
	ExecInitExprSlots(state, (Node *) node);

	/* Compile the expression proper */
	ExecInitExprRec(node, state, &state->resvalue, &state->resnull);

	/* Finally, append a DONE step */
	scratch.opcode = EEOP_DONE;
	ExprEvalPushStep(state, &scratch);

	ExecReadyExpr(state);

	return state;
}

/*
 * ExecInitExprWithParams: prepare a standalone expression tree for execution
 *
 * This is the same as ExecInitExpr, except that there is no parent PlanState,
 * and instead we may have a ParamListInfo describing PARAM_EXTERN Params.
 */
ExprState *
ExecInitExprWithParams(Expr *node, ParamListInfo ext_params)
{
	ExprState  *state;
	ExprEvalStep scratch;

	/* Special case: NULL expression produces a NULL ExprState pointer */
	if (node == NULL)
		return NULL;

	/* Initialize ExprState with empty step list */
	state = makeNode(ExprState);
	state->expr = node;
	state->parent = NULL;
	state->ext_params = ext_params;

	/* Insert EEOP_*_FETCHSOME steps as needed */
	ExecInitExprSlots(state, (Node *) node);

	/* Compile the expression proper */
	ExecInitExprRec(node, state, &state->resvalue, &state->resnull);

	/* Finally, append a DONE step */
	scratch.opcode = EEOP_DONE;
	ExprEvalPushStep(state, &scratch);

	ExecReadyExpr(state);

	return state;
}

/*
 * ExecInitQual: prepare a qual for execution by ExecQual
 *
 * Prepares for the evaluation of a conjunctive boolean expression (qual list
 * with implicit AND semantics) that returns true if none of the
 * subexpressions are false.
 *
 * We must return true if the list is empty.  Since that's a very common case,
 * we optimize it a bit further by translating to a NULL ExprState pointer
 * rather than setting up an ExprState that computes constant TRUE.  (Some
 * especially hot-spot callers of ExecQual detect this and avoid calling
 * ExecQual at all.)
 *
 * If any of the subexpressions yield NULL, then the result of the conjunction
 * is false.  This makes ExecQual primarily useful for evaluating WHERE
 * clauses, since SQL specifies that tuples with null WHERE results do not
 * get selected.
 */
ExprState *
ExecInitQual(List *qual, PlanState *parent)
{
	ExprState  *state;
	ExprEvalStep scratch;
	List	   *adjust_jumps = NIL;
	ListCell   *lc;

	/* short-circuit (here and in ExecQual) for empty restriction list */
	if (qual == NIL)
		return NULL;

	Assert(IsA(qual, List));

	state = makeNode(ExprState);
	state->expr = (Expr *) qual;
	state->parent = parent;
	state->ext_params = NULL;

	/* mark expression as to be used with ExecQual() */
	state->flags = EEO_FLAG_IS_QUAL;

	/* Insert EEOP_*_FETCHSOME steps as needed */
	ExecInitExprSlots(state, (Node *) qual);

	/*
	 * ExecQual() needs to return false for an expression returning NULL. That
	 * allows us to short-circuit the evaluation the first time a NULL is
	 * encountered.  As qual evaluation is a hot-path this warrants using a
	 * special opcode for qual evaluation that's simpler than BOOL_AND (which
	 * has more complex NULL handling).
	 */
	scratch.opcode = EEOP_QUAL;

	/*
	 * We can use ExprState's resvalue/resnull as target for each qual expr.
	 */
	scratch.resvalue = &state->resvalue;
	scratch.resnull = &state->resnull;

	foreach(lc, qual)
	{
		Expr	   *node = (Expr *) lfirst(lc);

		/* first evaluate expression */
		ExecInitExprRec(node, state, &state->resvalue, &state->resnull);

		/* then emit EEOP_QUAL to detect if it's false (or null) */
		scratch.d.qualexpr.jumpdone = -1;
		ExprEvalPushStep(state, &scratch);
		adjust_jumps = lappend_int(adjust_jumps,
								   state->steps_len - 1);
	}

	/* adjust jump targets */
	foreach(lc, adjust_jumps)
	{
		ExprEvalStep *as = &state->steps[lfirst_int(lc)];

		Assert(as->opcode == EEOP_QUAL);
		Assert(as->d.qualexpr.jumpdone == -1);
		as->d.qualexpr.jumpdone = state->steps_len;
	}

	/*
	 * At the end, we don't need to do anything more.  The last qual expr must
	 * have yielded TRUE, and since its result is stored in the desired output
	 * location, we're done.
	 */
	scratch.opcode = EEOP_DONE;
	ExprEvalPushStep(state, &scratch);

	ExecReadyExpr(state);

	return state;
}

/*
 * ExecInitCheck: prepare a check constraint for execution by ExecCheck
 *
 * This is much like ExecInitQual/ExecQual, except that a null result from
 * the conjunction is treated as TRUE.  This behavior is appropriate for
 * evaluating CHECK constraints, since SQL specifies that NULL constraint
 * conditions are not failures.
 *
 * Note that like ExecInitQual, this expects input in implicit-AND format.
 * Users of ExecCheck that have expressions in normal explicit-AND format
 * can just apply ExecInitExpr to produce suitable input for ExecCheck.
 */
ExprState *
ExecInitCheck(List *qual, PlanState *parent)
{
	/* short-circuit (here and in ExecCheck) for empty restriction list */
	if (qual == NIL)
		return NULL;

	Assert(IsA(qual, List));

	/*
	 * Just convert the implicit-AND list to an explicit AND (if there's more
	 * than one entry), and compile normally.  Unlike ExecQual, we can't
	 * short-circuit on NULL results, so the regular AND behavior is needed.
	 */
	return ExecInitExpr(make_ands_explicit(qual), parent);
}

/*
 * Call ExecInitExpr() on a list of expressions, return a list of ExprStates.
 */
List *
ExecInitExprList(List *nodes, PlanState *parent)
{
	List	   *result = NIL;
	ListCell   *lc;

	foreach(lc, nodes)
	{
		Expr	   *e = lfirst(lc);

		result = lappend(result, ExecInitExpr(e, parent));
	}

	return result;
}

/*
 *		ExecBuildProjectionInfo
 *
 * Build a ProjectionInfo node for evaluating the given tlist in the given
 * econtext, and storing the result into the tuple slot.  (Caller must have
 * ensured that tuple slot has a descriptor matching the tlist!)
 *
 * inputDesc can be NULL, but if it is not, we check to see whether simple
 * Vars in the tlist match the descriptor.  It is important to provide
 * inputDesc for relation-scan plan nodes, as a cross check that the relation
 * hasn't been changed since the plan was made.  At higher levels of a plan,
 * there is no need to recheck.
 *
 * This is implemented by internally building an ExprState that performs the
 * whole projection in one go.
 *
 * Caution: before PG v10, the targetList was a list of ExprStates; now it
 * should be the planner-created targetlist, since we do the compilation here.
 */
ProjectionInfo *
ExecBuildProjectionInfo(List *targetList,
						ExprContext *econtext,
						TupleTableSlot *slot,
						PlanState *parent,
						TupleDesc inputDesc)
{
	ProjectionInfo *projInfo = makeNode(ProjectionInfo);
	ExprState  *state;
	ExprEvalStep scratch;
	ListCell   *lc;

	projInfo->pi_exprContext = econtext;
	/* We embed ExprState into ProjectionInfo instead of doing extra palloc */
	projInfo->pi_state.tag.type = T_ExprState;
	state = &projInfo->pi_state;
	state->expr = (Expr *) targetList;
	state->parent = parent;
	state->ext_params = NULL;

	state->resultslot = slot;

	/* Insert EEOP_*_FETCHSOME steps as needed */
	ExecInitExprSlots(state, (Node *) targetList);

	/* Now compile each tlist column */
	foreach(lc, targetList)
	{
		TargetEntry *tle = lfirst_node(TargetEntry, lc);
		Var		   *variable = NULL;
		AttrNumber	attnum = 0;
		bool		isSafeVar = false;

		/*
		 * If tlist expression is a safe non-system Var, use the fast-path
		 * ASSIGN_*_VAR opcodes.  "Safe" means that we don't need to apply
		 * CheckVarSlotCompatibility() during plan startup.  If a source slot
		 * was provided, we make the equivalent tests here; if a slot was not
		 * provided, we assume that no check is needed because we're dealing
		 * with a non-relation-scan-level expression.
		 */
		if (tle->expr != NULL &&
			IsA(tle->expr, Var) &&
			((Var *) tle->expr)->varattno > 0)
		{
			/* Non-system Var, but how safe is it? */
			variable = (Var *) tle->expr;
			attnum = variable->varattno;

			if (inputDesc == NULL)
				isSafeVar = true;	/* can't check, just assume OK */
			else if (attnum <= inputDesc->natts)
			{
				Form_pg_attribute attr = TupleDescAttr(inputDesc, attnum - 1);

				/*
				 * If user attribute is dropped or has a type mismatch, don't
				 * use ASSIGN_*_VAR.  Instead let the normal expression
				 * machinery handle it (which'll possibly error out).
				 */
				if (!attr->attisdropped && variable->vartype == attr->atttypid)
				{
					isSafeVar = true;
				}
			}
		}

		if (isSafeVar)
		{
			/* Fast-path: just generate an EEOP_ASSIGN_*_VAR step */
			switch (variable->varno)
			{
				case INNER_VAR:
					/* get the tuple from the inner node */
					scratch.opcode = EEOP_ASSIGN_INNER_VAR;
					break;

				case OUTER_VAR:
					/* get the tuple from the outer node */
					scratch.opcode = EEOP_ASSIGN_OUTER_VAR;
					break;

					/* INDEX_VAR is handled by default case */

				default:
					/* get the tuple from the relation being scanned */
					scratch.opcode = EEOP_ASSIGN_SCAN_VAR;
					break;
			}

			scratch.d.assign_var.attnum = attnum - 1;
			scratch.d.assign_var.resultnum = tle->resno - 1;
			ExprEvalPushStep(state, &scratch);
		}
		else
		{
			/*
			 * Otherwise, compile the column expression normally.
			 *
			 * We can't tell the expression to evaluate directly into the
			 * result slot, as the result slot (and the exprstate for that
			 * matter) can change between executions.  We instead evaluate
			 * into the ExprState's resvalue/resnull and then move.
			 */
			ExecInitExprRec(tle->expr, state,
							&state->resvalue, &state->resnull);

			/*
			 * Column might be referenced multiple times in upper nodes, so
			 * force value to R/O - but only if it could be an expanded datum.
			 */
			if (get_typlen(exprType((Node *) tle->expr)) == -1)
				scratch.opcode = EEOP_ASSIGN_TMP_MAKE_RO;
			else
				scratch.opcode = EEOP_ASSIGN_TMP;
			scratch.d.assign_tmp.resultnum = tle->resno - 1;
			ExprEvalPushStep(state, &scratch);
		}
	}

	scratch.opcode = EEOP_DONE;
	ExprEvalPushStep(state, &scratch);

	ExecReadyExpr(state);

	return projInfo;
}

/*
 * ExecPrepareExpr --- initialize for expression execution outside a normal
 * Plan tree context.
 *
 * This differs from ExecInitExpr in that we don't assume the caller is
 * already running in the EState's per-query context.  Also, we run the
 * passed expression tree through expression_planner() to prepare it for
 * execution.  (In ordinary Plan trees the regular planning process will have
 * made the appropriate transformations on expressions, but for standalone
 * expressions this won't have happened.)
 */
ExprState *
ExecPrepareExpr(Expr *node, EState *estate)
{
	ExprState  *result;
	MemoryContext oldcontext;

	oldcontext = MemoryContextSwitchTo(estate->es_query_cxt);

	node = expression_planner(node);

	result = ExecInitExpr(node, NULL);

	MemoryContextSwitchTo(oldcontext);

	return result;
}

/*
 * ExecPrepareQual --- initialize for qual execution outside a normal
 * Plan tree context.
 *
 * This differs from ExecInitQual in that we don't assume the caller is
 * already running in the EState's per-query context.  Also, we run the
 * passed expression tree through expression_planner() to prepare it for
 * execution.  (In ordinary Plan trees the regular planning process will have
 * made the appropriate transformations on expressions, but for standalone
 * expressions this won't have happened.)
 */
ExprState *
ExecPrepareQual(List *qual, EState *estate)
{
	ExprState  *result;
	MemoryContext oldcontext;

	oldcontext = MemoryContextSwitchTo(estate->es_query_cxt);

	qual = (List *) expression_planner((Expr *) qual);

	result = ExecInitQual(qual, NULL);

	MemoryContextSwitchTo(oldcontext);

	return result;
}

/*
 * ExecPrepareCheck -- initialize check constraint for execution outside a
 * normal Plan tree context.
 *
 * See ExecPrepareExpr() and ExecInitCheck() for details.
 */
ExprState *
ExecPrepareCheck(List *qual, EState *estate)
{
	ExprState  *result;
	MemoryContext oldcontext;

	oldcontext = MemoryContextSwitchTo(estate->es_query_cxt);

	qual = (List *) expression_planner((Expr *) qual);

	result = ExecInitCheck(qual, NULL);

	MemoryContextSwitchTo(oldcontext);

	return result;
}

/*
 * Call ExecPrepareExpr() on each member of a list of Exprs, and return
 * a list of ExprStates.
 *
 * See ExecPrepareExpr() for details.
 */
List *
ExecPrepareExprList(List *nodes, EState *estate)
{
	List	   *result = NIL;
	MemoryContext oldcontext;
	ListCell   *lc;

	/* Ensure that the list cell nodes are in the right context too */
	oldcontext = MemoryContextSwitchTo(estate->es_query_cxt);

	foreach(lc, nodes)
	{
		Expr	   *e = (Expr *) lfirst(lc);

		result = lappend(result, ExecPrepareExpr(e, estate));
	}

	MemoryContextSwitchTo(oldcontext);

	return result;
}

/*
 * ExecCheck - evaluate a check constraint
 *
 * For check constraints, a null result is taken as TRUE, ie the constraint
 * passes.
 *
 * The check constraint may have been prepared with ExecInitCheck
 * (possibly via ExecPrepareCheck) if the caller had it in implicit-AND
 * format, but a regular boolean expression prepared with ExecInitExpr or
 * ExecPrepareExpr works too.
 */
bool
ExecCheck(ExprState *state, ExprContext *econtext)
{
	Datum		ret;
	bool		isnull;

	/* short-circuit (here and in ExecInitCheck) for empty restriction list */
	if (state == NULL)
		return true;

	/* verify that expression was not compiled using ExecInitQual */
	Assert(!(state->flags & EEO_FLAG_IS_QUAL));

	ret = ExecEvalExprSwitchContext(state, econtext, &isnull);

	if (isnull)
		return true;

	return DatumGetBool(ret);
}

/*
 * Prepare a compiled expression for execution.  This has to be called for
 * every ExprState before it can be executed.
 *
 * NB: While this currently only calls ExecReadyInterpretedExpr(),
 * this will likely get extended to further expression evaluation methods.
 * Therefore this should be used instead of directly calling
 * ExecReadyInterpretedExpr().
 */
static void
ExecReadyExpr(ExprState *state)
{
	ExecReadyInterpretedExpr(state);
}

/*
 * Append the steps necessary for the evaluation of node to ExprState->steps,
 * possibly recursing into sub-expressions of node.
 *
 * node - expression to evaluate
 * state - ExprState to whose ->steps to append the necessary operations
 * resv / resnull - where to store the result of the node into
 */
static void
ExecInitExprRec(Expr *node, ExprState *state,
				Datum *resv, bool *resnull)
{
	ExprEvalStep scratch;

	/* Guard against stack overflow due to overly complex expressions */
	check_stack_depth();

	/* Step's output location is always what the caller gave us */
	Assert(resv != NULL && resnull != NULL);
	scratch.resvalue = resv;
	scratch.resnull = resnull;

	/* cases should be ordered as they are in enum NodeTag */
	switch (nodeTag(node))
	{
		case T_Var:
			{
				Var		   *variable = (Var *) node;

				if (variable->varattno == InvalidAttrNumber)
				{
					/* whole-row Var */
					ExecInitWholeRowVar(&scratch, variable, state);
				}
				else if (variable->varattno <= 0)
				{
					/* system column */
					scratch.d.var.attnum = variable->varattno;
					scratch.d.var.vartype = variable->vartype;
					switch (variable->varno)
					{
						case INNER_VAR:
							scratch.opcode = EEOP_INNER_SYSVAR;
							break;
						case OUTER_VAR:
							scratch.opcode = EEOP_OUTER_SYSVAR;
							break;

							/* INDEX_VAR is handled by default case */

						default:
							scratch.opcode = EEOP_SCAN_SYSVAR;
							break;
					}
				}
				else
				{
					/* regular user column */
					scratch.d.var.attnum = variable->varattno - 1;
					scratch.d.var.vartype = variable->vartype;
					/* select EEOP_*_FIRST opcode to force one-time checks */
					switch (variable->varno)
					{
						case INNER_VAR:
							scratch.opcode = EEOP_INNER_VAR_FIRST;
							break;
						case OUTER_VAR:
							scratch.opcode = EEOP_OUTER_VAR_FIRST;
							break;

							/* INDEX_VAR is handled by default case */

						default:
							scratch.opcode = EEOP_SCAN_VAR_FIRST;
							break;
					}
				}

				ExprEvalPushStep(state, &scratch);
				break;
			}

		case T_Const:
			{
				Const	   *con = (Const *) node;

				scratch.opcode = EEOP_CONST;
				scratch.d.constval.value = con->constvalue;
				scratch.d.constval.isnull = con->constisnull;

				ExprEvalPushStep(state, &scratch);
				break;
			}

		case T_Param:
			{
				Param	   *param = (Param *) node;
				ParamListInfo params;

				switch (param->paramkind)
				{
					case PARAM_EXEC:
						scratch.opcode = EEOP_PARAM_EXEC;
						scratch.d.param.paramid = param->paramid;
						scratch.d.param.paramtype = param->paramtype;
						ExprEvalPushStep(state, &scratch);
						break;
					case PARAM_EXTERN:

						/*
						 * If we have a relevant ParamCompileHook, use it;
						 * otherwise compile a standard EEOP_PARAM_EXTERN
						 * step.  ext_params, if supplied, takes precedence
						 * over info from the parent node's EState (if any).
						 */
						if (state->ext_params)
							params = state->ext_params;
						else if (state->parent &&
								 state->parent->state)
							params = state->parent->state->es_param_list_info;
						else
							params = NULL;
						if (params && params->paramCompile)
						{
							params->paramCompile(params, param, state,
												 resv, resnull);
						}
						else
						{
							scratch.opcode = EEOP_PARAM_EXTERN;
							scratch.d.param.paramid = param->paramid;
							scratch.d.param.paramtype = param->paramtype;
							ExprEvalPushStep(state, &scratch);
						}
						break;
					default:
						elog(ERROR, "unrecognized paramkind: %d",
							 (int) param->paramkind);
						break;
				}
				break;
			}

		case T_Aggref:
			{
				Aggref	   *aggref = (Aggref *) node;
				AggrefExprState *astate = makeNode(AggrefExprState);

				scratch.opcode = EEOP_AGGREF;
				scratch.d.aggref.astate = astate;
				astate->aggref = aggref;

				if (state->parent && IsA(state->parent, AggState))
				{
					AggState   *aggstate = (AggState *) state->parent;

					aggstate->aggs = lcons(astate, aggstate->aggs);
					aggstate->numaggs++;
				}
				else
				{
					/* planner messed up */
					elog(ERROR, "Aggref found in non-Agg plan node");
				}

				ExprEvalPushStep(state, &scratch);
				break;
			}

		case T_GroupingFunc:
			{
				GroupingFunc *grp_node = (GroupingFunc *) node;
				Agg		   *agg;

				if (!state->parent || !IsA(state->parent, AggState) ||
					!IsA(state->parent->plan, Agg))
					elog(ERROR, "GroupingFunc found in non-Agg plan node");

				scratch.opcode = EEOP_GROUPING_FUNC;
				scratch.d.grouping_func.parent = (AggState *) state->parent;

				agg = (Agg *) (state->parent->plan);

				if (agg->groupingSets)
					scratch.d.grouping_func.clauses = grp_node->cols;
				else
					scratch.d.grouping_func.clauses = NIL;

				ExprEvalPushStep(state, &scratch);
				break;
			}

		case T_WindowFunc:
			{
				WindowFunc *wfunc = (WindowFunc *) node;
				WindowFuncExprState *wfstate = makeNode(WindowFuncExprState);

				wfstate->wfunc = wfunc;

				if (state->parent && IsA(state->parent, WindowAggState))
				{
					WindowAggState *winstate = (WindowAggState *) state->parent;
					int			nfuncs;

					winstate->funcs = lcons(wfstate, winstate->funcs);
					nfuncs = ++winstate->numfuncs;
					if (wfunc->winagg)
						winstate->numaggs++;

					/* for now initialize agg using old style expressions */
					wfstate->args = ExecInitExprList(wfunc->args,
													 state->parent);
					wfstate->aggfilter = ExecInitExpr(wfunc->aggfilter,
													  state->parent);

					/*
					 * Complain if the windowfunc's arguments contain any
					 * windowfuncs; nested window functions are semantically
					 * nonsensical.  (This should have been caught earlier,
					 * but we defend against it here anyway.)
					 */
					if (nfuncs != winstate->numfuncs)
						ereport(ERROR,
								(errcode(ERRCODE_WINDOWING_ERROR),
								 errmsg("window function calls cannot be nested")));
				}
				else
				{
					/* planner messed up */
					elog(ERROR, "WindowFunc found in non-WindowAgg plan node");
				}

				scratch.opcode = EEOP_WINDOW_FUNC;
				scratch.d.window_func.wfstate = wfstate;
				ExprEvalPushStep(state, &scratch);
				break;
			}

		case T_SubscriptingRef:
			{
				SubscriptingRef   *aref = (SubscriptingRef *) node;

<<<<<<< HEAD
				ExecInitSubscriptingRef(&scratch, aref, parent, state, resv, resnull);
=======
				ExecInitArrayRef(&scratch, aref, state, resv, resnull);
>>>>>>> 8fc1dcd0
				break;
			}

		case T_FuncExpr:
			{
				FuncExpr   *func = (FuncExpr *) node;

				ExecInitFunc(&scratch, node,
							 func->args, func->funcid, func->inputcollid,
							 state);
				ExprEvalPushStep(state, &scratch);
				break;
			}

		case T_OpExpr:
			{
				OpExpr	   *op = (OpExpr *) node;

				ExecInitFunc(&scratch, node,
							 op->args, op->opfuncid, op->inputcollid,
							 state);
				ExprEvalPushStep(state, &scratch);
				break;
			}

		case T_DistinctExpr:
			{
				DistinctExpr *op = (DistinctExpr *) node;

				ExecInitFunc(&scratch, node,
							 op->args, op->opfuncid, op->inputcollid,
							 state);

				/*
				 * Change opcode of call instruction to EEOP_DISTINCT.
				 *
				 * XXX: historically we've not called the function usage
				 * pgstat infrastructure - that seems inconsistent given that
				 * we do so for normal function *and* operator evaluation.  If
				 * we decided to do that here, we'd probably want separate
				 * opcodes for FUSAGE or not.
				 */
				scratch.opcode = EEOP_DISTINCT;
				ExprEvalPushStep(state, &scratch);
				break;
			}

		case T_NullIfExpr:
			{
				NullIfExpr *op = (NullIfExpr *) node;

				ExecInitFunc(&scratch, node,
							 op->args, op->opfuncid, op->inputcollid,
							 state);

				/*
				 * Change opcode of call instruction to EEOP_NULLIF.
				 *
				 * XXX: historically we've not called the function usage
				 * pgstat infrastructure - that seems inconsistent given that
				 * we do so for normal function *and* operator evaluation.  If
				 * we decided to do that here, we'd probably want separate
				 * opcodes for FUSAGE or not.
				 */
				scratch.opcode = EEOP_NULLIF;
				ExprEvalPushStep(state, &scratch);
				break;
			}

		case T_ScalarArrayOpExpr:
			{
				ScalarArrayOpExpr *opexpr = (ScalarArrayOpExpr *) node;
				Expr	   *scalararg;
				Expr	   *arrayarg;
				FmgrInfo   *finfo;
				FunctionCallInfo fcinfo;
				AclResult	aclresult;

				Assert(list_length(opexpr->args) == 2);
				scalararg = (Expr *) linitial(opexpr->args);
				arrayarg = (Expr *) lsecond(opexpr->args);

				/* Check permission to call function */
				aclresult = pg_proc_aclcheck(opexpr->opfuncid,
											 GetUserId(),
											 ACL_EXECUTE);
				if (aclresult != ACLCHECK_OK)
					aclcheck_error(aclresult, ACL_KIND_PROC,
								   get_func_name(opexpr->opfuncid));
				InvokeFunctionExecuteHook(opexpr->opfuncid);

				/* Set up the primary fmgr lookup information */
				finfo = palloc0(sizeof(FmgrInfo));
				fcinfo = palloc0(sizeof(FunctionCallInfoData));
				fmgr_info(opexpr->opfuncid, finfo);
				fmgr_info_set_expr((Node *) node, finfo);
				InitFunctionCallInfoData(*fcinfo, finfo, 2,
										 opexpr->inputcollid, NULL, NULL);

				/* Evaluate scalar directly into left function argument */
				ExecInitExprRec(scalararg, state,
								&fcinfo->arg[0], &fcinfo->argnull[0]);

				/*
				 * Evaluate array argument into our return value.  There's no
				 * danger in that, because the return value is guaranteed to
				 * be overwritten by EEOP_SCALARARRAYOP, and will not be
				 * passed to any other expression.
				 */
				ExecInitExprRec(arrayarg, state, resv, resnull);

				/* And perform the operation */
				scratch.opcode = EEOP_SCALARARRAYOP;
				scratch.d.scalararrayop.element_type = InvalidOid;
				scratch.d.scalararrayop.useOr = opexpr->useOr;
				scratch.d.scalararrayop.finfo = finfo;
				scratch.d.scalararrayop.fcinfo_data = fcinfo;
				scratch.d.scalararrayop.fn_addr = finfo->fn_addr;
				ExprEvalPushStep(state, &scratch);
				break;
			}

		case T_BoolExpr:
			{
				BoolExpr   *boolexpr = (BoolExpr *) node;
				int			nargs = list_length(boolexpr->args);
				List	   *adjust_jumps = NIL;
				int			off;
				ListCell   *lc;

				/* allocate scratch memory used by all steps of AND/OR */
				if (boolexpr->boolop != NOT_EXPR)
					scratch.d.boolexpr.anynull = (bool *) palloc(sizeof(bool));

				/*
				 * For each argument evaluate the argument itself, then
				 * perform the bool operation's appropriate handling.
				 *
				 * We can evaluate each argument into our result area, since
				 * the short-circuiting logic means we only need to remember
				 * previous NULL values.
				 *
				 * AND/OR is split into separate STEP_FIRST (one) / STEP (zero
				 * or more) / STEP_LAST (one) steps, as each of those has to
				 * perform different work.  The FIRST/LAST split is valid
				 * because AND/OR have at least two arguments.
				 */
				off = 0;
				foreach(lc, boolexpr->args)
				{
					Expr	   *arg = (Expr *) lfirst(lc);

					/* Evaluate argument into our output variable */
					ExecInitExprRec(arg, state, resv, resnull);

					/* Perform the appropriate step type */
					switch (boolexpr->boolop)
					{
						case AND_EXPR:
							Assert(nargs >= 2);

							if (off == 0)
								scratch.opcode = EEOP_BOOL_AND_STEP_FIRST;
							else if (off + 1 == nargs)
								scratch.opcode = EEOP_BOOL_AND_STEP_LAST;
							else
								scratch.opcode = EEOP_BOOL_AND_STEP;
							break;
						case OR_EXPR:
							Assert(nargs >= 2);

							if (off == 0)
								scratch.opcode = EEOP_BOOL_OR_STEP_FIRST;
							else if (off + 1 == nargs)
								scratch.opcode = EEOP_BOOL_OR_STEP_LAST;
							else
								scratch.opcode = EEOP_BOOL_OR_STEP;
							break;
						case NOT_EXPR:
							Assert(nargs == 1);

							scratch.opcode = EEOP_BOOL_NOT_STEP;
							break;
						default:
							elog(ERROR, "unrecognized boolop: %d",
								 (int) boolexpr->boolop);
							break;
					}

					scratch.d.boolexpr.jumpdone = -1;
					ExprEvalPushStep(state, &scratch);
					adjust_jumps = lappend_int(adjust_jumps,
											   state->steps_len - 1);
					off++;
				}

				/* adjust jump targets */
				foreach(lc, adjust_jumps)
				{
					ExprEvalStep *as = &state->steps[lfirst_int(lc)];

					Assert(as->d.boolexpr.jumpdone == -1);
					as->d.boolexpr.jumpdone = state->steps_len;
				}

				break;
			}

		case T_SubPlan:
			{
				SubPlan    *subplan = (SubPlan *) node;
				SubPlanState *sstate;

				if (!state->parent)
					elog(ERROR, "SubPlan found with no parent plan");

				sstate = ExecInitSubPlan(subplan, state->parent);

				/* add SubPlanState nodes to state->parent->subPlan */
				state->parent->subPlan = lappend(state->parent->subPlan,
												 sstate);

				scratch.opcode = EEOP_SUBPLAN;
				scratch.d.subplan.sstate = sstate;

				ExprEvalPushStep(state, &scratch);
				break;
			}

		case T_AlternativeSubPlan:
			{
				AlternativeSubPlan *asplan = (AlternativeSubPlan *) node;
				AlternativeSubPlanState *asstate;

				if (!state->parent)
					elog(ERROR, "AlternativeSubPlan found with no parent plan");

				asstate = ExecInitAlternativeSubPlan(asplan, state->parent);

				scratch.opcode = EEOP_ALTERNATIVE_SUBPLAN;
				scratch.d.alternative_subplan.asstate = asstate;

				ExprEvalPushStep(state, &scratch);
				break;
			}

		case T_FieldSelect:
			{
				FieldSelect *fselect = (FieldSelect *) node;

				/* evaluate row/record argument into result area */
				ExecInitExprRec(fselect->arg, state, resv, resnull);

				/* and extract field */
				scratch.opcode = EEOP_FIELDSELECT;
				scratch.d.fieldselect.fieldnum = fselect->fieldnum;
				scratch.d.fieldselect.resulttype = fselect->resulttype;
				scratch.d.fieldselect.argdesc = NULL;

				ExprEvalPushStep(state, &scratch);
				break;
			}

		case T_FieldStore:
			{
				FieldStore *fstore = (FieldStore *) node;
				TupleDesc	tupDesc;
				TupleDesc  *descp;
				Datum	   *values;
				bool	   *nulls;
				int			ncolumns;
				ListCell   *l1,
						   *l2;

				/* find out the number of columns in the composite type */
				tupDesc = lookup_rowtype_tupdesc(fstore->resulttype, -1);
				ncolumns = tupDesc->natts;
				DecrTupleDescRefCount(tupDesc);

				/* create workspace for column values */
				values = (Datum *) palloc(sizeof(Datum) * ncolumns);
				nulls = (bool *) palloc(sizeof(bool) * ncolumns);

				/* create workspace for runtime tupdesc cache */
				descp = (TupleDesc *) palloc(sizeof(TupleDesc));
				*descp = NULL;

				/* emit code to evaluate the composite input value */
				ExecInitExprRec(fstore->arg, state, resv, resnull);

				/* next, deform the input tuple into our workspace */
				scratch.opcode = EEOP_FIELDSTORE_DEFORM;
				scratch.d.fieldstore.fstore = fstore;
				scratch.d.fieldstore.argdesc = descp;
				scratch.d.fieldstore.values = values;
				scratch.d.fieldstore.nulls = nulls;
				scratch.d.fieldstore.ncolumns = ncolumns;
				ExprEvalPushStep(state, &scratch);

				/* evaluate new field values, store in workspace columns */
				forboth(l1, fstore->newvals, l2, fstore->fieldnums)
				{
					Expr	   *e = (Expr *) lfirst(l1);
					AttrNumber	fieldnum = lfirst_int(l2);
					Datum	   *save_innermost_caseval;
					bool	   *save_innermost_casenull;

					if (fieldnum <= 0 || fieldnum > ncolumns)
						elog(ERROR, "field number %d is out of range in FieldStore",
							 fieldnum);

					/*
					 * Use the CaseTestExpr mechanism to pass down the old
					 * value of the field being replaced; this is needed in
					 * case the newval is itself a FieldStore or SubscriptingRef that
					 * has to obtain and modify the old value.  It's safe to
					 * reuse the CASE mechanism because there cannot be a CASE
					 * between here and where the value would be needed, and a
					 * field assignment can't be within a CASE either.  (So
					 * saving and restoring innermost_caseval is just
					 * paranoia, but let's do it anyway.)
					 *
					 * Another non-obvious point is that it's safe to use the
					 * field's values[]/nulls[] entries as both the caseval
					 * source and the result address for this subexpression.
					 * That's okay only because (1) both FieldStore and
					 * ArrayRef evaluate their arg or refexpr inputs first,
					 * and (2) any such CaseTestExpr is directly the arg or
					 * refexpr input.  So any read of the caseval will occur
					 * before there's a chance to overwrite it.  Also, if
					 * multiple entries in the newvals/fieldnums lists target
					 * the same field, they'll effectively be applied
					 * left-to-right which is what we want.
					 */
					save_innermost_caseval = state->innermost_caseval;
					save_innermost_casenull = state->innermost_casenull;
					state->innermost_caseval = &values[fieldnum - 1];
					state->innermost_casenull = &nulls[fieldnum - 1];

					ExecInitExprRec(e, state,
									&values[fieldnum - 1],
									&nulls[fieldnum - 1]);

					state->innermost_caseval = save_innermost_caseval;
					state->innermost_casenull = save_innermost_casenull;
				}

				/* finally, form result tuple */
				scratch.opcode = EEOP_FIELDSTORE_FORM;
				scratch.d.fieldstore.fstore = fstore;
				scratch.d.fieldstore.argdesc = descp;
				scratch.d.fieldstore.values = values;
				scratch.d.fieldstore.nulls = nulls;
				scratch.d.fieldstore.ncolumns = ncolumns;
				ExprEvalPushStep(state, &scratch);
				break;
			}

		case T_RelabelType:
			{
				/* relabel doesn't need to do anything at runtime */
				RelabelType *relabel = (RelabelType *) node;

				ExecInitExprRec(relabel->arg, state, resv, resnull);
				break;
			}

		case T_CoerceViaIO:
			{
				CoerceViaIO *iocoerce = (CoerceViaIO *) node;
				Oid			iofunc;
				bool		typisvarlena;
				Oid			typioparam;
				FunctionCallInfo fcinfo_in;

				/* evaluate argument into step's result area */
				ExecInitExprRec(iocoerce->arg, state, resv, resnull);

				/*
				 * Prepare both output and input function calls, to be
				 * evaluated inside a single evaluation step for speed - this
				 * can be a very common operation.
				 *
				 * We don't check permissions here as a type's input/output
				 * function are assumed to be executable by everyone.
				 */
				scratch.opcode = EEOP_IOCOERCE;

				/* lookup the source type's output function */
				scratch.d.iocoerce.finfo_out = palloc0(sizeof(FmgrInfo));
				scratch.d.iocoerce.fcinfo_data_out = palloc0(sizeof(FunctionCallInfoData));

				getTypeOutputInfo(exprType((Node *) iocoerce->arg),
								  &iofunc, &typisvarlena);
				fmgr_info(iofunc, scratch.d.iocoerce.finfo_out);
				fmgr_info_set_expr((Node *) node, scratch.d.iocoerce.finfo_out);
				InitFunctionCallInfoData(*scratch.d.iocoerce.fcinfo_data_out,
										 scratch.d.iocoerce.finfo_out,
										 1, InvalidOid, NULL, NULL);

				/* lookup the result type's input function */
				scratch.d.iocoerce.finfo_in = palloc0(sizeof(FmgrInfo));
				scratch.d.iocoerce.fcinfo_data_in = palloc0(sizeof(FunctionCallInfoData));

				getTypeInputInfo(iocoerce->resulttype,
								 &iofunc, &typioparam);
				fmgr_info(iofunc, scratch.d.iocoerce.finfo_in);
				fmgr_info_set_expr((Node *) node, scratch.d.iocoerce.finfo_in);
				InitFunctionCallInfoData(*scratch.d.iocoerce.fcinfo_data_in,
										 scratch.d.iocoerce.finfo_in,
										 3, InvalidOid, NULL, NULL);

				/*
				 * We can preload the second and third arguments for the input
				 * function, since they're constants.
				 */
				fcinfo_in = scratch.d.iocoerce.fcinfo_data_in;
				fcinfo_in->arg[1] = ObjectIdGetDatum(typioparam);
				fcinfo_in->argnull[1] = false;
				fcinfo_in->arg[2] = Int32GetDatum(-1);
				fcinfo_in->argnull[2] = false;

				ExprEvalPushStep(state, &scratch);
				break;
			}

		case T_ArrayCoerceExpr:
			{
				ArrayCoerceExpr *acoerce = (ArrayCoerceExpr *) node;
				Oid			resultelemtype;
				ExprState  *elemstate;

				/* evaluate argument into step's result area */
				ExecInitExprRec(acoerce->arg, state, resv, resnull);

				resultelemtype = get_element_type(acoerce->resulttype);
				if (!OidIsValid(resultelemtype))
					ereport(ERROR,
							(errcode(ERRCODE_INVALID_PARAMETER_VALUE),
							 errmsg("target type is not an array")));

				/*
				 * Construct a sub-expression for the per-element expression;
				 * but don't ready it until after we check it for triviality.
				 * We assume it hasn't any Var references, but does have a
				 * CaseTestExpr representing the source array element values.
				 */
				elemstate = makeNode(ExprState);
				elemstate->expr = acoerce->elemexpr;
				elemstate->parent = state->parent;
				elemstate->ext_params = state->ext_params;

				elemstate->innermost_caseval = (Datum *) palloc(sizeof(Datum));
				elemstate->innermost_casenull = (bool *) palloc(sizeof(bool));

				ExecInitExprRec(acoerce->elemexpr, elemstate,
								&elemstate->resvalue, &elemstate->resnull);

				if (elemstate->steps_len == 1 &&
					elemstate->steps[0].opcode == EEOP_CASE_TESTVAL)
				{
					/* Trivial, so we need no per-element work at runtime */
					elemstate = NULL;
				}
				else
				{
					/* Not trivial, so append a DONE step */
					scratch.opcode = EEOP_DONE;
					ExprEvalPushStep(elemstate, &scratch);
					/* and ready the subexpression */
					ExecReadyExpr(elemstate);
				}

				scratch.opcode = EEOP_ARRAYCOERCE;
				scratch.d.arraycoerce.elemexprstate = elemstate;
				scratch.d.arraycoerce.resultelemtype = resultelemtype;

				if (elemstate)
				{
					/* Set up workspace for array_map */
					scratch.d.arraycoerce.amstate =
						(ArrayMapState *) palloc0(sizeof(ArrayMapState));
				}
				else
				{
					/* Don't need workspace if there's no subexpression */
					scratch.d.arraycoerce.amstate = NULL;
				}

				ExprEvalPushStep(state, &scratch);
				break;
			}

		case T_ConvertRowtypeExpr:
			{
				ConvertRowtypeExpr *convert = (ConvertRowtypeExpr *) node;

				/* evaluate argument into step's result area */
				ExecInitExprRec(convert->arg, state, resv, resnull);

				/* and push conversion step */
				scratch.opcode = EEOP_CONVERT_ROWTYPE;
				scratch.d.convert_rowtype.convert = convert;
				scratch.d.convert_rowtype.indesc = NULL;
				scratch.d.convert_rowtype.outdesc = NULL;
				scratch.d.convert_rowtype.map = NULL;
				scratch.d.convert_rowtype.initialized = false;

				ExprEvalPushStep(state, &scratch);
				break;
			}

			/* note that CaseWhen expressions are handled within this block */
		case T_CaseExpr:
			{
				CaseExpr   *caseExpr = (CaseExpr *) node;
				List	   *adjust_jumps = NIL;
				Datum	   *caseval = NULL;
				bool	   *casenull = NULL;
				ListCell   *lc;

				/*
				 * If there's a test expression, we have to evaluate it and
				 * save the value where the CaseTestExpr placeholders can find
				 * it.
				 */
				if (caseExpr->arg != NULL)
				{
					/* Evaluate testexpr into caseval/casenull workspace */
					caseval = palloc(sizeof(Datum));
					casenull = palloc(sizeof(bool));

					ExecInitExprRec(caseExpr->arg, state,
									caseval, casenull);

					/*
					 * Since value might be read multiple times, force to R/O
					 * - but only if it could be an expanded datum.
					 */
					if (get_typlen(exprType((Node *) caseExpr->arg)) == -1)
					{
						/* change caseval in-place */
						scratch.opcode = EEOP_MAKE_READONLY;
						scratch.resvalue = caseval;
						scratch.resnull = casenull;
						scratch.d.make_readonly.value = caseval;
						scratch.d.make_readonly.isnull = casenull;
						ExprEvalPushStep(state, &scratch);
						/* restore normal settings of scratch fields */
						scratch.resvalue = resv;
						scratch.resnull = resnull;
					}
				}

				/*
				 * Prepare to evaluate each of the WHEN clauses in turn; as
				 * soon as one is true we return the value of the
				 * corresponding THEN clause.  If none are true then we return
				 * the value of the ELSE clause, or NULL if there is none.
				 */
				foreach(lc, caseExpr->args)
				{
					CaseWhen   *when = (CaseWhen *) lfirst(lc);
					Datum	   *save_innermost_caseval;
					bool	   *save_innermost_casenull;
					int			whenstep;

					/*
					 * Make testexpr result available to CaseTestExpr nodes
					 * within the condition.  We must save and restore prior
					 * setting of innermost_caseval fields, in case this node
					 * is itself within a larger CASE.
					 *
					 * If there's no test expression, we don't actually need
					 * to save and restore these fields; but it's less code to
					 * just do so unconditionally.
					 */
					save_innermost_caseval = state->innermost_caseval;
					save_innermost_casenull = state->innermost_casenull;
					state->innermost_caseval = caseval;
					state->innermost_casenull = casenull;

					/* evaluate condition into CASE's result variables */
					ExecInitExprRec(when->expr, state, resv, resnull);

					state->innermost_caseval = save_innermost_caseval;
					state->innermost_casenull = save_innermost_casenull;

					/* If WHEN result isn't true, jump to next CASE arm */
					scratch.opcode = EEOP_JUMP_IF_NOT_TRUE;
					scratch.d.jump.jumpdone = -1;	/* computed later */
					ExprEvalPushStep(state, &scratch);
					whenstep = state->steps_len - 1;

					/*
					 * If WHEN result is true, evaluate THEN result, storing
					 * it into the CASE's result variables.
					 */
					ExecInitExprRec(when->result, state, resv, resnull);

					/* Emit JUMP step to jump to end of CASE's code */
					scratch.opcode = EEOP_JUMP;
					scratch.d.jump.jumpdone = -1;	/* computed later */
					ExprEvalPushStep(state, &scratch);

					/*
					 * Don't know address for that jump yet, compute once the
					 * whole CASE expression is built.
					 */
					adjust_jumps = lappend_int(adjust_jumps,
											   state->steps_len - 1);

					/*
					 * But we can set WHEN test's jump target now, to make it
					 * jump to the next WHEN subexpression or the ELSE.
					 */
					state->steps[whenstep].d.jump.jumpdone = state->steps_len;
				}

				/* transformCaseExpr always adds a default */
				Assert(caseExpr->defresult);

				/* evaluate ELSE expr into CASE's result variables */
				ExecInitExprRec(caseExpr->defresult, state,
								resv, resnull);

				/* adjust jump targets */
				foreach(lc, adjust_jumps)
				{
					ExprEvalStep *as = &state->steps[lfirst_int(lc)];

					Assert(as->opcode == EEOP_JUMP);
					Assert(as->d.jump.jumpdone == -1);
					as->d.jump.jumpdone = state->steps_len;
				}

				break;
			}

		case T_CaseTestExpr:
			{
				/*
				 * Read from location identified by innermost_caseval.  Note
				 * that innermost_caseval could be NULL, if this node isn't
				 * actually within a CASE structure; some parts of the system
				 * abuse CaseTestExpr to cause a read of a value externally
				 * supplied in econtext->caseValue_datum.  We'll take care of
				 * that scenario at runtime.
				 */
				scratch.opcode = EEOP_CASE_TESTVAL;
				scratch.d.casetest.value = state->innermost_caseval;
				scratch.d.casetest.isnull = state->innermost_casenull;

				ExprEvalPushStep(state, &scratch);
				break;
			}

		case T_ArrayExpr:
			{
				ArrayExpr  *arrayexpr = (ArrayExpr *) node;
				int			nelems = list_length(arrayexpr->elements);
				ListCell   *lc;
				int			elemoff;

				/*
				 * Evaluate by computing each element, and then forming the
				 * array.  Elements are computed into scratch arrays
				 * associated with the ARRAYEXPR step.
				 */
				scratch.opcode = EEOP_ARRAYEXPR;
				scratch.d.arrayexpr.elemvalues =
					(Datum *) palloc(sizeof(Datum) * nelems);
				scratch.d.arrayexpr.elemnulls =
					(bool *) palloc(sizeof(bool) * nelems);
				scratch.d.arrayexpr.nelems = nelems;

				/* fill remaining fields of step */
				scratch.d.arrayexpr.multidims = arrayexpr->multidims;
				scratch.d.arrayexpr.elemtype = arrayexpr->element_typeid;

				/* do one-time catalog lookup for type info */
				get_typlenbyvalalign(arrayexpr->element_typeid,
									 &scratch.d.arrayexpr.elemlength,
									 &scratch.d.arrayexpr.elembyval,
									 &scratch.d.arrayexpr.elemalign);

				/* prepare to evaluate all arguments */
				elemoff = 0;
				foreach(lc, arrayexpr->elements)
				{
					Expr	   *e = (Expr *) lfirst(lc);

					ExecInitExprRec(e, state,
									&scratch.d.arrayexpr.elemvalues[elemoff],
									&scratch.d.arrayexpr.elemnulls[elemoff]);
					elemoff++;
				}

				/* and then collect all into an array */
				ExprEvalPushStep(state, &scratch);
				break;
			}

		case T_RowExpr:
			{
				RowExpr    *rowexpr = (RowExpr *) node;
				int			nelems = list_length(rowexpr->args);
				TupleDesc	tupdesc;
				int			i;
				ListCell   *l;

				/* Build tupdesc to describe result tuples */
				if (rowexpr->row_typeid == RECORDOID)
				{
					/* generic record, use types of given expressions */
					tupdesc = ExecTypeFromExprList(rowexpr->args);
				}
				else
				{
					/* it's been cast to a named type, use that */
					tupdesc = lookup_rowtype_tupdesc_copy(rowexpr->row_typeid, -1);
				}
				/* In either case, adopt RowExpr's column aliases */
				ExecTypeSetColNames(tupdesc, rowexpr->colnames);
				/* Bless the tupdesc in case it's now of type RECORD */
				BlessTupleDesc(tupdesc);

				/*
				 * In the named-type case, the tupdesc could have more columns
				 * than are in the args list, since the type might have had
				 * columns added since the ROW() was parsed.  We want those
				 * extra columns to go to nulls, so we make sure that the
				 * workspace arrays are large enough and then initialize any
				 * extra columns to read as NULLs.
				 */
				Assert(nelems <= tupdesc->natts);
				nelems = Max(nelems, tupdesc->natts);

				/*
				 * Evaluate by first building datums for each field, and then
				 * a final step forming the composite datum.
				 */
				scratch.opcode = EEOP_ROW;
				scratch.d.row.tupdesc = tupdesc;

				/* space for the individual field datums */
				scratch.d.row.elemvalues =
					(Datum *) palloc(sizeof(Datum) * nelems);
				scratch.d.row.elemnulls =
					(bool *) palloc(sizeof(bool) * nelems);
				/* as explained above, make sure any extra columns are null */
				memset(scratch.d.row.elemnulls, true, sizeof(bool) * nelems);

				/* Set up evaluation, skipping any deleted columns */
				i = 0;
				foreach(l, rowexpr->args)
				{
					Form_pg_attribute att = TupleDescAttr(tupdesc, i);
					Expr	   *e = (Expr *) lfirst(l);

					if (!att->attisdropped)
					{
						/*
						 * Guard against ALTER COLUMN TYPE on rowtype since
						 * the RowExpr was created.  XXX should we check
						 * typmod too?	Not sure we can be sure it'll be the
						 * same.
						 */
						if (exprType((Node *) e) != att->atttypid)
							ereport(ERROR,
									(errcode(ERRCODE_DATATYPE_MISMATCH),
									 errmsg("ROW() column has type %s instead of type %s",
											format_type_be(exprType((Node *) e)),
											format_type_be(att->atttypid))));
					}
					else
					{
						/*
						 * Ignore original expression and insert a NULL. We
						 * don't really care what type of NULL it is, so
						 * always make an int4 NULL.
						 */
						e = (Expr *) makeNullConst(INT4OID, -1, InvalidOid);
					}

					/* Evaluate column expr into appropriate workspace slot */
					ExecInitExprRec(e, state,
									&scratch.d.row.elemvalues[i],
									&scratch.d.row.elemnulls[i]);
					i++;
				}

				/* And finally build the row value */
				ExprEvalPushStep(state, &scratch);
				break;
			}

		case T_RowCompareExpr:
			{
				RowCompareExpr *rcexpr = (RowCompareExpr *) node;
				int			nopers = list_length(rcexpr->opnos);
				List	   *adjust_jumps = NIL;
				ListCell   *l_left_expr,
						   *l_right_expr,
						   *l_opno,
						   *l_opfamily,
						   *l_inputcollid;
				ListCell   *lc;
				int			off;

				/*
				 * Iterate over each field, prepare comparisons.  To handle
				 * NULL results, prepare jumps to after the expression.  If a
				 * comparison yields a != 0 result, jump to the final step.
				 */
				Assert(list_length(rcexpr->largs) == nopers);
				Assert(list_length(rcexpr->rargs) == nopers);
				Assert(list_length(rcexpr->opfamilies) == nopers);
				Assert(list_length(rcexpr->inputcollids) == nopers);

				off = 0;
				for (off = 0,
					 l_left_expr = list_head(rcexpr->largs),
					 l_right_expr = list_head(rcexpr->rargs),
					 l_opno = list_head(rcexpr->opnos),
					 l_opfamily = list_head(rcexpr->opfamilies),
					 l_inputcollid = list_head(rcexpr->inputcollids);
					 off < nopers;
					 off++,
					 l_left_expr = lnext(l_left_expr),
					 l_right_expr = lnext(l_right_expr),
					 l_opno = lnext(l_opno),
					 l_opfamily = lnext(l_opfamily),
					 l_inputcollid = lnext(l_inputcollid))
				{
					Expr	   *left_expr = (Expr *) lfirst(l_left_expr);
					Expr	   *right_expr = (Expr *) lfirst(l_right_expr);
					Oid			opno = lfirst_oid(l_opno);
					Oid			opfamily = lfirst_oid(l_opfamily);
					Oid			inputcollid = lfirst_oid(l_inputcollid);
					int			strategy;
					Oid			lefttype;
					Oid			righttype;
					Oid			proc;
					FmgrInfo   *finfo;
					FunctionCallInfo fcinfo;

					get_op_opfamily_properties(opno, opfamily, false,
											   &strategy,
											   &lefttype,
											   &righttype);
					proc = get_opfamily_proc(opfamily,
											 lefttype,
											 righttype,
											 BTORDER_PROC);
					if (!OidIsValid(proc))
						elog(ERROR, "missing support function %d(%u,%u) in opfamily %u",
							 BTORDER_PROC, lefttype, righttype, opfamily);

					/* Set up the primary fmgr lookup information */
					finfo = palloc0(sizeof(FmgrInfo));
					fcinfo = palloc0(sizeof(FunctionCallInfoData));
					fmgr_info(proc, finfo);
					fmgr_info_set_expr((Node *) node, finfo);
					InitFunctionCallInfoData(*fcinfo, finfo, 2,
											 inputcollid, NULL, NULL);

					/*
					 * If we enforced permissions checks on index support
					 * functions, we'd need to make a check here.  But the
					 * index support machinery doesn't do that, and thus
					 * neither does this code.
					 */

					/* evaluate left and right args directly into fcinfo */
					ExecInitExprRec(left_expr, state,
									&fcinfo->arg[0], &fcinfo->argnull[0]);
					ExecInitExprRec(right_expr, state,
									&fcinfo->arg[1], &fcinfo->argnull[1]);

					scratch.opcode = EEOP_ROWCOMPARE_STEP;
					scratch.d.rowcompare_step.finfo = finfo;
					scratch.d.rowcompare_step.fcinfo_data = fcinfo;
					scratch.d.rowcompare_step.fn_addr = finfo->fn_addr;
					/* jump targets filled below */
					scratch.d.rowcompare_step.jumpnull = -1;
					scratch.d.rowcompare_step.jumpdone = -1;

					ExprEvalPushStep(state, &scratch);
					adjust_jumps = lappend_int(adjust_jumps,
											   state->steps_len - 1);
				}

				/*
				 * We could have a zero-column rowtype, in which case the rows
				 * necessarily compare equal.
				 */
				if (nopers == 0)
				{
					scratch.opcode = EEOP_CONST;
					scratch.d.constval.value = Int32GetDatum(0);
					scratch.d.constval.isnull = false;
					ExprEvalPushStep(state, &scratch);
				}

				/* Finally, examine the last comparison result */
				scratch.opcode = EEOP_ROWCOMPARE_FINAL;
				scratch.d.rowcompare_final.rctype = rcexpr->rctype;
				ExprEvalPushStep(state, &scratch);

				/* adjust jump targetss */
				foreach(lc, adjust_jumps)
				{
					ExprEvalStep *as = &state->steps[lfirst_int(lc)];

					Assert(as->opcode == EEOP_ROWCOMPARE_STEP);
					Assert(as->d.rowcompare_step.jumpdone == -1);
					Assert(as->d.rowcompare_step.jumpnull == -1);

					/* jump to comparison evaluation */
					as->d.rowcompare_step.jumpdone = state->steps_len - 1;
					/* jump to the following expression */
					as->d.rowcompare_step.jumpnull = state->steps_len;
				}

				break;
			}

		case T_CoalesceExpr:
			{
				CoalesceExpr *coalesce = (CoalesceExpr *) node;
				List	   *adjust_jumps = NIL;
				ListCell   *lc;

				/* We assume there's at least one arg */
				Assert(coalesce->args != NIL);

				/*
				 * Prepare evaluation of all coalesced arguments, after each
				 * one push a step that short-circuits if not null.
				 */
				foreach(lc, coalesce->args)
				{
					Expr	   *e = (Expr *) lfirst(lc);

					/* evaluate argument, directly into result datum */
					ExecInitExprRec(e, state, resv, resnull);

					/* if it's not null, skip to end of COALESCE expr */
					scratch.opcode = EEOP_JUMP_IF_NOT_NULL;
					scratch.d.jump.jumpdone = -1;	/* adjust later */
					ExprEvalPushStep(state, &scratch);

					adjust_jumps = lappend_int(adjust_jumps,
											   state->steps_len - 1);
				}

				/*
				 * No need to add a constant NULL return - we only can get to
				 * the end of the expression if a NULL already is being
				 * returned.
				 */

				/* adjust jump targets */
				foreach(lc, adjust_jumps)
				{
					ExprEvalStep *as = &state->steps[lfirst_int(lc)];

					Assert(as->opcode == EEOP_JUMP_IF_NOT_NULL);
					Assert(as->d.jump.jumpdone == -1);
					as->d.jump.jumpdone = state->steps_len;
				}

				break;
			}

		case T_MinMaxExpr:
			{
				MinMaxExpr *minmaxexpr = (MinMaxExpr *) node;
				int			nelems = list_length(minmaxexpr->args);
				TypeCacheEntry *typentry;
				FmgrInfo   *finfo;
				FunctionCallInfo fcinfo;
				ListCell   *lc;
				int			off;

				/* Look up the btree comparison function for the datatype */
				typentry = lookup_type_cache(minmaxexpr->minmaxtype,
											 TYPECACHE_CMP_PROC);
				if (!OidIsValid(typentry->cmp_proc))
					ereport(ERROR,
							(errcode(ERRCODE_UNDEFINED_FUNCTION),
							 errmsg("could not identify a comparison function for type %s",
									format_type_be(minmaxexpr->minmaxtype))));

				/*
				 * If we enforced permissions checks on index support
				 * functions, we'd need to make a check here.  But the index
				 * support machinery doesn't do that, and thus neither does
				 * this code.
				 */

				/* Perform function lookup */
				finfo = palloc0(sizeof(FmgrInfo));
				fcinfo = palloc0(sizeof(FunctionCallInfoData));
				fmgr_info(typentry->cmp_proc, finfo);
				fmgr_info_set_expr((Node *) node, finfo);
				InitFunctionCallInfoData(*fcinfo, finfo, 2,
										 minmaxexpr->inputcollid, NULL, NULL);

				scratch.opcode = EEOP_MINMAX;
				/* allocate space to store arguments */
				scratch.d.minmax.values =
					(Datum *) palloc(sizeof(Datum) * nelems);
				scratch.d.minmax.nulls =
					(bool *) palloc(sizeof(bool) * nelems);
				scratch.d.minmax.nelems = nelems;

				scratch.d.minmax.op = minmaxexpr->op;
				scratch.d.minmax.finfo = finfo;
				scratch.d.minmax.fcinfo_data = fcinfo;

				/* evaluate expressions into minmax->values/nulls */
				off = 0;
				foreach(lc, minmaxexpr->args)
				{
					Expr	   *e = (Expr *) lfirst(lc);

					ExecInitExprRec(e, state,
									&scratch.d.minmax.values[off],
									&scratch.d.minmax.nulls[off]);
					off++;
				}

				/* and push the final comparison */
				ExprEvalPushStep(state, &scratch);
				break;
			}

		case T_SQLValueFunction:
			{
				SQLValueFunction *svf = (SQLValueFunction *) node;

				scratch.opcode = EEOP_SQLVALUEFUNCTION;
				scratch.d.sqlvaluefunction.svf = svf;

				ExprEvalPushStep(state, &scratch);
				break;
			}

		case T_XmlExpr:
			{
				XmlExpr    *xexpr = (XmlExpr *) node;
				int			nnamed = list_length(xexpr->named_args);
				int			nargs = list_length(xexpr->args);
				int			off;
				ListCell   *arg;

				scratch.opcode = EEOP_XMLEXPR;
				scratch.d.xmlexpr.xexpr = xexpr;

				/* allocate space for storing all the arguments */
				if (nnamed)
				{
					scratch.d.xmlexpr.named_argvalue =
						(Datum *) palloc(sizeof(Datum) * nnamed);
					scratch.d.xmlexpr.named_argnull =
						(bool *) palloc(sizeof(bool) * nnamed);
				}
				else
				{
					scratch.d.xmlexpr.named_argvalue = NULL;
					scratch.d.xmlexpr.named_argnull = NULL;
				}

				if (nargs)
				{
					scratch.d.xmlexpr.argvalue =
						(Datum *) palloc(sizeof(Datum) * nargs);
					scratch.d.xmlexpr.argnull =
						(bool *) palloc(sizeof(bool) * nargs);
				}
				else
				{
					scratch.d.xmlexpr.argvalue = NULL;
					scratch.d.xmlexpr.argnull = NULL;
				}

				/* prepare argument execution */
				off = 0;
				foreach(arg, xexpr->named_args)
				{
					Expr	   *e = (Expr *) lfirst(arg);

					ExecInitExprRec(e, state,
									&scratch.d.xmlexpr.named_argvalue[off],
									&scratch.d.xmlexpr.named_argnull[off]);
					off++;
				}

				off = 0;
				foreach(arg, xexpr->args)
				{
					Expr	   *e = (Expr *) lfirst(arg);

					ExecInitExprRec(e, state,
									&scratch.d.xmlexpr.argvalue[off],
									&scratch.d.xmlexpr.argnull[off]);
					off++;
				}

				/* and evaluate the actual XML expression */
				ExprEvalPushStep(state, &scratch);
				break;
			}

		case T_NullTest:
			{
				NullTest   *ntest = (NullTest *) node;

				if (ntest->nulltesttype == IS_NULL)
				{
					if (ntest->argisrow)
						scratch.opcode = EEOP_NULLTEST_ROWISNULL;
					else
						scratch.opcode = EEOP_NULLTEST_ISNULL;
				}
				else if (ntest->nulltesttype == IS_NOT_NULL)
				{
					if (ntest->argisrow)
						scratch.opcode = EEOP_NULLTEST_ROWISNOTNULL;
					else
						scratch.opcode = EEOP_NULLTEST_ISNOTNULL;
				}
				else
				{
					elog(ERROR, "unrecognized nulltesttype: %d",
						 (int) ntest->nulltesttype);
				}
				/* initialize cache in case it's a row test */
				scratch.d.nulltest_row.argdesc = NULL;

				/* first evaluate argument into result variable */
				ExecInitExprRec(ntest->arg, state,
								resv, resnull);

				/* then push the test of that argument */
				ExprEvalPushStep(state, &scratch);
				break;
			}

		case T_BooleanTest:
			{
				BooleanTest *btest = (BooleanTest *) node;

				/*
				 * Evaluate argument, directly into result datum.  That's ok,
				 * because resv/resnull is definitely not used anywhere else,
				 * and will get overwritten by the below EEOP_BOOLTEST_IS_*
				 * step.
				 */
				ExecInitExprRec(btest->arg, state, resv, resnull);

				switch (btest->booltesttype)
				{
					case IS_TRUE:
						scratch.opcode = EEOP_BOOLTEST_IS_TRUE;
						break;
					case IS_NOT_TRUE:
						scratch.opcode = EEOP_BOOLTEST_IS_NOT_TRUE;
						break;
					case IS_FALSE:
						scratch.opcode = EEOP_BOOLTEST_IS_FALSE;
						break;
					case IS_NOT_FALSE:
						scratch.opcode = EEOP_BOOLTEST_IS_NOT_FALSE;
						break;
					case IS_UNKNOWN:
						/* Same as scalar IS NULL test */
						scratch.opcode = EEOP_NULLTEST_ISNULL;
						break;
					case IS_NOT_UNKNOWN:
						/* Same as scalar IS NOT NULL test */
						scratch.opcode = EEOP_NULLTEST_ISNOTNULL;
						break;
					default:
						elog(ERROR, "unrecognized booltesttype: %d",
							 (int) btest->booltesttype);
				}

				ExprEvalPushStep(state, &scratch);
				break;
			}

		case T_CoerceToDomain:
			{
				CoerceToDomain *ctest = (CoerceToDomain *) node;

				ExecInitCoerceToDomain(&scratch, ctest, state,
									   resv, resnull);
				break;
			}

		case T_CoerceToDomainValue:
			{
				/*
				 * Read from location identified by innermost_domainval.  Note
				 * that innermost_domainval could be NULL, if we're compiling
				 * a standalone domain check rather than one embedded in a
				 * larger expression.  In that case we must read from
				 * econtext->domainValue_datum.  We'll take care of that
				 * scenario at runtime.
				 */
				scratch.opcode = EEOP_DOMAIN_TESTVAL;
				/* we share instruction union variant with case testval */
				scratch.d.casetest.value = state->innermost_domainval;
				scratch.d.casetest.isnull = state->innermost_domainnull;

				ExprEvalPushStep(state, &scratch);
				break;
			}

		case T_CurrentOfExpr:
			{
				scratch.opcode = EEOP_CURRENTOFEXPR;
				ExprEvalPushStep(state, &scratch);
				break;
			}

		case T_NextValueExpr:
			{
				NextValueExpr *nve = (NextValueExpr *) node;

				scratch.opcode = EEOP_NEXTVALUEEXPR;
				scratch.d.nextvalueexpr.seqid = nve->seqid;
				scratch.d.nextvalueexpr.seqtypid = nve->typeId;

				ExprEvalPushStep(state, &scratch);
				break;
			}

		default:
			elog(ERROR, "unrecognized node type: %d",
				 (int) nodeTag(node));
			break;
	}
}

/*
 * Add another expression evaluation step to ExprState->steps.
 *
 * Note that this potentially re-allocates es->steps, therefore no pointer
 * into that array may be used while the expression is still being built.
 */
void
ExprEvalPushStep(ExprState *es, const ExprEvalStep *s)
{
	if (es->steps_alloc == 0)
	{
		es->steps_alloc = 16;
		es->steps = palloc(sizeof(ExprEvalStep) * es->steps_alloc);
	}
	else if (es->steps_alloc == es->steps_len)
	{
		es->steps_alloc *= 2;
		es->steps = repalloc(es->steps,
							 sizeof(ExprEvalStep) * es->steps_alloc);
	}

	memcpy(&es->steps[es->steps_len++], s, sizeof(ExprEvalStep));
}

/*
 * Perform setup necessary for the evaluation of a function-like expression,
 * appending argument evaluation steps to the steps list in *state, and
 * setting up *scratch so it is ready to be pushed.
 *
 * *scratch is not pushed here, so that callers may override the opcode,
 * which is useful for function-like cases like DISTINCT.
 */
static void
ExecInitFunc(ExprEvalStep *scratch, Expr *node, List *args, Oid funcid,
			 Oid inputcollid, ExprState *state)
{
	int			nargs = list_length(args);
	AclResult	aclresult;
	FmgrInfo   *flinfo;
	FunctionCallInfo fcinfo;
	int			argno;
	ListCell   *lc;

	/* Check permission to call function */
	aclresult = pg_proc_aclcheck(funcid, GetUserId(), ACL_EXECUTE);
	if (aclresult != ACLCHECK_OK)
		aclcheck_error(aclresult, ACL_KIND_PROC, get_func_name(funcid));
	InvokeFunctionExecuteHook(funcid);

	/*
	 * Safety check on nargs.  Under normal circumstances this should never
	 * fail, as parser should check sooner.  But possibly it might fail if
	 * server has been compiled with FUNC_MAX_ARGS smaller than some functions
	 * declared in pg_proc?
	 */
	if (nargs > FUNC_MAX_ARGS)
		ereport(ERROR,
				(errcode(ERRCODE_TOO_MANY_ARGUMENTS),
				 errmsg_plural("cannot pass more than %d argument to a function",
							   "cannot pass more than %d arguments to a function",
							   FUNC_MAX_ARGS,
							   FUNC_MAX_ARGS)));

	/* Allocate function lookup data and parameter workspace for this call */
	scratch->d.func.finfo = palloc0(sizeof(FmgrInfo));
	scratch->d.func.fcinfo_data = palloc0(sizeof(FunctionCallInfoData));
	flinfo = scratch->d.func.finfo;
	fcinfo = scratch->d.func.fcinfo_data;

	/* Set up the primary fmgr lookup information */
	fmgr_info(funcid, flinfo);
	fmgr_info_set_expr((Node *) node, flinfo);

	/* Initialize function call parameter structure too */
	InitFunctionCallInfoData(*fcinfo, flinfo,
							 nargs, inputcollid, NULL, NULL);

	/* Keep extra copies of this info to save an indirection at runtime */
	scratch->d.func.fn_addr = flinfo->fn_addr;
	scratch->d.func.nargs = nargs;

	/* We only support non-set functions here */
	if (flinfo->fn_retset)
		ereport(ERROR,
				(errcode(ERRCODE_FEATURE_NOT_SUPPORTED),
				 errmsg("set-valued function called in context that cannot accept a set"),
				 state->parent ?
				 executor_errposition(state->parent->state,
									  exprLocation((Node *) node)) : 0));

	/* Build code to evaluate arguments directly into the fcinfo struct */
	argno = 0;
	foreach(lc, args)
	{
		Expr	   *arg = (Expr *) lfirst(lc);

		if (IsA(arg, Const))
		{
			/*
			 * Don't evaluate const arguments every round; especially
			 * interesting for constants in comparisons.
			 */
			Const	   *con = (Const *) arg;

			fcinfo->arg[argno] = con->constvalue;
			fcinfo->argnull[argno] = con->constisnull;
		}
		else
		{
			ExecInitExprRec(arg, state,
							&fcinfo->arg[argno], &fcinfo->argnull[argno]);
		}
		argno++;
	}

	/* Insert appropriate opcode depending on strictness and stats level */
	if (pgstat_track_functions <= flinfo->fn_stats)
	{
		if (flinfo->fn_strict && nargs > 0)
			scratch->opcode = EEOP_FUNCEXPR_STRICT;
		else
			scratch->opcode = EEOP_FUNCEXPR;
	}
	else
	{
		if (flinfo->fn_strict && nargs > 0)
			scratch->opcode = EEOP_FUNCEXPR_STRICT_FUSAGE;
		else
			scratch->opcode = EEOP_FUNCEXPR_FUSAGE;
	}
}

/*
 * Add expression steps deforming the ExprState's inner/outer/scan slots
 * as much as required by the expression.
 */
static void
ExecInitExprSlots(ExprState *state, Node *node)
{
	LastAttnumInfo info = {0, 0, 0};
	ExprEvalStep scratch;

	/*
	 * Figure out which attributes we're going to need.
	 */
	get_last_attnums_walker(node, &info);

	/* Emit steps as needed */
	if (info.last_inner > 0)
	{
		scratch.opcode = EEOP_INNER_FETCHSOME;
		scratch.d.fetch.last_var = info.last_inner;
		ExprEvalPushStep(state, &scratch);
	}
	if (info.last_outer > 0)
	{
		scratch.opcode = EEOP_OUTER_FETCHSOME;
		scratch.d.fetch.last_var = info.last_outer;
		ExprEvalPushStep(state, &scratch);
	}
	if (info.last_scan > 0)
	{
		scratch.opcode = EEOP_SCAN_FETCHSOME;
		scratch.d.fetch.last_var = info.last_scan;
		ExprEvalPushStep(state, &scratch);
	}
}

/*
 * get_last_attnums_walker: expression walker for ExecInitExprSlots
 */
static bool
get_last_attnums_walker(Node *node, LastAttnumInfo *info)
{
	if (node == NULL)
		return false;
	if (IsA(node, Var))
	{
		Var		   *variable = (Var *) node;
		AttrNumber	attnum = variable->varattno;

		switch (variable->varno)
		{
			case INNER_VAR:
				info->last_inner = Max(info->last_inner, attnum);
				break;

			case OUTER_VAR:
				info->last_outer = Max(info->last_outer, attnum);
				break;

				/* INDEX_VAR is handled by default case */

			default:
				info->last_scan = Max(info->last_scan, attnum);
				break;
		}
		return false;
	}

	/*
	 * Don't examine the arguments or filters of Aggrefs or WindowFuncs,
	 * because those do not represent expressions to be evaluated within the
	 * calling expression's econtext.  GroupingFunc arguments are never
	 * evaluated at all.
	 */
	if (IsA(node, Aggref))
		return false;
	if (IsA(node, WindowFunc))
		return false;
	if (IsA(node, GroupingFunc))
		return false;
	return expression_tree_walker(node, get_last_attnums_walker,
								  (void *) info);
}

/*
 * Prepare step for the evaluation of a whole-row variable.
 * The caller still has to push the step.
 */
static void
ExecInitWholeRowVar(ExprEvalStep *scratch, Var *variable, ExprState *state)
{
	PlanState  *parent = state->parent;

	/* fill in all but the target */
	scratch->opcode = EEOP_WHOLEROW;
	scratch->d.wholerow.var = variable;
	scratch->d.wholerow.first = true;
	scratch->d.wholerow.slow = false;
	scratch->d.wholerow.tupdesc = NULL; /* filled at runtime */
	scratch->d.wholerow.junkFilter = NULL;

	/*
	 * If the input tuple came from a subquery, it might contain "resjunk"
	 * columns (such as GROUP BY or ORDER BY columns), which we don't want to
	 * keep in the whole-row result.  We can get rid of such columns by
	 * passing the tuple through a JunkFilter --- but to make one, we have to
	 * lay our hands on the subquery's targetlist.  Fortunately, there are not
	 * very many cases where this can happen, and we can identify all of them
	 * by examining our parent PlanState.  We assume this is not an issue in
	 * standalone expressions that don't have parent plans.  (Whole-row Vars
	 * can occur in such expressions, but they will always be referencing
	 * table rows.)
	 */
	if (parent)
	{
		PlanState  *subplan = NULL;

		switch (nodeTag(parent))
		{
			case T_SubqueryScanState:
				subplan = ((SubqueryScanState *) parent)->subplan;
				break;
			case T_CteScanState:
				subplan = ((CteScanState *) parent)->cteplanstate;
				break;
			default:
				break;
		}

		if (subplan)
		{
			bool		junk_filter_needed = false;
			ListCell   *tlist;

			/* Detect whether subplan tlist actually has any junk columns */
			foreach(tlist, subplan->plan->targetlist)
			{
				TargetEntry *tle = (TargetEntry *) lfirst(tlist);

				if (tle->resjunk)
				{
					junk_filter_needed = true;
					break;
				}
			}

			/* If so, build the junkfilter now */
			if (junk_filter_needed)
			{
				scratch->d.wholerow.junkFilter =
					ExecInitJunkFilter(subplan->plan->targetlist,
									   ExecGetResultType(subplan)->tdhasoid,
									   ExecInitExtraTupleSlot(parent->state));
			}
		}
	}
}

/*
 * Prepare evaluation of an SubscriptingRef expression.
 */
static void
<<<<<<< HEAD
ExecInitSubscriptingRef(ExprEvalStep *scratch, SubscriptingRef *aref, PlanState *parent,
=======
ExecInitArrayRef(ExprEvalStep *scratch, ArrayRef *aref,
>>>>>>> 8fc1dcd0
				 ExprState *state, Datum *resv, bool *resnull)
{
	bool		isAssignment = (aref->refassgnexpr != NULL);
	SubscriptingRefState *arefstate = palloc0(sizeof(SubscriptingRefState));
	List	   *adjust_jumps = NIL;
	ListCell   *lc;
	int			i;
	FmgrInfo   *eval_finfo, *nested_finfo;

	eval_finfo = palloc0(sizeof(FmgrInfo));
	nested_finfo = palloc0(sizeof(FmgrInfo));

	fmgr_info(aref->refevalfunc, eval_finfo);
	if (OidIsValid(aref->refnestedfunc))
	{
		fmgr_info(aref->refnestedfunc, nested_finfo);
	}

	/* Fill constant fields of SubscriptingRefState */
	arefstate->isassignment = isAssignment;
	arefstate->refelemtype = aref->refelemtype;
	arefstate->refattrlength = get_typlen(aref->refcontainertype);

	/*
	 * Evaluate array input.  It's safe to do so into resv/resnull, because we
	 * won't use that as target for any of the other subexpressions, and it'll
	 * be overwritten by the final EEOP_SBSREF_FETCH/ASSIGN step, which is
	 * pushed last.
	 */
	ExecInitExprRec(aref->refexpr, state, resv, resnull);

	/*
	 * If refexpr yields NULL, and it's a fetch, then result is NULL.  We can
	 * implement this with just JUMP_IF_NULL, since we evaluated the array
	 * into the desired target location.
	 */
	if (!isAssignment)
	{
		scratch->opcode = EEOP_JUMP_IF_NULL;
		scratch->d.jump.jumpdone = -1;	/* adjust later */
		ExprEvalPushStep(state, scratch);

		adjust_jumps = lappend_int(adjust_jumps,
								   state->steps_len - 1);
	}

	/* Verify subscript list lengths are within limit */
	if (list_length(aref->refupperindexpr) > MAX_SUBSCRIPT_DEPTH)
		ereport(ERROR,
				(errcode(ERRCODE_PROGRAM_LIMIT_EXCEEDED),
				 errmsg("number of array dimensions (%d) exceeds the maximum allowed (%d)",
						list_length(aref->refupperindexpr), MAX_SUBSCRIPT_DEPTH)));

	if (list_length(aref->reflowerindexpr) > MAX_SUBSCRIPT_DEPTH)
		ereport(ERROR,
				(errcode(ERRCODE_PROGRAM_LIMIT_EXCEEDED),
				 errmsg("number of array dimensions (%d) exceeds the maximum allowed (%d)",
						list_length(aref->reflowerindexpr), MAX_SUBSCRIPT_DEPTH)));

	/* Evaluate upper subscripts */
	i = 0;
	foreach(lc, aref->refupperindexpr)
	{
		Expr	   *e = (Expr *) lfirst(lc);

		/* When slicing, individual subscript bounds can be omitted */
		if (!e)
		{
			arefstate->upperprovided[i] = false;
			i++;
			continue;
		}

		arefstate->upperprovided[i] = true;

		/* Each subscript is evaluated into subscriptvalue/subscriptnull */
		ExecInitExprRec(e, state,
						&arefstate->subscriptvalue, &arefstate->subscriptnull);

		/* ... and then SBSREF_SUBSCRIPT saves it into step's workspace */
		scratch->opcode = EEOP_SBSREF_SUBSCRIPT;
		scratch->d.sbsref_subscript.state = arefstate;
		scratch->d.sbsref_subscript.off = i;
		scratch->d.sbsref_subscript.isupper = true;
		scratch->d.sbsref_subscript.jumpdone = -1;	/* adjust later */
		ExprEvalPushStep(state, scratch);

		adjust_jumps = lappend_int(adjust_jumps,
								   state->steps_len - 1);
		i++;
	}
	arefstate->numupper = i;

	/* Evaluate lower subscripts similarly */
	i = 0;
	foreach(lc, aref->reflowerindexpr)
	{
		Expr	   *e = (Expr *) lfirst(lc);

		/* When slicing, individual subscript bounds can be omitted */
		if (!e)
		{
			arefstate->lowerprovided[i] = false;
			i++;
			continue;
		}

		arefstate->lowerprovided[i] = true;

		/* Each subscript is evaluated into subscriptvalue/subscriptnull */
		ExecInitExprRec(e, state,
						&arefstate->subscriptvalue, &arefstate->subscriptnull);

		/* ... and then SBSREF_SUBSCRIPT saves it into step's workspace */
		scratch->opcode = EEOP_SBSREF_SUBSCRIPT;
		scratch->d.sbsref_subscript.state = arefstate;
		scratch->d.sbsref_subscript.off = i;
		scratch->d.sbsref_subscript.isupper = false;
		scratch->d.sbsref_subscript.jumpdone = -1;	/* adjust later */
		ExprEvalPushStep(state, scratch);

		adjust_jumps = lappend_int(adjust_jumps,
								   state->steps_len - 1);
		i++;
	}
	arefstate->numlower = i;

	/* Should be impossible if parser is sane, but check anyway: */
	if (arefstate->numlower != 0 &&
		arefstate->numupper != arefstate->numlower)
		elog(ERROR, "upper and lower index lists are not same length");

	if (isAssignment)
	{
		Datum	   *save_innermost_caseval;
		bool	   *save_innermost_casenull;

		/*
		 * We might have a nested-assignment situation, in which the
		 * refassgnexpr is itself a FieldStore or SubscriptingRef that needs to
		 * obtain and modify the previous value of the array element or slice
		 * being replaced.  If so, we have to extract that value from the
		 * array and pass it down via the CaseTestExpr mechanism.  It's safe
		 * to reuse the CASE mechanism because there cannot be a CASE between
		 * here and where the value would be needed, and an array assignment
		 * can't be within a CASE either.  (So saving and restoring
		 * innermost_caseval is just paranoia, but let's do it anyway.)
		 *
		 * Since fetching the old element might be a nontrivial expense, do it
		 * only if the argument actually needs it.
		 */
		if (isAssignmentIndirectionExpr(aref->refassgnexpr))
		{
			scratch->opcode = EEOP_SBSREF_OLD;
			scratch->d.sbsref.state = arefstate;
			scratch->d.sbsref.eval_finfo = eval_finfo;
			scratch->d.sbsref.nested_finfo = nested_finfo;
			ExprEvalPushStep(state, scratch);
		}

		/* SBSREF_OLD puts extracted value into prevvalue/prevnull */
		save_innermost_caseval = state->innermost_caseval;
		save_innermost_casenull = state->innermost_casenull;
		state->innermost_caseval = &arefstate->prevvalue;
		state->innermost_casenull = &arefstate->prevnull;

		/* evaluate replacement value into replacevalue/replacenull */
		ExecInitExprRec(aref->refassgnexpr, state,
						&arefstate->replacevalue, &arefstate->replacenull);

		state->innermost_caseval = save_innermost_caseval;
		state->innermost_casenull = save_innermost_casenull;

		/* and perform the assignment */
		scratch->opcode = EEOP_SBSREF_ASSIGN;
		scratch->d.sbsref.state = arefstate;
		scratch->d.sbsref.eval_finfo = eval_finfo;
		scratch->d.sbsref.nested_finfo = nested_finfo;
		ExprEvalPushStep(state, scratch);

	}
	else
	{
		/* array fetch is much simpler */
		scratch->opcode = EEOP_SBSREF_FETCH;
		scratch->d.sbsref.state = arefstate;
		scratch->d.sbsref.eval_finfo = eval_finfo;
		scratch->d.sbsref.nested_finfo = nested_finfo;
		ExprEvalPushStep(state, scratch);

	}

	/* adjust jump targets */
	foreach(lc, adjust_jumps)
	{
		ExprEvalStep *as = &state->steps[lfirst_int(lc)];

		if (as->opcode == EEOP_SBSREF_SUBSCRIPT)
		{
			Assert(as->d.sbsref_subscript.jumpdone == -1);
			as->d.sbsref_subscript.jumpdone = state->steps_len;
		}
		else
		{
			Assert(as->opcode == EEOP_JUMP_IF_NULL);
			Assert(as->d.jump.jumpdone == -1);
			as->d.jump.jumpdone = state->steps_len;
		}
	}
}

/*
 * Helper for preparing SubscriptingRef expressions for evaluation: is expr a nested
 * FieldStore or SubscriptingRef that needs the old element value passed down?
 *
 * (We could use this in FieldStore too, but in that case passing the old
 * value is so cheap there's no need.)
 *
 * Note: it might seem that this needs to recurse, but it does not; the
 * CaseTestExpr, if any, will be directly the arg or refexpr of the top-level
 * node.  Nested-assignment situations give rise to expression trees in which
 * each level of assignment has its own CaseTestExpr, and the recursive
 * structure appears within the newvals or refassgnexpr field.
 */
static bool
isAssignmentIndirectionExpr(Expr *expr)
{
	if (expr == NULL)
		return false;			/* just paranoia */
	if (IsA(expr, FieldStore))
	{
		FieldStore *fstore = (FieldStore *) expr;

		if (fstore->arg && IsA(fstore->arg, CaseTestExpr))
			return true;
	}
	else if (IsA(expr, SubscriptingRef))
	{
		SubscriptingRef   *sbsRef = (SubscriptingRef *) expr;

		if (sbsRef->refexpr && IsA(sbsRef->refexpr, CaseTestExpr))
			return true;
	}
	return false;
}

/*
 * Prepare evaluation of a CoerceToDomain expression.
 */
static void
ExecInitCoerceToDomain(ExprEvalStep *scratch, CoerceToDomain *ctest,
					   ExprState *state, Datum *resv, bool *resnull)
{
	ExprEvalStep scratch2;
	DomainConstraintRef *constraint_ref;
	Datum	   *domainval = NULL;
	bool	   *domainnull = NULL;
	Datum	   *save_innermost_domainval;
	bool	   *save_innermost_domainnull;
	ListCell   *l;

	scratch->d.domaincheck.resulttype = ctest->resulttype;
	/* we'll allocate workspace only if needed */
	scratch->d.domaincheck.checkvalue = NULL;
	scratch->d.domaincheck.checknull = NULL;

	/*
	 * Evaluate argument - it's fine to directly store it into resv/resnull,
	 * if there's constraint failures there'll be errors, otherwise it's what
	 * needs to be returned.
	 */
	ExecInitExprRec(ctest->arg, state, resv, resnull);

	/*
	 * Note: if the argument is of varlena type, it could be a R/W expanded
	 * object.  We want to return the R/W pointer as the final result, but we
	 * have to pass a R/O pointer as the value to be tested by any functions
	 * in check expressions.  We don't bother to emit a MAKE_READONLY step
	 * unless there's actually at least one check expression, though.  Until
	 * we've tested that, domainval/domainnull are NULL.
	 */

	/*
	 * Collect the constraints associated with the domain.
	 *
	 * Note: before PG v10 we'd recheck the set of constraints during each
	 * evaluation of the expression.  Now we bake them into the ExprState
	 * during executor initialization.  That means we don't need typcache.c to
	 * provide compiled exprs.
	 */
	constraint_ref = (DomainConstraintRef *)
		palloc(sizeof(DomainConstraintRef));
	InitDomainConstraintRef(ctest->resulttype,
							constraint_ref,
							CurrentMemoryContext,
							false);

	/*
	 * Compile code to check each domain constraint.  NOTNULL constraints can
	 * just be applied on the resv/resnull value, but for CHECK constraints we
	 * need more pushups.
	 */
	foreach(l, constraint_ref->constraints)
	{
		DomainConstraintState *con = (DomainConstraintState *) lfirst(l);

		scratch->d.domaincheck.constraintname = con->name;

		switch (con->constrainttype)
		{
			case DOM_CONSTRAINT_NOTNULL:
				scratch->opcode = EEOP_DOMAIN_NOTNULL;
				ExprEvalPushStep(state, scratch);
				break;
			case DOM_CONSTRAINT_CHECK:
				/* Allocate workspace for CHECK output if we didn't yet */
				if (scratch->d.domaincheck.checkvalue == NULL)
				{
					scratch->d.domaincheck.checkvalue =
						(Datum *) palloc(sizeof(Datum));
					scratch->d.domaincheck.checknull =
						(bool *) palloc(sizeof(bool));
				}

				/*
				 * If first time through, determine where CoerceToDomainValue
				 * nodes should read from.
				 */
				if (domainval == NULL)
				{
					/*
					 * Since value might be read multiple times, force to R/O
					 * - but only if it could be an expanded datum.
					 */
					if (get_typlen(ctest->resulttype) == -1)
					{
						/* Yes, so make output workspace for MAKE_READONLY */
						domainval = (Datum *) palloc(sizeof(Datum));
						domainnull = (bool *) palloc(sizeof(bool));

						/* Emit MAKE_READONLY */
						scratch2.opcode = EEOP_MAKE_READONLY;
						scratch2.resvalue = domainval;
						scratch2.resnull = domainnull;
						scratch2.d.make_readonly.value = resv;
						scratch2.d.make_readonly.isnull = resnull;
						ExprEvalPushStep(state, &scratch2);
					}
					else
					{
						/* No, so it's fine to read from resv/resnull */
						domainval = resv;
						domainnull = resnull;
					}
				}

				/*
				 * Set up value to be returned by CoerceToDomainValue nodes.
				 * We must save and restore innermost_domainval/null fields,
				 * in case this node is itself within a check expression for
				 * another domain.
				 */
				save_innermost_domainval = state->innermost_domainval;
				save_innermost_domainnull = state->innermost_domainnull;
				state->innermost_domainval = domainval;
				state->innermost_domainnull = domainnull;

				/* evaluate check expression value */
				ExecInitExprRec(con->check_expr, state,
								scratch->d.domaincheck.checkvalue,
								scratch->d.domaincheck.checknull);

				state->innermost_domainval = save_innermost_domainval;
				state->innermost_domainnull = save_innermost_domainnull;

				/* now test result */
				scratch->opcode = EEOP_DOMAIN_CHECK;
				ExprEvalPushStep(state, scratch);

				break;
			default:
				elog(ERROR, "unrecognized constraint type: %d",
					 (int) con->constrainttype);
				break;
		}
	}
}<|MERGE_RESOLUTION|>--- conflicted
+++ resolved
@@ -63,15 +63,9 @@
 static void ExecInitExprSlots(ExprState *state, Node *node);
 static bool get_last_attnums_walker(Node *node, LastAttnumInfo *info);
 static void ExecInitWholeRowVar(ExprEvalStep *scratch, Var *variable,
-<<<<<<< HEAD
-					PlanState *parent);
+					ExprState *state);
 static void ExecInitSubscriptingRef(ExprEvalStep *scratch, SubscriptingRef *aref,
-				 PlanState *parent, ExprState *state,
-=======
-					ExprState *state);
-static void ExecInitArrayRef(ExprEvalStep *scratch, ArrayRef *aref,
 				 ExprState *state,
->>>>>>> 8fc1dcd0
 				 Datum *resv, bool *resnull);
 static bool isAssignmentIndirectionExpr(Expr *expr);
 static void ExecInitCoerceToDomain(ExprEvalStep *scratch, CoerceToDomain *ctest,
@@ -868,11 +862,7 @@
 			{
 				SubscriptingRef   *aref = (SubscriptingRef *) node;
 
-<<<<<<< HEAD
-				ExecInitSubscriptingRef(&scratch, aref, parent, state, resv, resnull);
-=======
-				ExecInitArrayRef(&scratch, aref, state, resv, resnull);
->>>>>>> 8fc1dcd0
+				ExecInitSubscriptingRef(&scratch, aref, state, resv, resnull);
 				break;
 			}
 
@@ -2415,11 +2405,7 @@
  * Prepare evaluation of an SubscriptingRef expression.
  */
 static void
-<<<<<<< HEAD
-ExecInitSubscriptingRef(ExprEvalStep *scratch, SubscriptingRef *aref, PlanState *parent,
-=======
-ExecInitArrayRef(ExprEvalStep *scratch, ArrayRef *aref,
->>>>>>> 8fc1dcd0
+ExecInitSubscriptingRef(ExprEvalStep *scratch, SubscriptingRef *aref,
 				 ExprState *state, Datum *resv, bool *resnull)
 {
 	bool		isAssignment = (aref->refassgnexpr != NULL);
