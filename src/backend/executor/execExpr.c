/*-------------------------------------------------------------------------
 *
 * execExpr.c
 *	  Expression evaluation infrastructure.
 *
 *	During executor startup, we compile each expression tree (which has
 *	previously been processed by the parser and planner) into an ExprState,
 *	using ExecInitExpr() et al.  This converts the tree into a flat array
 *	of ExprEvalSteps, which may be thought of as instructions in a program.
 *	At runtime, we'll execute steps, starting with the first, until we reach
 *	an EEOP_DONE opcode.
 *
 *	This file contains the "compilation" logic.  It is independent of the
 *	specific execution technology we use (switch statement, computed goto,
 *	JIT compilation, etc).
 *
 *	See src/backend/executor/README for some background, specifically the
 *	"Expression Trees and ExprState nodes", "Expression Initialization",
 *	and "Expression Evaluation" sections.
 *
 *
 * Portions Copyright (c) 1996-2017, PostgreSQL Global Development Group
 * Portions Copyright (c) 1994, Regents of the University of California
 *
 *
 * IDENTIFICATION
 *	  src/backend/executor/execExpr.c
 *
 *-------------------------------------------------------------------------
 */
#include "postgres.h"

#include "access/nbtree.h"
#include "catalog/objectaccess.h"
#include "catalog/pg_type.h"
#include "executor/execExpr.h"
#include "executor/nodeSubplan.h"
#include "funcapi.h"
#include "miscadmin.h"
#include "nodes/makefuncs.h"
#include "nodes/nodeFuncs.h"
#include "optimizer/clauses.h"
#include "optimizer/planner.h"
#include "pgstat.h"
#include "utils/builtins.h"
#include "utils/lsyscache.h"
#include "utils/typcache.h"


typedef struct LastAttnumInfo
{
	AttrNumber	last_inner;
	AttrNumber	last_outer;
	AttrNumber	last_scan;
} LastAttnumInfo;

static void ExecReadyExpr(ExprState *state);
static void ExecInitExprRec(Expr *node, PlanState *parent, ExprState *state,
				Datum *resv, bool *resnull);
static void ExprEvalPushStep(ExprState *es, const ExprEvalStep *s);
static void ExecInitFunc(ExprEvalStep *scratch, Expr *node, List *args,
			 Oid funcid, Oid inputcollid, PlanState *parent,
			 ExprState *state);
static void ExecInitExprSlots(ExprState *state, Node *node);
static bool get_last_attnums_walker(Node *node, LastAttnumInfo *info);
static void ExecInitWholeRowVar(ExprEvalStep *scratch, Var *variable,
					PlanState *parent);
static void ExecInitSubscriptingRef(ExprEvalStep *scratch, SubscriptingRef *aref,
				 PlanState *parent, ExprState *state,
				 Datum *resv, bool *resnull);
static bool isAssignmentIndirectionExpr(Expr *expr);
static void ExecInitCoerceToDomain(ExprEvalStep *scratch, CoerceToDomain *ctest,
					   PlanState *parent, ExprState *state,
					   Datum *resv, bool *resnull);


/*
 * ExecInitExpr: prepare an expression tree for execution
 *
 * This function builds and returns an ExprState implementing the given
 * Expr node tree.  The return ExprState can then be handed to ExecEvalExpr
 * for execution.  Because the Expr tree itself is read-only as far as
 * ExecInitExpr and ExecEvalExpr are concerned, several different executions
 * of the same plan tree can occur concurrently.  (But note that an ExprState
 * does mutate at runtime, so it can't be re-used concurrently.)
 *
 * This must be called in a memory context that will last as long as repeated
 * executions of the expression are needed.  Typically the context will be
 * the same as the per-query context of the associated ExprContext.
 *
 * Any Aggref, WindowFunc, or SubPlan nodes found in the tree are added to
 * the lists of such nodes held by the parent PlanState (or more accurately,
 * the AggrefExprState etc. nodes created for them are added).
 *
 * Note: there is no ExecEndExpr function; we assume that any resource
 * cleanup needed will be handled by just releasing the memory context
 * in which the state tree is built.  Functions that require additional
 * cleanup work can register a shutdown callback in the ExprContext.
 *
 *	'node' is the root of the expression tree to compile.
 *	'parent' is the PlanState node that owns the expression.
 *
 * 'parent' may be NULL if we are preparing an expression that is not
 * associated with a plan tree.  (If so, it can't have aggs or subplans.)
 * Such cases should usually come through ExecPrepareExpr, not directly here.
 *
 * Also, if 'node' is NULL, we just return NULL.  This is convenient for some
 * callers that may or may not have an expression that needs to be compiled.
 * Note that a NULL ExprState pointer *cannot* be handed to ExecEvalExpr,
 * although ExecQual and ExecCheck will accept one (and treat it as "true").
 */
ExprState *
ExecInitExpr(Expr *node, PlanState *parent)
{
	ExprState  *state;
	ExprEvalStep scratch;

	/* Special case: NULL expression produces a NULL ExprState pointer */
	if (node == NULL)
		return NULL;

	/* Initialize ExprState with empty step list */
	state = makeNode(ExprState);
	state->expr = node;

	/* Insert EEOP_*_FETCHSOME steps as needed */
	ExecInitExprSlots(state, (Node *) node);

	/* Compile the expression proper */
	ExecInitExprRec(node, parent, state, &state->resvalue, &state->resnull);

	/* Finally, append a DONE step */
	scratch.opcode = EEOP_DONE;
	ExprEvalPushStep(state, &scratch);

	ExecReadyExpr(state);

	return state;
}

/*
 * ExecInitQual: prepare a qual for execution by ExecQual
 *
 * Prepares for the evaluation of a conjunctive boolean expression (qual list
 * with implicit AND semantics) that returns true if none of the
 * subexpressions are false.
 *
 * We must return true if the list is empty.  Since that's a very common case,
 * we optimize it a bit further by translating to a NULL ExprState pointer
 * rather than setting up an ExprState that computes constant TRUE.  (Some
 * especially hot-spot callers of ExecQual detect this and avoid calling
 * ExecQual at all.)
 *
 * If any of the subexpressions yield NULL, then the result of the conjunction
 * is false.  This makes ExecQual primarily useful for evaluating WHERE
 * clauses, since SQL specifies that tuples with null WHERE results do not
 * get selected.
 */
ExprState *
ExecInitQual(List *qual, PlanState *parent)
{
	ExprState  *state;
	ExprEvalStep scratch;
	List	   *adjust_jumps = NIL;
	ListCell   *lc;

	/* short-circuit (here and in ExecQual) for empty restriction list */
	if (qual == NIL)
		return NULL;

	Assert(IsA(qual, List));

	state = makeNode(ExprState);
	state->expr = (Expr *) qual;
	/* mark expression as to be used with ExecQual() */
	state->flags = EEO_FLAG_IS_QUAL;

	/* Insert EEOP_*_FETCHSOME steps as needed */
	ExecInitExprSlots(state, (Node *) qual);

	/*
	 * ExecQual() needs to return false for an expression returning NULL. That
	 * allows us to short-circuit the evaluation the first time a NULL is
	 * encountered.  As qual evaluation is a hot-path this warrants using a
	 * special opcode for qual evaluation that's simpler than BOOL_AND (which
	 * has more complex NULL handling).
	 */
	scratch.opcode = EEOP_QUAL;

	/*
	 * We can use ExprState's resvalue/resnull as target for each qual expr.
	 */
	scratch.resvalue = &state->resvalue;
	scratch.resnull = &state->resnull;

	foreach(lc, qual)
	{
		Expr	   *node = (Expr *) lfirst(lc);

		/* first evaluate expression */
		ExecInitExprRec(node, parent, state, &state->resvalue, &state->resnull);

		/* then emit EEOP_QUAL to detect if it's false (or null) */
		scratch.d.qualexpr.jumpdone = -1;
		ExprEvalPushStep(state, &scratch);
		adjust_jumps = lappend_int(adjust_jumps,
								   state->steps_len - 1);
	}

	/* adjust jump targets */
	foreach(lc, adjust_jumps)
	{
		ExprEvalStep *as = &state->steps[lfirst_int(lc)];

		Assert(as->opcode == EEOP_QUAL);
		Assert(as->d.qualexpr.jumpdone == -1);
		as->d.qualexpr.jumpdone = state->steps_len;
	}

	/*
	 * At the end, we don't need to do anything more.  The last qual expr must
	 * have yielded TRUE, and since its result is stored in the desired output
	 * location, we're done.
	 */
	scratch.opcode = EEOP_DONE;
	ExprEvalPushStep(state, &scratch);

	ExecReadyExpr(state);

	return state;
}

/*
 * ExecInitCheck: prepare a check constraint for execution by ExecCheck
 *
 * This is much like ExecInitQual/ExecQual, except that a null result from
 * the conjunction is treated as TRUE.  This behavior is appropriate for
 * evaluating CHECK constraints, since SQL specifies that NULL constraint
 * conditions are not failures.
 *
 * Note that like ExecInitQual, this expects input in implicit-AND format.
 * Users of ExecCheck that have expressions in normal explicit-AND format
 * can just apply ExecInitExpr to produce suitable input for ExecCheck.
 */
ExprState *
ExecInitCheck(List *qual, PlanState *parent)
{
	/* short-circuit (here and in ExecCheck) for empty restriction list */
	if (qual == NIL)
		return NULL;

	Assert(IsA(qual, List));

	/*
	 * Just convert the implicit-AND list to an explicit AND (if there's more
	 * than one entry), and compile normally.  Unlike ExecQual, we can't
	 * short-circuit on NULL results, so the regular AND behavior is needed.
	 */
	return ExecInitExpr(make_ands_explicit(qual), parent);
}

/*
 * Call ExecInitExpr() on a list of expressions, return a list of ExprStates.
 */
List *
ExecInitExprList(List *nodes, PlanState *parent)
{
	List	   *result = NIL;
	ListCell   *lc;

	foreach(lc, nodes)
	{
		Expr	   *e = lfirst(lc);

		result = lappend(result, ExecInitExpr(e, parent));
	}

	return result;
}

/*
 *		ExecBuildProjectionInfo
 *
 * Build a ProjectionInfo node for evaluating the given tlist in the given
 * econtext, and storing the result into the tuple slot.  (Caller must have
 * ensured that tuple slot has a descriptor matching the tlist!)
 *
 * inputDesc can be NULL, but if it is not, we check to see whether simple
 * Vars in the tlist match the descriptor.  It is important to provide
 * inputDesc for relation-scan plan nodes, as a cross check that the relation
 * hasn't been changed since the plan was made.  At higher levels of a plan,
 * there is no need to recheck.
 *
 * This is implemented by internally building an ExprState that performs the
 * whole projection in one go.
 *
 * Caution: before PG v10, the targetList was a list of ExprStates; now it
 * should be the planner-created targetlist, since we do the compilation here.
 */
ProjectionInfo *
ExecBuildProjectionInfo(List *targetList,
						ExprContext *econtext,
						TupleTableSlot *slot,
						PlanState *parent,
						TupleDesc inputDesc)
{
	ProjectionInfo *projInfo = makeNode(ProjectionInfo);
	ExprState  *state;
	ExprEvalStep scratch;
	ListCell   *lc;

	projInfo->pi_exprContext = econtext;
	/* We embed ExprState into ProjectionInfo instead of doing extra palloc */
	projInfo->pi_state.tag.type = T_ExprState;
	state = &projInfo->pi_state;
	state->expr = (Expr *) targetList;
	state->resultslot = slot;

	/* Insert EEOP_*_FETCHSOME steps as needed */
	ExecInitExprSlots(state, (Node *) targetList);

	/* Now compile each tlist column */
	foreach(lc, targetList)
	{
		TargetEntry *tle = lfirst_node(TargetEntry, lc);
		Var		   *variable = NULL;
		AttrNumber	attnum = 0;
		bool		isSafeVar = false;

		/*
		 * If tlist expression is a safe non-system Var, use the fast-path
		 * ASSIGN_*_VAR opcodes.  "Safe" means that we don't need to apply
		 * CheckVarSlotCompatibility() during plan startup.  If a source slot
		 * was provided, we make the equivalent tests here; if a slot was not
		 * provided, we assume that no check is needed because we're dealing
		 * with a non-relation-scan-level expression.
		 */
		if (tle->expr != NULL &&
			IsA(tle->expr, Var) &&
			((Var *) tle->expr)->varattno > 0)
		{
			/* Non-system Var, but how safe is it? */
			variable = (Var *) tle->expr;
			attnum = variable->varattno;

			if (inputDesc == NULL)
				isSafeVar = true;	/* can't check, just assume OK */
			else if (attnum <= inputDesc->natts)
			{
				Form_pg_attribute attr = TupleDescAttr(inputDesc, attnum - 1);

				/*
				 * If user attribute is dropped or has a type mismatch, don't
				 * use ASSIGN_*_VAR.  Instead let the normal expression
				 * machinery handle it (which'll possibly error out).
				 */
				if (!attr->attisdropped && variable->vartype == attr->atttypid)
				{
					isSafeVar = true;
				}
			}
		}

		if (isSafeVar)
		{
			/* Fast-path: just generate an EEOP_ASSIGN_*_VAR step */
			switch (variable->varno)
			{
				case INNER_VAR:
					/* get the tuple from the inner node */
					scratch.opcode = EEOP_ASSIGN_INNER_VAR;
					break;

				case OUTER_VAR:
					/* get the tuple from the outer node */
					scratch.opcode = EEOP_ASSIGN_OUTER_VAR;
					break;

					/* INDEX_VAR is handled by default case */

				default:
					/* get the tuple from the relation being scanned */
					scratch.opcode = EEOP_ASSIGN_SCAN_VAR;
					break;
			}

			scratch.d.assign_var.attnum = attnum - 1;
			scratch.d.assign_var.resultnum = tle->resno - 1;
			ExprEvalPushStep(state, &scratch);
		}
		else
		{
			/*
			 * Otherwise, compile the column expression normally.
			 *
			 * We can't tell the expression to evaluate directly into the
			 * result slot, as the result slot (and the exprstate for that
			 * matter) can change between executions.  We instead evaluate
			 * into the ExprState's resvalue/resnull and then move.
			 */
			ExecInitExprRec(tle->expr, parent, state,
							&state->resvalue, &state->resnull);

			/*
			 * Column might be referenced multiple times in upper nodes, so
			 * force value to R/O - but only if it could be an expanded datum.
			 */
			if (get_typlen(exprType((Node *) tle->expr)) == -1)
				scratch.opcode = EEOP_ASSIGN_TMP_MAKE_RO;
			else
				scratch.opcode = EEOP_ASSIGN_TMP;
			scratch.d.assign_tmp.resultnum = tle->resno - 1;
			ExprEvalPushStep(state, &scratch);
		}
	}

	scratch.opcode = EEOP_DONE;
	ExprEvalPushStep(state, &scratch);

	ExecReadyExpr(state);

	return projInfo;
}

/*
 * ExecPrepareExpr --- initialize for expression execution outside a normal
 * Plan tree context.
 *
 * This differs from ExecInitExpr in that we don't assume the caller is
 * already running in the EState's per-query context.  Also, we run the
 * passed expression tree through expression_planner() to prepare it for
 * execution.  (In ordinary Plan trees the regular planning process will have
 * made the appropriate transformations on expressions, but for standalone
 * expressions this won't have happened.)
 */
ExprState *
ExecPrepareExpr(Expr *node, EState *estate)
{
	ExprState  *result;
	MemoryContext oldcontext;

	oldcontext = MemoryContextSwitchTo(estate->es_query_cxt);

	node = expression_planner(node);

	result = ExecInitExpr(node, NULL);

	MemoryContextSwitchTo(oldcontext);

	return result;
}

/*
 * ExecPrepareQual --- initialize for qual execution outside a normal
 * Plan tree context.
 *
 * This differs from ExecInitQual in that we don't assume the caller is
 * already running in the EState's per-query context.  Also, we run the
 * passed expression tree through expression_planner() to prepare it for
 * execution.  (In ordinary Plan trees the regular planning process will have
 * made the appropriate transformations on expressions, but for standalone
 * expressions this won't have happened.)
 */
ExprState *
ExecPrepareQual(List *qual, EState *estate)
{
	ExprState  *result;
	MemoryContext oldcontext;

	oldcontext = MemoryContextSwitchTo(estate->es_query_cxt);

	qual = (List *) expression_planner((Expr *) qual);

	result = ExecInitQual(qual, NULL);

	MemoryContextSwitchTo(oldcontext);

	return result;
}

/*
 * ExecPrepareCheck -- initialize check constraint for execution outside a
 * normal Plan tree context.
 *
 * See ExecPrepareExpr() and ExecInitCheck() for details.
 */
ExprState *
ExecPrepareCheck(List *qual, EState *estate)
{
	ExprState  *result;
	MemoryContext oldcontext;

	oldcontext = MemoryContextSwitchTo(estate->es_query_cxt);

	qual = (List *) expression_planner((Expr *) qual);

	result = ExecInitCheck(qual, NULL);

	MemoryContextSwitchTo(oldcontext);

	return result;
}

/*
 * Call ExecPrepareExpr() on each member of a list of Exprs, and return
 * a list of ExprStates.
 *
 * See ExecPrepareExpr() for details.
 */
List *
ExecPrepareExprList(List *nodes, EState *estate)
{
	List	   *result = NIL;
	MemoryContext oldcontext;
	ListCell   *lc;

	/* Ensure that the list cell nodes are in the right context too */
	oldcontext = MemoryContextSwitchTo(estate->es_query_cxt);

	foreach(lc, nodes)
	{
		Expr	   *e = (Expr *) lfirst(lc);

		result = lappend(result, ExecPrepareExpr(e, estate));
	}

	MemoryContextSwitchTo(oldcontext);

	return result;
}

/*
 * ExecCheck - evaluate a check constraint
 *
 * For check constraints, a null result is taken as TRUE, ie the constraint
 * passes.
 *
 * The check constraint may have been prepared with ExecInitCheck
 * (possibly via ExecPrepareCheck) if the caller had it in implicit-AND
 * format, but a regular boolean expression prepared with ExecInitExpr or
 * ExecPrepareExpr works too.
 */
bool
ExecCheck(ExprState *state, ExprContext *econtext)
{
	Datum		ret;
	bool		isnull;

	/* short-circuit (here and in ExecInitCheck) for empty restriction list */
	if (state == NULL)
		return true;

	/* verify that expression was not compiled using ExecInitQual */
	Assert(!(state->flags & EEO_FLAG_IS_QUAL));

	ret = ExecEvalExprSwitchContext(state, econtext, &isnull);

	if (isnull)
		return true;

	return DatumGetBool(ret);
}

/*
 * Prepare a compiled expression for execution.  This has to be called for
 * every ExprState before it can be executed.
 *
 * NB: While this currently only calls ExecReadyInterpretedExpr(),
 * this will likely get extended to further expression evaluation methods.
 * Therefore this should be used instead of directly calling
 * ExecReadyInterpretedExpr().
 */
static void
ExecReadyExpr(ExprState *state)
{
	ExecReadyInterpretedExpr(state);
}

/*
 * Append the steps necessary for the evaluation of node to ExprState->steps,
 * possibly recursing into sub-expressions of node.
 *
 * node - expression to evaluate
 * parent - parent executor node (or NULL if a standalone expression)
 * state - ExprState to whose ->steps to append the necessary operations
 * resv / resnull - where to store the result of the node into
 */
static void
ExecInitExprRec(Expr *node, PlanState *parent, ExprState *state,
				Datum *resv, bool *resnull)
{
	ExprEvalStep scratch;

	/* Guard against stack overflow due to overly complex expressions */
	check_stack_depth();

	/* Step's output location is always what the caller gave us */
	Assert(resv != NULL && resnull != NULL);
	scratch.resvalue = resv;
	scratch.resnull = resnull;

	/* cases should be ordered as they are in enum NodeTag */
	switch (nodeTag(node))
	{
		case T_Var:
			{
				Var		   *variable = (Var *) node;

				if (variable->varattno == InvalidAttrNumber)
				{
					/* whole-row Var */
					ExecInitWholeRowVar(&scratch, variable, parent);
				}
				else if (variable->varattno <= 0)
				{
					/* system column */
					scratch.d.var.attnum = variable->varattno;
					scratch.d.var.vartype = variable->vartype;
					switch (variable->varno)
					{
						case INNER_VAR:
							scratch.opcode = EEOP_INNER_SYSVAR;
							break;
						case OUTER_VAR:
							scratch.opcode = EEOP_OUTER_SYSVAR;
							break;

							/* INDEX_VAR is handled by default case */

						default:
							scratch.opcode = EEOP_SCAN_SYSVAR;
							break;
					}
				}
				else
				{
					/* regular user column */
					scratch.d.var.attnum = variable->varattno - 1;
					scratch.d.var.vartype = variable->vartype;
					/* select EEOP_*_FIRST opcode to force one-time checks */
					switch (variable->varno)
					{
						case INNER_VAR:
							scratch.opcode = EEOP_INNER_VAR_FIRST;
							break;
						case OUTER_VAR:
							scratch.opcode = EEOP_OUTER_VAR_FIRST;
							break;

							/* INDEX_VAR is handled by default case */

						default:
							scratch.opcode = EEOP_SCAN_VAR_FIRST;
							break;
					}
				}

				ExprEvalPushStep(state, &scratch);
				break;
			}

		case T_Const:
			{
				Const	   *con = (Const *) node;

				scratch.opcode = EEOP_CONST;
				scratch.d.constval.value = con->constvalue;
				scratch.d.constval.isnull = con->constisnull;

				ExprEvalPushStep(state, &scratch);
				break;
			}

		case T_Param:
			{
				Param	   *param = (Param *) node;

				switch (param->paramkind)
				{
					case PARAM_EXEC:
						scratch.opcode = EEOP_PARAM_EXEC;
						scratch.d.param.paramid = param->paramid;
						scratch.d.param.paramtype = param->paramtype;
						break;
					case PARAM_EXTERN:
						scratch.opcode = EEOP_PARAM_EXTERN;
						scratch.d.param.paramid = param->paramid;
						scratch.d.param.paramtype = param->paramtype;
						break;
					default:
						elog(ERROR, "unrecognized paramkind: %d",
							 (int) param->paramkind);
						break;
				}

				ExprEvalPushStep(state, &scratch);
				break;
			}

		case T_Aggref:
			{
				Aggref	   *aggref = (Aggref *) node;
				AggrefExprState *astate = makeNode(AggrefExprState);

				scratch.opcode = EEOP_AGGREF;
				scratch.d.aggref.astate = astate;
				astate->aggref = aggref;

				if (parent && IsA(parent, AggState))
				{
					AggState   *aggstate = (AggState *) parent;

					aggstate->aggs = lcons(astate, aggstate->aggs);
					aggstate->numaggs++;
				}
				else
				{
					/* planner messed up */
					elog(ERROR, "Aggref found in non-Agg plan node");
				}

				ExprEvalPushStep(state, &scratch);
				break;
			}

		case T_GroupingFunc:
			{
				GroupingFunc *grp_node = (GroupingFunc *) node;
				Agg		   *agg;

				if (!parent || !IsA(parent, AggState) ||
					!IsA(parent->plan, Agg))
					elog(ERROR, "GroupingFunc found in non-Agg plan node");

				scratch.opcode = EEOP_GROUPING_FUNC;
				scratch.d.grouping_func.parent = (AggState *) parent;

				agg = (Agg *) (parent->plan);

				if (agg->groupingSets)
					scratch.d.grouping_func.clauses = grp_node->cols;
				else
					scratch.d.grouping_func.clauses = NIL;

				ExprEvalPushStep(state, &scratch);
				break;
			}

		case T_WindowFunc:
			{
				WindowFunc *wfunc = (WindowFunc *) node;
				WindowFuncExprState *wfstate = makeNode(WindowFuncExprState);

				wfstate->wfunc = wfunc;

				if (parent && IsA(parent, WindowAggState))
				{
					WindowAggState *winstate = (WindowAggState *) parent;
					int			nfuncs;

					winstate->funcs = lcons(wfstate, winstate->funcs);
					nfuncs = ++winstate->numfuncs;
					if (wfunc->winagg)
						winstate->numaggs++;

					/* for now initialize agg using old style expressions */
					wfstate->args = ExecInitExprList(wfunc->args, parent);
					wfstate->aggfilter = ExecInitExpr(wfunc->aggfilter,
													  parent);

					/*
					 * Complain if the windowfunc's arguments contain any
					 * windowfuncs; nested window functions are semantically
					 * nonsensical.  (This should have been caught earlier,
					 * but we defend against it here anyway.)
					 */
					if (nfuncs != winstate->numfuncs)
						ereport(ERROR,
								(errcode(ERRCODE_WINDOWING_ERROR),
								 errmsg("window function calls cannot be nested")));
				}
				else
				{
					/* planner messed up */
					elog(ERROR, "WindowFunc found in non-WindowAgg plan node");
				}

				scratch.opcode = EEOP_WINDOW_FUNC;
				scratch.d.window_func.wfstate = wfstate;
				ExprEvalPushStep(state, &scratch);
				break;
			}

		case T_SubscriptingRef:
			{
				SubscriptingRef   *aref = (SubscriptingRef *) node;

				ExecInitSubscriptingRef(&scratch, aref, parent, state, resv, resnull);
				break;
			}

		case T_FuncExpr:
			{
				FuncExpr   *func = (FuncExpr *) node;

				ExecInitFunc(&scratch, node,
							 func->args, func->funcid, func->inputcollid,
							 parent, state);
				ExprEvalPushStep(state, &scratch);
				break;
			}

		case T_OpExpr:
			{
				OpExpr	   *op = (OpExpr *) node;

				ExecInitFunc(&scratch, node,
							 op->args, op->opfuncid, op->inputcollid,
							 parent, state);
				ExprEvalPushStep(state, &scratch);
				break;
			}

		case T_DistinctExpr:
			{
				DistinctExpr *op = (DistinctExpr *) node;

				ExecInitFunc(&scratch, node,
							 op->args, op->opfuncid, op->inputcollid,
							 parent, state);

				/*
				 * Change opcode of call instruction to EEOP_DISTINCT.
				 *
				 * XXX: historically we've not called the function usage
				 * pgstat infrastructure - that seems inconsistent given that
				 * we do so for normal function *and* operator evaluation.  If
				 * we decided to do that here, we'd probably want separate
				 * opcodes for FUSAGE or not.
				 */
				scratch.opcode = EEOP_DISTINCT;
				ExprEvalPushStep(state, &scratch);
				break;
			}

		case T_NullIfExpr:
			{
				NullIfExpr *op = (NullIfExpr *) node;

				ExecInitFunc(&scratch, node,
							 op->args, op->opfuncid, op->inputcollid,
							 parent, state);

				/*
				 * Change opcode of call instruction to EEOP_NULLIF.
				 *
				 * XXX: historically we've not called the function usage
				 * pgstat infrastructure - that seems inconsistent given that
				 * we do so for normal function *and* operator evaluation.  If
				 * we decided to do that here, we'd probably want separate
				 * opcodes for FUSAGE or not.
				 */
				scratch.opcode = EEOP_NULLIF;
				ExprEvalPushStep(state, &scratch);
				break;
			}

		case T_ScalarArrayOpExpr:
			{
				ScalarArrayOpExpr *opexpr = (ScalarArrayOpExpr *) node;
				Expr	   *scalararg;
				Expr	   *arrayarg;
				FmgrInfo   *finfo;
				FunctionCallInfo fcinfo;
				AclResult	aclresult;

				Assert(list_length(opexpr->args) == 2);
				scalararg = (Expr *) linitial(opexpr->args);
				arrayarg = (Expr *) lsecond(opexpr->args);

				/* Check permission to call function */
				aclresult = pg_proc_aclcheck(opexpr->opfuncid,
											 GetUserId(),
											 ACL_EXECUTE);
				if (aclresult != ACLCHECK_OK)
					aclcheck_error(aclresult, ACL_KIND_PROC,
								   get_func_name(opexpr->opfuncid));
				InvokeFunctionExecuteHook(opexpr->opfuncid);

				/* Set up the primary fmgr lookup information */
				finfo = palloc0(sizeof(FmgrInfo));
				fcinfo = palloc0(sizeof(FunctionCallInfoData));
				fmgr_info(opexpr->opfuncid, finfo);
				fmgr_info_set_expr((Node *) node, finfo);
				InitFunctionCallInfoData(*fcinfo, finfo, 2,
										 opexpr->inputcollid, NULL, NULL);

				/* Evaluate scalar directly into left function argument */
				ExecInitExprRec(scalararg, parent, state,
								&fcinfo->arg[0], &fcinfo->argnull[0]);

				/*
				 * Evaluate array argument into our return value.  There's no
				 * danger in that, because the return value is guaranteed to
				 * be overwritten by EEOP_SCALARARRAYOP, and will not be
				 * passed to any other expression.
				 */
				ExecInitExprRec(arrayarg, parent, state, resv, resnull);

				/* And perform the operation */
				scratch.opcode = EEOP_SCALARARRAYOP;
				scratch.d.scalararrayop.element_type = InvalidOid;
				scratch.d.scalararrayop.useOr = opexpr->useOr;
				scratch.d.scalararrayop.finfo = finfo;
				scratch.d.scalararrayop.fcinfo_data = fcinfo;
				scratch.d.scalararrayop.fn_addr = finfo->fn_addr;
				ExprEvalPushStep(state, &scratch);
				break;
			}

		case T_BoolExpr:
			{
				BoolExpr   *boolexpr = (BoolExpr *) node;
				int			nargs = list_length(boolexpr->args);
				List	   *adjust_jumps = NIL;
				int			off;
				ListCell   *lc;

				/* allocate scratch memory used by all steps of AND/OR */
				if (boolexpr->boolop != NOT_EXPR)
					scratch.d.boolexpr.anynull = (bool *) palloc(sizeof(bool));

				/*
				 * For each argument evaluate the argument itself, then
				 * perform the bool operation's appropriate handling.
				 *
				 * We can evaluate each argument into our result area, since
				 * the short-circuiting logic means we only need to remember
				 * previous NULL values.
				 *
				 * AND/OR is split into separate STEP_FIRST (one) / STEP (zero
				 * or more) / STEP_LAST (one) steps, as each of those has to
				 * perform different work.  The FIRST/LAST split is valid
				 * because AND/OR have at least two arguments.
				 */
				off = 0;
				foreach(lc, boolexpr->args)
				{
					Expr	   *arg = (Expr *) lfirst(lc);

					/* Evaluate argument into our output variable */
					ExecInitExprRec(arg, parent, state, resv, resnull);

					/* Perform the appropriate step type */
					switch (boolexpr->boolop)
					{
						case AND_EXPR:
							Assert(nargs >= 2);

							if (off == 0)
								scratch.opcode = EEOP_BOOL_AND_STEP_FIRST;
							else if (off + 1 == nargs)
								scratch.opcode = EEOP_BOOL_AND_STEP_LAST;
							else
								scratch.opcode = EEOP_BOOL_AND_STEP;
							break;
						case OR_EXPR:
							Assert(nargs >= 2);

							if (off == 0)
								scratch.opcode = EEOP_BOOL_OR_STEP_FIRST;
							else if (off + 1 == nargs)
								scratch.opcode = EEOP_BOOL_OR_STEP_LAST;
							else
								scratch.opcode = EEOP_BOOL_OR_STEP;
							break;
						case NOT_EXPR:
							Assert(nargs == 1);

							scratch.opcode = EEOP_BOOL_NOT_STEP;
							break;
						default:
							elog(ERROR, "unrecognized boolop: %d",
								 (int) boolexpr->boolop);
							break;
					}

					scratch.d.boolexpr.jumpdone = -1;
					ExprEvalPushStep(state, &scratch);
					adjust_jumps = lappend_int(adjust_jumps,
											   state->steps_len - 1);
					off++;
				}

				/* adjust jump targets */
				foreach(lc, adjust_jumps)
				{
					ExprEvalStep *as = &state->steps[lfirst_int(lc)];

					Assert(as->d.boolexpr.jumpdone == -1);
					as->d.boolexpr.jumpdone = state->steps_len;
				}

				break;
			}

		case T_SubPlan:
			{
				SubPlan    *subplan = (SubPlan *) node;
				SubPlanState *sstate;

				if (!parent)
					elog(ERROR, "SubPlan found with no parent plan");

				sstate = ExecInitSubPlan(subplan, parent);

				/* add SubPlanState nodes to parent->subPlan */
				parent->subPlan = lappend(parent->subPlan, sstate);

				scratch.opcode = EEOP_SUBPLAN;
				scratch.d.subplan.sstate = sstate;

				ExprEvalPushStep(state, &scratch);
				break;
			}

		case T_AlternativeSubPlan:
			{
				AlternativeSubPlan *asplan = (AlternativeSubPlan *) node;
				AlternativeSubPlanState *asstate;

				if (!parent)
					elog(ERROR, "AlternativeSubPlan found with no parent plan");

				asstate = ExecInitAlternativeSubPlan(asplan, parent);

				scratch.opcode = EEOP_ALTERNATIVE_SUBPLAN;
				scratch.d.alternative_subplan.asstate = asstate;

				ExprEvalPushStep(state, &scratch);
				break;
			}

		case T_FieldSelect:
			{
				FieldSelect *fselect = (FieldSelect *) node;

				/* evaluate row/record argument into result area */
				ExecInitExprRec(fselect->arg, parent, state, resv, resnull);

				/* and extract field */
				scratch.opcode = EEOP_FIELDSELECT;
				scratch.d.fieldselect.fieldnum = fselect->fieldnum;
				scratch.d.fieldselect.resulttype = fselect->resulttype;
				scratch.d.fieldselect.argdesc = NULL;

				ExprEvalPushStep(state, &scratch);
				break;
			}

		case T_FieldStore:
			{
				FieldStore *fstore = (FieldStore *) node;
				TupleDesc	tupDesc;
				TupleDesc  *descp;
				Datum	   *values;
				bool	   *nulls;
				int			ncolumns;
				ListCell   *l1,
						   *l2;

				/* find out the number of columns in the composite type */
				tupDesc = lookup_rowtype_tupdesc(fstore->resulttype, -1);
				ncolumns = tupDesc->natts;
				DecrTupleDescRefCount(tupDesc);

				/* create workspace for column values */
				values = (Datum *) palloc(sizeof(Datum) * ncolumns);
				nulls = (bool *) palloc(sizeof(bool) * ncolumns);

				/* create workspace for runtime tupdesc cache */
				descp = (TupleDesc *) palloc(sizeof(TupleDesc));
				*descp = NULL;

				/* emit code to evaluate the composite input value */
				ExecInitExprRec(fstore->arg, parent, state, resv, resnull);

				/* next, deform the input tuple into our workspace */
				scratch.opcode = EEOP_FIELDSTORE_DEFORM;
				scratch.d.fieldstore.fstore = fstore;
				scratch.d.fieldstore.argdesc = descp;
				scratch.d.fieldstore.values = values;
				scratch.d.fieldstore.nulls = nulls;
				scratch.d.fieldstore.ncolumns = ncolumns;
				ExprEvalPushStep(state, &scratch);

				/* evaluate new field values, store in workspace columns */
				forboth(l1, fstore->newvals, l2, fstore->fieldnums)
				{
					Expr	   *e = (Expr *) lfirst(l1);
					AttrNumber	fieldnum = lfirst_int(l2);
					Datum	   *save_innermost_caseval;
					bool	   *save_innermost_casenull;

					if (fieldnum <= 0 || fieldnum > ncolumns)
						elog(ERROR, "field number %d is out of range in FieldStore",
							 fieldnum);

					/*
					 * Use the CaseTestExpr mechanism to pass down the old
					 * value of the field being replaced; this is needed in
					 * case the newval is itself a FieldStore or SubscriptingRef that
					 * has to obtain and modify the old value.  It's safe to
					 * reuse the CASE mechanism because there cannot be a CASE
					 * between here and where the value would be needed, and a
					 * field assignment can't be within a CASE either.  (So
					 * saving and restoring innermost_caseval is just
					 * paranoia, but let's do it anyway.)
					 *
					 * Another non-obvious point is that it's safe to use the
					 * field's values[]/nulls[] entries as both the caseval
					 * source and the result address for this subexpression.
					 * That's okay only because (1) both FieldStore and
					 * ArrayRef evaluate their arg or refexpr inputs first,
					 * and (2) any such CaseTestExpr is directly the arg or
					 * refexpr input.  So any read of the caseval will occur
					 * before there's a chance to overwrite it.  Also, if
					 * multiple entries in the newvals/fieldnums lists target
					 * the same field, they'll effectively be applied
					 * left-to-right which is what we want.
					 */
					save_innermost_caseval = state->innermost_caseval;
					save_innermost_casenull = state->innermost_casenull;
					state->innermost_caseval = &values[fieldnum - 1];
					state->innermost_casenull = &nulls[fieldnum - 1];

					ExecInitExprRec(e, parent, state,
									&values[fieldnum - 1],
									&nulls[fieldnum - 1]);

					state->innermost_caseval = save_innermost_caseval;
					state->innermost_casenull = save_innermost_casenull;
				}

				/* finally, form result tuple */
				scratch.opcode = EEOP_FIELDSTORE_FORM;
				scratch.d.fieldstore.fstore = fstore;
				scratch.d.fieldstore.argdesc = descp;
				scratch.d.fieldstore.values = values;
				scratch.d.fieldstore.nulls = nulls;
				scratch.d.fieldstore.ncolumns = ncolumns;
				ExprEvalPushStep(state, &scratch);
				break;
			}

		case T_RelabelType:
			{
				/* relabel doesn't need to do anything at runtime */
				RelabelType *relabel = (RelabelType *) node;

				ExecInitExprRec(relabel->arg, parent, state, resv, resnull);
				break;
			}

		case T_CoerceViaIO:
			{
				CoerceViaIO *iocoerce = (CoerceViaIO *) node;
				Oid			iofunc;
				bool		typisvarlena;
				Oid			typioparam;
				FunctionCallInfo fcinfo_in;

				/* evaluate argument into step's result area */
				ExecInitExprRec(iocoerce->arg, parent, state, resv, resnull);

				/*
				 * Prepare both output and input function calls, to be
				 * evaluated inside a single evaluation step for speed - this
				 * can be a very common operation.
				 *
				 * We don't check permissions here as a type's input/output
				 * function are assumed to be executable by everyone.
				 */
				scratch.opcode = EEOP_IOCOERCE;

				/* lookup the source type's output function */
				scratch.d.iocoerce.finfo_out = palloc0(sizeof(FmgrInfo));
				scratch.d.iocoerce.fcinfo_data_out = palloc0(sizeof(FunctionCallInfoData));

				getTypeOutputInfo(exprType((Node *) iocoerce->arg),
								  &iofunc, &typisvarlena);
				fmgr_info(iofunc, scratch.d.iocoerce.finfo_out);
				fmgr_info_set_expr((Node *) node, scratch.d.iocoerce.finfo_out);
				InitFunctionCallInfoData(*scratch.d.iocoerce.fcinfo_data_out,
										 scratch.d.iocoerce.finfo_out,
										 1, InvalidOid, NULL, NULL);

				/* lookup the result type's input function */
				scratch.d.iocoerce.finfo_in = palloc0(sizeof(FmgrInfo));
				scratch.d.iocoerce.fcinfo_data_in = palloc0(sizeof(FunctionCallInfoData));

				getTypeInputInfo(iocoerce->resulttype,
								 &iofunc, &typioparam);
				fmgr_info(iofunc, scratch.d.iocoerce.finfo_in);
				fmgr_info_set_expr((Node *) node, scratch.d.iocoerce.finfo_in);
				InitFunctionCallInfoData(*scratch.d.iocoerce.fcinfo_data_in,
										 scratch.d.iocoerce.finfo_in,
										 3, InvalidOid, NULL, NULL);

				/*
				 * We can preload the second and third arguments for the input
				 * function, since they're constants.
				 */
				fcinfo_in = scratch.d.iocoerce.fcinfo_data_in;
				fcinfo_in->arg[1] = ObjectIdGetDatum(typioparam);
				fcinfo_in->argnull[1] = false;
				fcinfo_in->arg[2] = Int32GetDatum(-1);
				fcinfo_in->argnull[2] = false;

				ExprEvalPushStep(state, &scratch);
				break;
			}

		case T_ArrayCoerceExpr:
			{
				ArrayCoerceExpr *acoerce = (ArrayCoerceExpr *) node;
				Oid			resultelemtype;
				ExprState  *elemstate;

				/* evaluate argument into step's result area */
				ExecInitExprRec(acoerce->arg, parent, state, resv, resnull);

				resultelemtype = get_element_type(acoerce->resulttype);
				if (!OidIsValid(resultelemtype))
					ereport(ERROR,
							(errcode(ERRCODE_INVALID_PARAMETER_VALUE),
							 errmsg("target type is not an array")));

				/*
				 * Construct a sub-expression for the per-element expression;
				 * but don't ready it until after we check it for triviality.
				 * We assume it hasn't any Var references, but does have a
				 * CaseTestExpr representing the source array element values.
				 */
				elemstate = makeNode(ExprState);
				elemstate->expr = acoerce->elemexpr;
				elemstate->innermost_caseval = (Datum *) palloc(sizeof(Datum));
				elemstate->innermost_casenull = (bool *) palloc(sizeof(bool));

				ExecInitExprRec(acoerce->elemexpr, parent, elemstate,
								&elemstate->resvalue, &elemstate->resnull);

				if (elemstate->steps_len == 1 &&
					elemstate->steps[0].opcode == EEOP_CASE_TESTVAL)
				{
					/* Trivial, so we need no per-element work at runtime */
					elemstate = NULL;
				}
				else
				{
					/* Not trivial, so append a DONE step */
					scratch.opcode = EEOP_DONE;
					ExprEvalPushStep(elemstate, &scratch);
					/* and ready the subexpression */
					ExecReadyExpr(elemstate);
				}

				scratch.opcode = EEOP_ARRAYCOERCE;
				scratch.d.arraycoerce.elemexprstate = elemstate;
				scratch.d.arraycoerce.resultelemtype = resultelemtype;

				if (elemstate)
				{
					/* Set up workspace for array_map */
					scratch.d.arraycoerce.amstate =
						(ArrayMapState *) palloc0(sizeof(ArrayMapState));
				}
				else
				{
					/* Don't need workspace if there's no subexpression */
					scratch.d.arraycoerce.amstate = NULL;
				}

				ExprEvalPushStep(state, &scratch);
				break;
			}

		case T_ConvertRowtypeExpr:
			{
				ConvertRowtypeExpr *convert = (ConvertRowtypeExpr *) node;

				/* evaluate argument into step's result area */
				ExecInitExprRec(convert->arg, parent, state, resv, resnull);

				/* and push conversion step */
				scratch.opcode = EEOP_CONVERT_ROWTYPE;
				scratch.d.convert_rowtype.convert = convert;
				scratch.d.convert_rowtype.indesc = NULL;
				scratch.d.convert_rowtype.outdesc = NULL;
				scratch.d.convert_rowtype.map = NULL;
				scratch.d.convert_rowtype.initialized = false;

				ExprEvalPushStep(state, &scratch);
				break;
			}

			/* note that CaseWhen expressions are handled within this block */
		case T_CaseExpr:
			{
				CaseExpr   *caseExpr = (CaseExpr *) node;
				List	   *adjust_jumps = NIL;
				Datum	   *caseval = NULL;
				bool	   *casenull = NULL;
				ListCell   *lc;

				/*
				 * If there's a test expression, we have to evaluate it and
				 * save the value where the CaseTestExpr placeholders can find
				 * it.
				 */
				if (caseExpr->arg != NULL)
				{
					/* Evaluate testexpr into caseval/casenull workspace */
					caseval = palloc(sizeof(Datum));
					casenull = palloc(sizeof(bool));

					ExecInitExprRec(caseExpr->arg, parent, state,
									caseval, casenull);

					/*
					 * Since value might be read multiple times, force to R/O
					 * - but only if it could be an expanded datum.
					 */
					if (get_typlen(exprType((Node *) caseExpr->arg)) == -1)
					{
						/* change caseval in-place */
						scratch.opcode = EEOP_MAKE_READONLY;
						scratch.resvalue = caseval;
						scratch.resnull = casenull;
						scratch.d.make_readonly.value = caseval;
						scratch.d.make_readonly.isnull = casenull;
						ExprEvalPushStep(state, &scratch);
						/* restore normal settings of scratch fields */
						scratch.resvalue = resv;
						scratch.resnull = resnull;
					}
				}

				/*
				 * Prepare to evaluate each of the WHEN clauses in turn; as
				 * soon as one is true we return the value of the
				 * corresponding THEN clause.  If none are true then we return
				 * the value of the ELSE clause, or NULL if there is none.
				 */
				foreach(lc, caseExpr->args)
				{
					CaseWhen   *when = (CaseWhen *) lfirst(lc);
					Datum	   *save_innermost_caseval;
					bool	   *save_innermost_casenull;
					int			whenstep;

					/*
					 * Make testexpr result available to CaseTestExpr nodes
					 * within the condition.  We must save and restore prior
					 * setting of innermost_caseval fields, in case this node
					 * is itself within a larger CASE.
					 *
					 * If there's no test expression, we don't actually need
					 * to save and restore these fields; but it's less code to
					 * just do so unconditionally.
					 */
					save_innermost_caseval = state->innermost_caseval;
					save_innermost_casenull = state->innermost_casenull;
					state->innermost_caseval = caseval;
					state->innermost_casenull = casenull;

					/* evaluate condition into CASE's result variables */
					ExecInitExprRec(when->expr, parent, state, resv, resnull);

					state->innermost_caseval = save_innermost_caseval;
					state->innermost_casenull = save_innermost_casenull;

					/* If WHEN result isn't true, jump to next CASE arm */
					scratch.opcode = EEOP_JUMP_IF_NOT_TRUE;
					scratch.d.jump.jumpdone = -1;	/* computed later */
					ExprEvalPushStep(state, &scratch);
					whenstep = state->steps_len - 1;

					/*
					 * If WHEN result is true, evaluate THEN result, storing
					 * it into the CASE's result variables.
					 */
					ExecInitExprRec(when->result, parent, state, resv, resnull);

					/* Emit JUMP step to jump to end of CASE's code */
					scratch.opcode = EEOP_JUMP;
					scratch.d.jump.jumpdone = -1;	/* computed later */
					ExprEvalPushStep(state, &scratch);

					/*
					 * Don't know address for that jump yet, compute once the
					 * whole CASE expression is built.
					 */
					adjust_jumps = lappend_int(adjust_jumps,
											   state->steps_len - 1);

					/*
					 * But we can set WHEN test's jump target now, to make it
					 * jump to the next WHEN subexpression or the ELSE.
					 */
					state->steps[whenstep].d.jump.jumpdone = state->steps_len;
				}

				/* transformCaseExpr always adds a default */
				Assert(caseExpr->defresult);

				/* evaluate ELSE expr into CASE's result variables */
				ExecInitExprRec(caseExpr->defresult, parent, state,
								resv, resnull);

				/* adjust jump targets */
				foreach(lc, adjust_jumps)
				{
					ExprEvalStep *as = &state->steps[lfirst_int(lc)];

					Assert(as->opcode == EEOP_JUMP);
					Assert(as->d.jump.jumpdone == -1);
					as->d.jump.jumpdone = state->steps_len;
				}

				break;
			}

		case T_CaseTestExpr:
			{
				/*
				 * Read from location identified by innermost_caseval.  Note
				 * that innermost_caseval could be NULL, if this node isn't
				 * actually within a CASE structure; some parts of the system
				 * abuse CaseTestExpr to cause a read of a value externally
				 * supplied in econtext->caseValue_datum.  We'll take care of
				 * that scenario at runtime.
				 */
				scratch.opcode = EEOP_CASE_TESTVAL;
				scratch.d.casetest.value = state->innermost_caseval;
				scratch.d.casetest.isnull = state->innermost_casenull;

				ExprEvalPushStep(state, &scratch);
				break;
			}

		case T_ArrayExpr:
			{
				ArrayExpr  *arrayexpr = (ArrayExpr *) node;
				int			nelems = list_length(arrayexpr->elements);
				ListCell   *lc;
				int			elemoff;

				/*
				 * Evaluate by computing each element, and then forming the
				 * array.  Elements are computed into scratch arrays
				 * associated with the ARRAYEXPR step.
				 */
				scratch.opcode = EEOP_ARRAYEXPR;
				scratch.d.arrayexpr.elemvalues =
					(Datum *) palloc(sizeof(Datum) * nelems);
				scratch.d.arrayexpr.elemnulls =
					(bool *) palloc(sizeof(bool) * nelems);
				scratch.d.arrayexpr.nelems = nelems;

				/* fill remaining fields of step */
				scratch.d.arrayexpr.multidims = arrayexpr->multidims;
				scratch.d.arrayexpr.elemtype = arrayexpr->element_typeid;

				/* do one-time catalog lookup for type info */
				get_typlenbyvalalign(arrayexpr->element_typeid,
									 &scratch.d.arrayexpr.elemlength,
									 &scratch.d.arrayexpr.elembyval,
									 &scratch.d.arrayexpr.elemalign);

				/* prepare to evaluate all arguments */
				elemoff = 0;
				foreach(lc, arrayexpr->elements)
				{
					Expr	   *e = (Expr *) lfirst(lc);

					ExecInitExprRec(e, parent, state,
									&scratch.d.arrayexpr.elemvalues[elemoff],
									&scratch.d.arrayexpr.elemnulls[elemoff]);
					elemoff++;
				}

				/* and then collect all into an array */
				ExprEvalPushStep(state, &scratch);
				break;
			}

		case T_RowExpr:
			{
				RowExpr    *rowexpr = (RowExpr *) node;
				int			nelems = list_length(rowexpr->args);
				TupleDesc	tupdesc;
				int			i;
				ListCell   *l;

				/* Build tupdesc to describe result tuples */
				if (rowexpr->row_typeid == RECORDOID)
				{
					/* generic record, use types of given expressions */
					tupdesc = ExecTypeFromExprList(rowexpr->args);
				}
				else
				{
					/* it's been cast to a named type, use that */
					tupdesc = lookup_rowtype_tupdesc_copy(rowexpr->row_typeid, -1);
				}
				/* In either case, adopt RowExpr's column aliases */
				ExecTypeSetColNames(tupdesc, rowexpr->colnames);
				/* Bless the tupdesc in case it's now of type RECORD */
				BlessTupleDesc(tupdesc);

				/*
				 * In the named-type case, the tupdesc could have more columns
				 * than are in the args list, since the type might have had
				 * columns added since the ROW() was parsed.  We want those
				 * extra columns to go to nulls, so we make sure that the
				 * workspace arrays are large enough and then initialize any
				 * extra columns to read as NULLs.
				 */
				Assert(nelems <= tupdesc->natts);
				nelems = Max(nelems, tupdesc->natts);

				/*
				 * Evaluate by first building datums for each field, and then
				 * a final step forming the composite datum.
				 */
				scratch.opcode = EEOP_ROW;
				scratch.d.row.tupdesc = tupdesc;

				/* space for the individual field datums */
				scratch.d.row.elemvalues =
					(Datum *) palloc(sizeof(Datum) * nelems);
				scratch.d.row.elemnulls =
					(bool *) palloc(sizeof(bool) * nelems);
				/* as explained above, make sure any extra columns are null */
				memset(scratch.d.row.elemnulls, true, sizeof(bool) * nelems);

				/* Set up evaluation, skipping any deleted columns */
				i = 0;
				foreach(l, rowexpr->args)
				{
					Form_pg_attribute att = TupleDescAttr(tupdesc, i);
					Expr	   *e = (Expr *) lfirst(l);

					if (!att->attisdropped)
					{
						/*
						 * Guard against ALTER COLUMN TYPE on rowtype since
						 * the RowExpr was created.  XXX should we check
						 * typmod too?	Not sure we can be sure it'll be the
						 * same.
						 */
						if (exprType((Node *) e) != att->atttypid)
							ereport(ERROR,
									(errcode(ERRCODE_DATATYPE_MISMATCH),
									 errmsg("ROW() column has type %s instead of type %s",
											format_type_be(exprType((Node *) e)),
											format_type_be(att->atttypid))));
					}
					else
					{
						/*
						 * Ignore original expression and insert a NULL. We
						 * don't really care what type of NULL it is, so
						 * always make an int4 NULL.
						 */
						e = (Expr *) makeNullConst(INT4OID, -1, InvalidOid);
					}

					/* Evaluate column expr into appropriate workspace slot */
					ExecInitExprRec(e, parent, state,
									&scratch.d.row.elemvalues[i],
									&scratch.d.row.elemnulls[i]);
					i++;
				}

				/* And finally build the row value */
				ExprEvalPushStep(state, &scratch);
				break;
			}

		case T_RowCompareExpr:
			{
				RowCompareExpr *rcexpr = (RowCompareExpr *) node;
				int			nopers = list_length(rcexpr->opnos);
				List	   *adjust_jumps = NIL;
				ListCell   *l_left_expr,
						   *l_right_expr,
						   *l_opno,
						   *l_opfamily,
						   *l_inputcollid;
				ListCell   *lc;
				int			off;

				/*
				 * Iterate over each field, prepare comparisons.  To handle
				 * NULL results, prepare jumps to after the expression.  If a
				 * comparison yields a != 0 result, jump to the final step.
				 */
				Assert(list_length(rcexpr->largs) == nopers);
				Assert(list_length(rcexpr->rargs) == nopers);
				Assert(list_length(rcexpr->opfamilies) == nopers);
				Assert(list_length(rcexpr->inputcollids) == nopers);

				off = 0;
				for (off = 0,
					 l_left_expr = list_head(rcexpr->largs),
					 l_right_expr = list_head(rcexpr->rargs),
					 l_opno = list_head(rcexpr->opnos),
					 l_opfamily = list_head(rcexpr->opfamilies),
					 l_inputcollid = list_head(rcexpr->inputcollids);
					 off < nopers;
					 off++,
					 l_left_expr = lnext(l_left_expr),
					 l_right_expr = lnext(l_right_expr),
					 l_opno = lnext(l_opno),
					 l_opfamily = lnext(l_opfamily),
					 l_inputcollid = lnext(l_inputcollid))
				{
					Expr	   *left_expr = (Expr *) lfirst(l_left_expr);
					Expr	   *right_expr = (Expr *) lfirst(l_right_expr);
					Oid			opno = lfirst_oid(l_opno);
					Oid			opfamily = lfirst_oid(l_opfamily);
					Oid			inputcollid = lfirst_oid(l_inputcollid);
					int			strategy;
					Oid			lefttype;
					Oid			righttype;
					Oid			proc;
					FmgrInfo   *finfo;
					FunctionCallInfo fcinfo;

					get_op_opfamily_properties(opno, opfamily, false,
											   &strategy,
											   &lefttype,
											   &righttype);
					proc = get_opfamily_proc(opfamily,
											 lefttype,
											 righttype,
											 BTORDER_PROC);
					if (!OidIsValid(proc))
						elog(ERROR, "missing support function %d(%u,%u) in opfamily %u",
							 BTORDER_PROC, lefttype, righttype, opfamily);

					/* Set up the primary fmgr lookup information */
					finfo = palloc0(sizeof(FmgrInfo));
					fcinfo = palloc0(sizeof(FunctionCallInfoData));
					fmgr_info(proc, finfo);
					fmgr_info_set_expr((Node *) node, finfo);
					InitFunctionCallInfoData(*fcinfo, finfo, 2,
											 inputcollid, NULL, NULL);

					/*
					 * If we enforced permissions checks on index support
					 * functions, we'd need to make a check here.  But the
					 * index support machinery doesn't do that, and thus
					 * neither does this code.
					 */

					/* evaluate left and right args directly into fcinfo */
					ExecInitExprRec(left_expr, parent, state,
									&fcinfo->arg[0], &fcinfo->argnull[0]);
					ExecInitExprRec(right_expr, parent, state,
									&fcinfo->arg[1], &fcinfo->argnull[1]);

					scratch.opcode = EEOP_ROWCOMPARE_STEP;
					scratch.d.rowcompare_step.finfo = finfo;
					scratch.d.rowcompare_step.fcinfo_data = fcinfo;
					scratch.d.rowcompare_step.fn_addr = finfo->fn_addr;
					/* jump targets filled below */
					scratch.d.rowcompare_step.jumpnull = -1;
					scratch.d.rowcompare_step.jumpdone = -1;

					ExprEvalPushStep(state, &scratch);
					adjust_jumps = lappend_int(adjust_jumps,
											   state->steps_len - 1);
				}

				/*
				 * We could have a zero-column rowtype, in which case the rows
				 * necessarily compare equal.
				 */
				if (nopers == 0)
				{
					scratch.opcode = EEOP_CONST;
					scratch.d.constval.value = Int32GetDatum(0);
					scratch.d.constval.isnull = false;
					ExprEvalPushStep(state, &scratch);
				}

				/* Finally, examine the last comparison result */
				scratch.opcode = EEOP_ROWCOMPARE_FINAL;
				scratch.d.rowcompare_final.rctype = rcexpr->rctype;
				ExprEvalPushStep(state, &scratch);

				/* adjust jump targetss */
				foreach(lc, adjust_jumps)
				{
					ExprEvalStep *as = &state->steps[lfirst_int(lc)];

					Assert(as->opcode == EEOP_ROWCOMPARE_STEP);
					Assert(as->d.rowcompare_step.jumpdone == -1);
					Assert(as->d.rowcompare_step.jumpnull == -1);

					/* jump to comparison evaluation */
					as->d.rowcompare_step.jumpdone = state->steps_len - 1;
					/* jump to the following expression */
					as->d.rowcompare_step.jumpnull = state->steps_len;
				}

				break;
			}

		case T_CoalesceExpr:
			{
				CoalesceExpr *coalesce = (CoalesceExpr *) node;
				List	   *adjust_jumps = NIL;
				ListCell   *lc;

				/* We assume there's at least one arg */
				Assert(coalesce->args != NIL);

				/*
				 * Prepare evaluation of all coalesced arguments, after each
				 * one push a step that short-circuits if not null.
				 */
				foreach(lc, coalesce->args)
				{
					Expr	   *e = (Expr *) lfirst(lc);

					/* evaluate argument, directly into result datum */
					ExecInitExprRec(e, parent, state, resv, resnull);

					/* if it's not null, skip to end of COALESCE expr */
					scratch.opcode = EEOP_JUMP_IF_NOT_NULL;
					scratch.d.jump.jumpdone = -1;	/* adjust later */
					ExprEvalPushStep(state, &scratch);

					adjust_jumps = lappend_int(adjust_jumps,
											   state->steps_len - 1);
				}

				/*
				 * No need to add a constant NULL return - we only can get to
				 * the end of the expression if a NULL already is being
				 * returned.
				 */

				/* adjust jump targets */
				foreach(lc, adjust_jumps)
				{
					ExprEvalStep *as = &state->steps[lfirst_int(lc)];

					Assert(as->opcode == EEOP_JUMP_IF_NOT_NULL);
					Assert(as->d.jump.jumpdone == -1);
					as->d.jump.jumpdone = state->steps_len;
				}

				break;
			}

		case T_MinMaxExpr:
			{
				MinMaxExpr *minmaxexpr = (MinMaxExpr *) node;
				int			nelems = list_length(minmaxexpr->args);
				TypeCacheEntry *typentry;
				FmgrInfo   *finfo;
				FunctionCallInfo fcinfo;
				ListCell   *lc;
				int			off;

				/* Look up the btree comparison function for the datatype */
				typentry = lookup_type_cache(minmaxexpr->minmaxtype,
											 TYPECACHE_CMP_PROC);
				if (!OidIsValid(typentry->cmp_proc))
					ereport(ERROR,
							(errcode(ERRCODE_UNDEFINED_FUNCTION),
							 errmsg("could not identify a comparison function for type %s",
									format_type_be(minmaxexpr->minmaxtype))));

				/*
				 * If we enforced permissions checks on index support
				 * functions, we'd need to make a check here.  But the index
				 * support machinery doesn't do that, and thus neither does
				 * this code.
				 */

				/* Perform function lookup */
				finfo = palloc0(sizeof(FmgrInfo));
				fcinfo = palloc0(sizeof(FunctionCallInfoData));
				fmgr_info(typentry->cmp_proc, finfo);
				fmgr_info_set_expr((Node *) node, finfo);
				InitFunctionCallInfoData(*fcinfo, finfo, 2,
										 minmaxexpr->inputcollid, NULL, NULL);

				scratch.opcode = EEOP_MINMAX;
				/* allocate space to store arguments */
				scratch.d.minmax.values =
					(Datum *) palloc(sizeof(Datum) * nelems);
				scratch.d.minmax.nulls =
					(bool *) palloc(sizeof(bool) * nelems);
				scratch.d.minmax.nelems = nelems;

				scratch.d.minmax.op = minmaxexpr->op;
				scratch.d.minmax.finfo = finfo;
				scratch.d.minmax.fcinfo_data = fcinfo;

				/* evaluate expressions into minmax->values/nulls */
				off = 0;
				foreach(lc, minmaxexpr->args)
				{
					Expr	   *e = (Expr *) lfirst(lc);

					ExecInitExprRec(e, parent, state,
									&scratch.d.minmax.values[off],
									&scratch.d.minmax.nulls[off]);
					off++;
				}

				/* and push the final comparison */
				ExprEvalPushStep(state, &scratch);
				break;
			}

		case T_SQLValueFunction:
			{
				SQLValueFunction *svf = (SQLValueFunction *) node;

				scratch.opcode = EEOP_SQLVALUEFUNCTION;
				scratch.d.sqlvaluefunction.svf = svf;

				ExprEvalPushStep(state, &scratch);
				break;
			}

		case T_XmlExpr:
			{
				XmlExpr    *xexpr = (XmlExpr *) node;
				int			nnamed = list_length(xexpr->named_args);
				int			nargs = list_length(xexpr->args);
				int			off;
				ListCell   *arg;

				scratch.opcode = EEOP_XMLEXPR;
				scratch.d.xmlexpr.xexpr = xexpr;

				/* allocate space for storing all the arguments */
				if (nnamed)
				{
					scratch.d.xmlexpr.named_argvalue =
						(Datum *) palloc(sizeof(Datum) * nnamed);
					scratch.d.xmlexpr.named_argnull =
						(bool *) palloc(sizeof(bool) * nnamed);
				}
				else
				{
					scratch.d.xmlexpr.named_argvalue = NULL;
					scratch.d.xmlexpr.named_argnull = NULL;
				}

				if (nargs)
				{
					scratch.d.xmlexpr.argvalue =
						(Datum *) palloc(sizeof(Datum) * nargs);
					scratch.d.xmlexpr.argnull =
						(bool *) palloc(sizeof(bool) * nargs);
				}
				else
				{
					scratch.d.xmlexpr.argvalue = NULL;
					scratch.d.xmlexpr.argnull = NULL;
				}

				/* prepare argument execution */
				off = 0;
				foreach(arg, xexpr->named_args)
				{
					Expr	   *e = (Expr *) lfirst(arg);

					ExecInitExprRec(e, parent, state,
									&scratch.d.xmlexpr.named_argvalue[off],
									&scratch.d.xmlexpr.named_argnull[off]);
					off++;
				}

				off = 0;
				foreach(arg, xexpr->args)
				{
					Expr	   *e = (Expr *) lfirst(arg);

					ExecInitExprRec(e, parent, state,
									&scratch.d.xmlexpr.argvalue[off],
									&scratch.d.xmlexpr.argnull[off]);
					off++;
				}

				/* and evaluate the actual XML expression */
				ExprEvalPushStep(state, &scratch);
				break;
			}

		case T_NullTest:
			{
				NullTest   *ntest = (NullTest *) node;

				if (ntest->nulltesttype == IS_NULL)
				{
					if (ntest->argisrow)
						scratch.opcode = EEOP_NULLTEST_ROWISNULL;
					else
						scratch.opcode = EEOP_NULLTEST_ISNULL;
				}
				else if (ntest->nulltesttype == IS_NOT_NULL)
				{
					if (ntest->argisrow)
						scratch.opcode = EEOP_NULLTEST_ROWISNOTNULL;
					else
						scratch.opcode = EEOP_NULLTEST_ISNOTNULL;
				}
				else
				{
					elog(ERROR, "unrecognized nulltesttype: %d",
						 (int) ntest->nulltesttype);
				}
				/* initialize cache in case it's a row test */
				scratch.d.nulltest_row.argdesc = NULL;

				/* first evaluate argument into result variable */
				ExecInitExprRec(ntest->arg, parent, state,
								resv, resnull);

				/* then push the test of that argument */
				ExprEvalPushStep(state, &scratch);
				break;
			}

		case T_BooleanTest:
			{
				BooleanTest *btest = (BooleanTest *) node;

				/*
				 * Evaluate argument, directly into result datum.  That's ok,
				 * because resv/resnull is definitely not used anywhere else,
				 * and will get overwritten by the below EEOP_BOOLTEST_IS_*
				 * step.
				 */
				ExecInitExprRec(btest->arg, parent, state, resv, resnull);

				switch (btest->booltesttype)
				{
					case IS_TRUE:
						scratch.opcode = EEOP_BOOLTEST_IS_TRUE;
						break;
					case IS_NOT_TRUE:
						scratch.opcode = EEOP_BOOLTEST_IS_NOT_TRUE;
						break;
					case IS_FALSE:
						scratch.opcode = EEOP_BOOLTEST_IS_FALSE;
						break;
					case IS_NOT_FALSE:
						scratch.opcode = EEOP_BOOLTEST_IS_NOT_FALSE;
						break;
					case IS_UNKNOWN:
						/* Same as scalar IS NULL test */
						scratch.opcode = EEOP_NULLTEST_ISNULL;
						break;
					case IS_NOT_UNKNOWN:
						/* Same as scalar IS NOT NULL test */
						scratch.opcode = EEOP_NULLTEST_ISNOTNULL;
						break;
					default:
						elog(ERROR, "unrecognized booltesttype: %d",
							 (int) btest->booltesttype);
				}

				ExprEvalPushStep(state, &scratch);
				break;
			}

		case T_CoerceToDomain:
			{
				CoerceToDomain *ctest = (CoerceToDomain *) node;

				ExecInitCoerceToDomain(&scratch, ctest, parent, state,
									   resv, resnull);
				break;
			}

		case T_CoerceToDomainValue:
			{
				/*
				 * Read from location identified by innermost_domainval.  Note
				 * that innermost_domainval could be NULL, if we're compiling
				 * a standalone domain check rather than one embedded in a
				 * larger expression.  In that case we must read from
				 * econtext->domainValue_datum.  We'll take care of that
				 * scenario at runtime.
				 */
				scratch.opcode = EEOP_DOMAIN_TESTVAL;
				/* we share instruction union variant with case testval */
				scratch.d.casetest.value = state->innermost_domainval;
				scratch.d.casetest.isnull = state->innermost_domainnull;

				ExprEvalPushStep(state, &scratch);
				break;
			}

		case T_CurrentOfExpr:
			{
				scratch.opcode = EEOP_CURRENTOFEXPR;
				ExprEvalPushStep(state, &scratch);
				break;
			}

		case T_NextValueExpr:
			{
				NextValueExpr *nve = (NextValueExpr *) node;

				scratch.opcode = EEOP_NEXTVALUEEXPR;
				scratch.d.nextvalueexpr.seqid = nve->seqid;
				scratch.d.nextvalueexpr.seqtypid = nve->typeId;

				ExprEvalPushStep(state, &scratch);
				break;
			}

		default:
			elog(ERROR, "unrecognized node type: %d",
				 (int) nodeTag(node));
			break;
	}
}

/*
 * Add another expression evaluation step to ExprState->steps.
 *
 * Note that this potentially re-allocates es->steps, therefore no pointer
 * into that array may be used while the expression is still being built.
 */
static void
ExprEvalPushStep(ExprState *es, const ExprEvalStep *s)
{
	if (es->steps_alloc == 0)
	{
		es->steps_alloc = 16;
		es->steps = palloc(sizeof(ExprEvalStep) * es->steps_alloc);
	}
	else if (es->steps_alloc == es->steps_len)
	{
		es->steps_alloc *= 2;
		es->steps = repalloc(es->steps,
							 sizeof(ExprEvalStep) * es->steps_alloc);
	}

	memcpy(&es->steps[es->steps_len++], s, sizeof(ExprEvalStep));
}

/*
 * Perform setup necessary for the evaluation of a function-like expression,
 * appending argument evaluation steps to the steps list in *state, and
 * setting up *scratch so it is ready to be pushed.
 *
 * *scratch is not pushed here, so that callers may override the opcode,
 * which is useful for function-like cases like DISTINCT.
 */
static void
ExecInitFunc(ExprEvalStep *scratch, Expr *node, List *args, Oid funcid,
			 Oid inputcollid, PlanState *parent, ExprState *state)
{
	int			nargs = list_length(args);
	AclResult	aclresult;
	FmgrInfo   *flinfo;
	FunctionCallInfo fcinfo;
	int			argno;
	ListCell   *lc;

	/* Check permission to call function */
	aclresult = pg_proc_aclcheck(funcid, GetUserId(), ACL_EXECUTE);
	if (aclresult != ACLCHECK_OK)
		aclcheck_error(aclresult, ACL_KIND_PROC, get_func_name(funcid));
	InvokeFunctionExecuteHook(funcid);

	/*
	 * Safety check on nargs.  Under normal circumstances this should never
	 * fail, as parser should check sooner.  But possibly it might fail if
	 * server has been compiled with FUNC_MAX_ARGS smaller than some functions
	 * declared in pg_proc?
	 */
	if (nargs > FUNC_MAX_ARGS)
		ereport(ERROR,
				(errcode(ERRCODE_TOO_MANY_ARGUMENTS),
				 errmsg_plural("cannot pass more than %d argument to a function",
							   "cannot pass more than %d arguments to a function",
							   FUNC_MAX_ARGS,
							   FUNC_MAX_ARGS)));

	/* Allocate function lookup data and parameter workspace for this call */
	scratch->d.func.finfo = palloc0(sizeof(FmgrInfo));
	scratch->d.func.fcinfo_data = palloc0(sizeof(FunctionCallInfoData));
	flinfo = scratch->d.func.finfo;
	fcinfo = scratch->d.func.fcinfo_data;

	/* Set up the primary fmgr lookup information */
	fmgr_info(funcid, flinfo);
	fmgr_info_set_expr((Node *) node, flinfo);

	/* Initialize function call parameter structure too */
	InitFunctionCallInfoData(*fcinfo, flinfo,
							 nargs, inputcollid, NULL, NULL);

	/* Keep extra copies of this info to save an indirection at runtime */
	scratch->d.func.fn_addr = flinfo->fn_addr;
	scratch->d.func.nargs = nargs;

	/* We only support non-set functions here */
	if (flinfo->fn_retset)
		ereport(ERROR,
				(errcode(ERRCODE_FEATURE_NOT_SUPPORTED),
				 errmsg("set-valued function called in context that cannot accept a set"),
				 parent ? executor_errposition(parent->state,
											   exprLocation((Node *) node)) : 0));

	/* Build code to evaluate arguments directly into the fcinfo struct */
	argno = 0;
	foreach(lc, args)
	{
		Expr	   *arg = (Expr *) lfirst(lc);

		if (IsA(arg, Const))
		{
			/*
			 * Don't evaluate const arguments every round; especially
			 * interesting for constants in comparisons.
			 */
			Const	   *con = (Const *) arg;

			fcinfo->arg[argno] = con->constvalue;
			fcinfo->argnull[argno] = con->constisnull;
		}
		else
		{
			ExecInitExprRec(arg, parent, state,
							&fcinfo->arg[argno], &fcinfo->argnull[argno]);
		}
		argno++;
	}

	/* Insert appropriate opcode depending on strictness and stats level */
	if (pgstat_track_functions <= flinfo->fn_stats)
	{
		if (flinfo->fn_strict && nargs > 0)
			scratch->opcode = EEOP_FUNCEXPR_STRICT;
		else
			scratch->opcode = EEOP_FUNCEXPR;
	}
	else
	{
		if (flinfo->fn_strict && nargs > 0)
			scratch->opcode = EEOP_FUNCEXPR_STRICT_FUSAGE;
		else
			scratch->opcode = EEOP_FUNCEXPR_FUSAGE;
	}
}

/*
 * Add expression steps deforming the ExprState's inner/outer/scan slots
 * as much as required by the expression.
 */
static void
ExecInitExprSlots(ExprState *state, Node *node)
{
	LastAttnumInfo info = {0, 0, 0};
	ExprEvalStep scratch;

	/*
	 * Figure out which attributes we're going to need.
	 */
	get_last_attnums_walker(node, &info);

	/* Emit steps as needed */
	if (info.last_inner > 0)
	{
		scratch.opcode = EEOP_INNER_FETCHSOME;
		scratch.d.fetch.last_var = info.last_inner;
		ExprEvalPushStep(state, &scratch);
	}
	if (info.last_outer > 0)
	{
		scratch.opcode = EEOP_OUTER_FETCHSOME;
		scratch.d.fetch.last_var = info.last_outer;
		ExprEvalPushStep(state, &scratch);
	}
	if (info.last_scan > 0)
	{
		scratch.opcode = EEOP_SCAN_FETCHSOME;
		scratch.d.fetch.last_var = info.last_scan;
		ExprEvalPushStep(state, &scratch);
	}
}

/*
 * get_last_attnums_walker: expression walker for ExecInitExprSlots
 */
static bool
get_last_attnums_walker(Node *node, LastAttnumInfo *info)
{
	if (node == NULL)
		return false;
	if (IsA(node, Var))
	{
		Var		   *variable = (Var *) node;
		AttrNumber	attnum = variable->varattno;

		switch (variable->varno)
		{
			case INNER_VAR:
				info->last_inner = Max(info->last_inner, attnum);
				break;

			case OUTER_VAR:
				info->last_outer = Max(info->last_outer, attnum);
				break;

				/* INDEX_VAR is handled by default case */

			default:
				info->last_scan = Max(info->last_scan, attnum);
				break;
		}
		return false;
	}

	/*
	 * Don't examine the arguments or filters of Aggrefs or WindowFuncs,
	 * because those do not represent expressions to be evaluated within the
	 * calling expression's econtext.  GroupingFunc arguments are never
	 * evaluated at all.
	 */
	if (IsA(node, Aggref))
		return false;
	if (IsA(node, WindowFunc))
		return false;
	if (IsA(node, GroupingFunc))
		return false;
	return expression_tree_walker(node, get_last_attnums_walker,
								  (void *) info);
}

/*
 * Prepare step for the evaluation of a whole-row variable.
 * The caller still has to push the step.
 */
static void
ExecInitWholeRowVar(ExprEvalStep *scratch, Var *variable, PlanState *parent)
{
	/* fill in all but the target */
	scratch->opcode = EEOP_WHOLEROW;
	scratch->d.wholerow.var = variable;
	scratch->d.wholerow.first = true;
	scratch->d.wholerow.slow = false;
	scratch->d.wholerow.tupdesc = NULL; /* filled at runtime */
	scratch->d.wholerow.junkFilter = NULL;

	/*
	 * If the input tuple came from a subquery, it might contain "resjunk"
	 * columns (such as GROUP BY or ORDER BY columns), which we don't want to
	 * keep in the whole-row result.  We can get rid of such columns by
	 * passing the tuple through a JunkFilter --- but to make one, we have to
	 * lay our hands on the subquery's targetlist.  Fortunately, there are not
	 * very many cases where this can happen, and we can identify all of them
	 * by examining our parent PlanState.  We assume this is not an issue in
	 * standalone expressions that don't have parent plans.  (Whole-row Vars
	 * can occur in such expressions, but they will always be referencing
	 * table rows.)
	 */
	if (parent)
	{
		PlanState  *subplan = NULL;

		switch (nodeTag(parent))
		{
			case T_SubqueryScanState:
				subplan = ((SubqueryScanState *) parent)->subplan;
				break;
			case T_CteScanState:
				subplan = ((CteScanState *) parent)->cteplanstate;
				break;
			default:
				break;
		}

		if (subplan)
		{
			bool		junk_filter_needed = false;
			ListCell   *tlist;

			/* Detect whether subplan tlist actually has any junk columns */
			foreach(tlist, subplan->plan->targetlist)
			{
				TargetEntry *tle = (TargetEntry *) lfirst(tlist);

				if (tle->resjunk)
				{
					junk_filter_needed = true;
					break;
				}
			}

			/* If so, build the junkfilter now */
			if (junk_filter_needed)
			{
				scratch->d.wholerow.junkFilter =
					ExecInitJunkFilter(subplan->plan->targetlist,
									   ExecGetResultType(subplan)->tdhasoid,
									   ExecInitExtraTupleSlot(parent->state));
			}
		}
	}
}

/*
 * Prepare evaluation of an SubscriptingRef expression.
 */
static void
ExecInitSubscriptingRef(ExprEvalStep *scratch, SubscriptingRef *aref, PlanState *parent,
				 ExprState *state, Datum *resv, bool *resnull)
{
	bool		isAssignment = (aref->refassgnexpr != NULL);
	SubscriptingRefState *arefstate = palloc0(sizeof(SubscriptingRefState));
	List	   *adjust_jumps = NIL;
	ListCell   *lc;
	int			i;
	FmgrInfo   *eval_finfo, *nested_finfo;
<<<<<<< HEAD

	eval_finfo = palloc0(sizeof(FmgrInfo));
	nested_finfo = palloc0(sizeof(FmgrInfo));

	fmgr_info(aref->refevalfunc, eval_finfo);
	if (OidIsValid(aref->refnestedfunc))
	{
		fmgr_info(aref->refnestedfunc, nested_finfo);
	}

	scratch->d.sbsref.eval_finfo = eval_finfo;
	scratch->d.sbsref.nested_finfo = nested_finfo;

=======

	eval_finfo = palloc0(sizeof(FmgrInfo));
	nested_finfo = palloc0(sizeof(FmgrInfo));

	fmgr_info(aref->refevalfunc, eval_finfo);
	if (OidIsValid(aref->refnestedfunc))
	{
		fmgr_info(aref->refnestedfunc, nested_finfo);
	}

>>>>>>> 5e53d00c
	/* Fill constant fields of SubscriptingRefState */
	arefstate->isassignment = isAssignment;
	arefstate->refelemtype = aref->refelemtype;
	arefstate->refattrlength = get_typlen(aref->refcontainertype);

	/*
	 * Evaluate array input.  It's safe to do so into resv/resnull, because we
	 * won't use that as target for any of the other subexpressions, and it'll
	 * be overwritten by the final EEOP_SBSREF_FETCH/ASSIGN step, which is
	 * pushed last.
	 */
	ExecInitExprRec(aref->refexpr, parent, state, resv, resnull);

	/*
	 * If refexpr yields NULL, and it's a fetch, then result is NULL.  We can
	 * implement this with just JUMP_IF_NULL, since we evaluated the array
	 * into the desired target location.
	 */
	if (!isAssignment)
	{
		scratch->opcode = EEOP_JUMP_IF_NULL;
		scratch->d.jump.jumpdone = -1;	/* adjust later */
		ExprEvalPushStep(state, scratch);

<<<<<<< HEAD
		scratch->d.sbsref.eval_finfo = eval_finfo;
		scratch->d.sbsref.nested_finfo = nested_finfo;

=======
>>>>>>> 5e53d00c
		adjust_jumps = lappend_int(adjust_jumps,
								   state->steps_len - 1);
	}

	/* Verify subscript list lengths are within limit */
	if (list_length(aref->refupperindexpr) > MAX_SUBSCRIPT_DEPTH)
		ereport(ERROR,
				(errcode(ERRCODE_PROGRAM_LIMIT_EXCEEDED),
				 errmsg("number of array dimensions (%d) exceeds the maximum allowed (%d)",
						list_length(aref->refupperindexpr), MAX_SUBSCRIPT_DEPTH)));

	if (list_length(aref->reflowerindexpr) > MAX_SUBSCRIPT_DEPTH)
		ereport(ERROR,
				(errcode(ERRCODE_PROGRAM_LIMIT_EXCEEDED),
				 errmsg("number of array dimensions (%d) exceeds the maximum allowed (%d)",
						list_length(aref->reflowerindexpr), MAX_SUBSCRIPT_DEPTH)));

	/* Evaluate upper subscripts */
	i = 0;
	foreach(lc, aref->refupperindexpr)
	{
		Expr	   *e = (Expr *) lfirst(lc);

		/* When slicing, individual subscript bounds can be omitted */
		if (!e)
		{
			arefstate->upperprovided[i] = false;
			i++;
			continue;
		}

		arefstate->upperprovided[i] = true;

		/* Each subscript is evaluated into subscriptvalue/subscriptnull */
		ExecInitExprRec(e, parent, state,
						&arefstate->subscriptvalue, &arefstate->subscriptnull);

		/* ... and then SBSREF_SUBSCRIPT saves it into step's workspace */
		scratch->opcode = EEOP_SBSREF_SUBSCRIPT;
		scratch->d.sbsref_subscript.state = arefstate;
		scratch->d.sbsref_subscript.off = i;
		scratch->d.sbsref_subscript.isupper = true;
		scratch->d.sbsref_subscript.jumpdone = -1;	/* adjust later */
		ExprEvalPushStep(state, scratch);

<<<<<<< HEAD
		scratch->d.sbsref.eval_finfo = eval_finfo;
		scratch->d.sbsref.nested_finfo = nested_finfo;

=======
>>>>>>> 5e53d00c
		adjust_jumps = lappend_int(adjust_jumps,
								   state->steps_len - 1);
		i++;
	}
	arefstate->numupper = i;

	/* Evaluate lower subscripts similarly */
	i = 0;
	foreach(lc, aref->reflowerindexpr)
	{
		Expr	   *e = (Expr *) lfirst(lc);

		/* When slicing, individual subscript bounds can be omitted */
		if (!e)
		{
			arefstate->lowerprovided[i] = false;
			i++;
			continue;
		}

		arefstate->lowerprovided[i] = true;

		/* Each subscript is evaluated into subscriptvalue/subscriptnull */
		ExecInitExprRec(e, parent, state,
						&arefstate->subscriptvalue, &arefstate->subscriptnull);

		/* ... and then SBSREF_SUBSCRIPT saves it into step's workspace */
		scratch->opcode = EEOP_SBSREF_SUBSCRIPT;
		scratch->d.sbsref_subscript.state = arefstate;
		scratch->d.sbsref_subscript.off = i;
		scratch->d.sbsref_subscript.isupper = false;
		scratch->d.sbsref_subscript.jumpdone = -1;	/* adjust later */
		ExprEvalPushStep(state, scratch);

<<<<<<< HEAD
		scratch->d.sbsref.eval_finfo = eval_finfo;
		scratch->d.sbsref.nested_finfo = nested_finfo;

=======
>>>>>>> 5e53d00c
		adjust_jumps = lappend_int(adjust_jumps,
								   state->steps_len - 1);
		i++;
	}
	arefstate->numlower = i;

	/* Should be impossible if parser is sane, but check anyway: */
	if (arefstate->numlower != 0 &&
		arefstate->numupper != arefstate->numlower)
		elog(ERROR, "upper and lower index lists are not same length");

	if (isAssignment)
	{
		Datum	   *save_innermost_caseval;
		bool	   *save_innermost_casenull;

		/*
		 * We might have a nested-assignment situation, in which the
		 * refassgnexpr is itself a FieldStore or SubscriptingRef that needs to
		 * obtain and modify the previous value of the array element or slice
		 * being replaced.  If so, we have to extract that value from the
		 * array and pass it down via the CaseTestExpr mechanism.  It's safe
		 * to reuse the CASE mechanism because there cannot be a CASE between
		 * here and where the value would be needed, and an array assignment
		 * can't be within a CASE either.  (So saving and restoring
		 * innermost_caseval is just paranoia, but let's do it anyway.)
		 *
		 * Since fetching the old element might be a nontrivial expense, do it
		 * only if the argument actually needs it.
		 */
		if (isAssignmentIndirectionExpr(aref->refassgnexpr))
		{
			scratch->opcode = EEOP_SBSREF_OLD;
			scratch->d.sbsref.state = arefstate;
<<<<<<< HEAD
=======
			scratch->d.sbsref.eval_finfo = eval_finfo;
			scratch->d.sbsref.nested_finfo = nested_finfo;
>>>>>>> 5e53d00c
			ExprEvalPushStep(state, scratch);

			scratch->d.sbsref.eval_finfo = eval_finfo;
			scratch->d.sbsref.nested_finfo = nested_finfo;
		}

		/* SBSREF_OLD puts extracted value into prevvalue/prevnull */
		save_innermost_caseval = state->innermost_caseval;
		save_innermost_casenull = state->innermost_casenull;
		state->innermost_caseval = &arefstate->prevvalue;
		state->innermost_casenull = &arefstate->prevnull;

		/* evaluate replacement value into replacevalue/replacenull */
		ExecInitExprRec(aref->refassgnexpr, parent, state,
						&arefstate->replacevalue, &arefstate->replacenull);

		state->innermost_caseval = save_innermost_caseval;
		state->innermost_casenull = save_innermost_casenull;

		/* and perform the assignment */
		scratch->opcode = EEOP_SBSREF_ASSIGN;
		scratch->d.sbsref.state = arefstate;
<<<<<<< HEAD
		ExprEvalPushStep(state, scratch);

		scratch->d.sbsref.eval_finfo = eval_finfo;
		scratch->d.sbsref.nested_finfo = nested_finfo;

=======
		scratch->d.sbsref.eval_finfo = eval_finfo;
		scratch->d.sbsref.nested_finfo = nested_finfo;
		ExprEvalPushStep(state, scratch);

>>>>>>> 5e53d00c
	}
	else
	{
		/* array fetch is much simpler */
		scratch->opcode = EEOP_SBSREF_FETCH;
		scratch->d.sbsref.state = arefstate;
<<<<<<< HEAD
		ExprEvalPushStep(state, scratch);

		scratch->d.sbsref.eval_finfo = eval_finfo;
		scratch->d.sbsref.nested_finfo = nested_finfo;

=======
		scratch->d.sbsref.eval_finfo = eval_finfo;
		scratch->d.sbsref.nested_finfo = nested_finfo;
		ExprEvalPushStep(state, scratch);

>>>>>>> 5e53d00c
	}

	/* adjust jump targets */
	foreach(lc, adjust_jumps)
	{
		ExprEvalStep *as = &state->steps[lfirst_int(lc)];

		if (as->opcode == EEOP_SBSREF_SUBSCRIPT)
		{
			Assert(as->d.sbsref_subscript.jumpdone == -1);
			as->d.sbsref_subscript.jumpdone = state->steps_len;
		}
		else
		{
			Assert(as->opcode == EEOP_JUMP_IF_NULL);
			Assert(as->d.jump.jumpdone == -1);
			as->d.jump.jumpdone = state->steps_len;
		}
	}
}

/*
 * Helper for preparing SubscriptingRef expressions for evaluation: is expr a nested
 * FieldStore or SubscriptingRef that needs the old element value passed down?
 *
 * (We could use this in FieldStore too, but in that case passing the old
 * value is so cheap there's no need.)
 *
 * Note: it might seem that this needs to recurse, but it does not; the
 * CaseTestExpr, if any, will be directly the arg or refexpr of the top-level
 * node.  Nested-assignment situations give rise to expression trees in which
 * each level of assignment has its own CaseTestExpr, and the recursive
 * structure appears within the newvals or refassgnexpr field.
 */
static bool
isAssignmentIndirectionExpr(Expr *expr)
{
	if (expr == NULL)
		return false;			/* just paranoia */
	if (IsA(expr, FieldStore))
	{
		FieldStore *fstore = (FieldStore *) expr;

		if (fstore->arg && IsA(fstore->arg, CaseTestExpr))
			return true;
	}
	else if (IsA(expr, SubscriptingRef))
	{
		SubscriptingRef   *sbsRef = (SubscriptingRef *) expr;

		if (sbsRef->refexpr && IsA(sbsRef->refexpr, CaseTestExpr))
			return true;
	}
	return false;
}

/*
 * Prepare evaluation of a CoerceToDomain expression.
 */
static void
ExecInitCoerceToDomain(ExprEvalStep *scratch, CoerceToDomain *ctest,
					   PlanState *parent, ExprState *state,
					   Datum *resv, bool *resnull)
{
	ExprEvalStep scratch2;
	DomainConstraintRef *constraint_ref;
	Datum	   *domainval = NULL;
	bool	   *domainnull = NULL;
	Datum	   *save_innermost_domainval;
	bool	   *save_innermost_domainnull;
	ListCell   *l;

	scratch->d.domaincheck.resulttype = ctest->resulttype;
	/* we'll allocate workspace only if needed */
	scratch->d.domaincheck.checkvalue = NULL;
	scratch->d.domaincheck.checknull = NULL;

	/*
	 * Evaluate argument - it's fine to directly store it into resv/resnull,
	 * if there's constraint failures there'll be errors, otherwise it's what
	 * needs to be returned.
	 */
	ExecInitExprRec(ctest->arg, parent, state, resv, resnull);

	/*
	 * Note: if the argument is of varlena type, it could be a R/W expanded
	 * object.  We want to return the R/W pointer as the final result, but we
	 * have to pass a R/O pointer as the value to be tested by any functions
	 * in check expressions.  We don't bother to emit a MAKE_READONLY step
	 * unless there's actually at least one check expression, though.  Until
	 * we've tested that, domainval/domainnull are NULL.
	 */

	/*
	 * Collect the constraints associated with the domain.
	 *
	 * Note: before PG v10 we'd recheck the set of constraints during each
	 * evaluation of the expression.  Now we bake them into the ExprState
	 * during executor initialization.  That means we don't need typcache.c to
	 * provide compiled exprs.
	 */
	constraint_ref = (DomainConstraintRef *)
		palloc(sizeof(DomainConstraintRef));
	InitDomainConstraintRef(ctest->resulttype,
							constraint_ref,
							CurrentMemoryContext,
							false);

	/*
	 * Compile code to check each domain constraint.  NOTNULL constraints can
	 * just be applied on the resv/resnull value, but for CHECK constraints we
	 * need more pushups.
	 */
	foreach(l, constraint_ref->constraints)
	{
		DomainConstraintState *con = (DomainConstraintState *) lfirst(l);

		scratch->d.domaincheck.constraintname = con->name;

		switch (con->constrainttype)
		{
			case DOM_CONSTRAINT_NOTNULL:
				scratch->opcode = EEOP_DOMAIN_NOTNULL;
				ExprEvalPushStep(state, scratch);
				break;
			case DOM_CONSTRAINT_CHECK:
				/* Allocate workspace for CHECK output if we didn't yet */
				if (scratch->d.domaincheck.checkvalue == NULL)
				{
					scratch->d.domaincheck.checkvalue =
						(Datum *) palloc(sizeof(Datum));
					scratch->d.domaincheck.checknull =
						(bool *) palloc(sizeof(bool));
				}

				/*
				 * If first time through, determine where CoerceToDomainValue
				 * nodes should read from.
				 */
				if (domainval == NULL)
				{
					/*
					 * Since value might be read multiple times, force to R/O
					 * - but only if it could be an expanded datum.
					 */
					if (get_typlen(ctest->resulttype) == -1)
					{
						/* Yes, so make output workspace for MAKE_READONLY */
						domainval = (Datum *) palloc(sizeof(Datum));
						domainnull = (bool *) palloc(sizeof(bool));

						/* Emit MAKE_READONLY */
						scratch2.opcode = EEOP_MAKE_READONLY;
						scratch2.resvalue = domainval;
						scratch2.resnull = domainnull;
						scratch2.d.make_readonly.value = resv;
						scratch2.d.make_readonly.isnull = resnull;
						ExprEvalPushStep(state, &scratch2);
					}
					else
					{
						/* No, so it's fine to read from resv/resnull */
						domainval = resv;
						domainnull = resnull;
					}
				}

				/*
				 * Set up value to be returned by CoerceToDomainValue nodes.
				 * We must save and restore innermost_domainval/null fields,
				 * in case this node is itself within a check expression for
				 * another domain.
				 */
				save_innermost_domainval = state->innermost_domainval;
				save_innermost_domainnull = state->innermost_domainnull;
				state->innermost_domainval = domainval;
				state->innermost_domainnull = domainnull;

				/* evaluate check expression value */
				ExecInitExprRec(con->check_expr, parent, state,
								scratch->d.domaincheck.checkvalue,
								scratch->d.domaincheck.checknull);

				state->innermost_domainval = save_innermost_domainval;
				state->innermost_domainnull = save_innermost_domainnull;

				/* now test result */
				scratch->opcode = EEOP_DOMAIN_CHECK;
				ExprEvalPushStep(state, scratch);

				break;
			default:
				elog(ERROR, "unrecognized constraint type: %d",
					 (int) con->constrainttype);
				break;
		}
	}
}<|MERGE_RESOLUTION|>--- conflicted
+++ resolved
@@ -2340,7 +2340,6 @@
 	ListCell   *lc;
 	int			i;
 	FmgrInfo   *eval_finfo, *nested_finfo;
-<<<<<<< HEAD
 
 	eval_finfo = palloc0(sizeof(FmgrInfo));
 	nested_finfo = palloc0(sizeof(FmgrInfo));
@@ -2351,21 +2350,6 @@
 		fmgr_info(aref->refnestedfunc, nested_finfo);
 	}
 
-	scratch->d.sbsref.eval_finfo = eval_finfo;
-	scratch->d.sbsref.nested_finfo = nested_finfo;
-
-=======
-
-	eval_finfo = palloc0(sizeof(FmgrInfo));
-	nested_finfo = palloc0(sizeof(FmgrInfo));
-
-	fmgr_info(aref->refevalfunc, eval_finfo);
-	if (OidIsValid(aref->refnestedfunc))
-	{
-		fmgr_info(aref->refnestedfunc, nested_finfo);
-	}
-
->>>>>>> 5e53d00c
 	/* Fill constant fields of SubscriptingRefState */
 	arefstate->isassignment = isAssignment;
 	arefstate->refelemtype = aref->refelemtype;
@@ -2390,12 +2374,6 @@
 		scratch->d.jump.jumpdone = -1;	/* adjust later */
 		ExprEvalPushStep(state, scratch);
 
-<<<<<<< HEAD
-		scratch->d.sbsref.eval_finfo = eval_finfo;
-		scratch->d.sbsref.nested_finfo = nested_finfo;
-
-=======
->>>>>>> 5e53d00c
 		adjust_jumps = lappend_int(adjust_jumps,
 								   state->steps_len - 1);
 	}
@@ -2441,12 +2419,6 @@
 		scratch->d.sbsref_subscript.jumpdone = -1;	/* adjust later */
 		ExprEvalPushStep(state, scratch);
 
-<<<<<<< HEAD
-		scratch->d.sbsref.eval_finfo = eval_finfo;
-		scratch->d.sbsref.nested_finfo = nested_finfo;
-
-=======
->>>>>>> 5e53d00c
 		adjust_jumps = lappend_int(adjust_jumps,
 								   state->steps_len - 1);
 		i++;
@@ -2481,12 +2453,6 @@
 		scratch->d.sbsref_subscript.jumpdone = -1;	/* adjust later */
 		ExprEvalPushStep(state, scratch);
 
-<<<<<<< HEAD
-		scratch->d.sbsref.eval_finfo = eval_finfo;
-		scratch->d.sbsref.nested_finfo = nested_finfo;
-
-=======
->>>>>>> 5e53d00c
 		adjust_jumps = lappend_int(adjust_jumps,
 								   state->steps_len - 1);
 		i++;
@@ -2521,15 +2487,9 @@
 		{
 			scratch->opcode = EEOP_SBSREF_OLD;
 			scratch->d.sbsref.state = arefstate;
-<<<<<<< HEAD
-=======
 			scratch->d.sbsref.eval_finfo = eval_finfo;
 			scratch->d.sbsref.nested_finfo = nested_finfo;
->>>>>>> 5e53d00c
 			ExprEvalPushStep(state, scratch);
-
-			scratch->d.sbsref.eval_finfo = eval_finfo;
-			scratch->d.sbsref.nested_finfo = nested_finfo;
 		}
 
 		/* SBSREF_OLD puts extracted value into prevvalue/prevnull */
@@ -2548,36 +2508,20 @@
 		/* and perform the assignment */
 		scratch->opcode = EEOP_SBSREF_ASSIGN;
 		scratch->d.sbsref.state = arefstate;
-<<<<<<< HEAD
-		ExprEvalPushStep(state, scratch);
-
-		scratch->d.sbsref.eval_finfo = eval_finfo;
-		scratch->d.sbsref.nested_finfo = nested_finfo;
-
-=======
 		scratch->d.sbsref.eval_finfo = eval_finfo;
 		scratch->d.sbsref.nested_finfo = nested_finfo;
 		ExprEvalPushStep(state, scratch);
 
->>>>>>> 5e53d00c
 	}
 	else
 	{
 		/* array fetch is much simpler */
 		scratch->opcode = EEOP_SBSREF_FETCH;
 		scratch->d.sbsref.state = arefstate;
-<<<<<<< HEAD
-		ExprEvalPushStep(state, scratch);
-
-		scratch->d.sbsref.eval_finfo = eval_finfo;
-		scratch->d.sbsref.nested_finfo = nested_finfo;
-
-=======
 		scratch->d.sbsref.eval_finfo = eval_finfo;
 		scratch->d.sbsref.nested_finfo = nested_finfo;
 		ExprEvalPushStep(state, scratch);
 
->>>>>>> 5e53d00c
 	}
 
 	/* adjust jump targets */
