--- conflicted
+++ resolved
@@ -1051,17 +1051,9 @@
 	}
 	else if (IsA(src_expr, SubscriptingRef))
 	{
-<<<<<<< HEAD
-		NodeTag sbstag = nodeTag(src_expr);
-		Size nodeSize = sizeof(SubscriptingRef);
-		SubscriptingRef *sbsref = (SubscriptingRef *) newNode(nodeSize, sbstag);
-
-		memcpy(sbsref, src_expr, nodeSize);
-=======
 		SubscriptingRef *sbsref = makeNode(SubscriptingRef);
 
 		memcpy(sbsref, src_expr, sizeof(SubscriptingRef));
->>>>>>> 5e53d00c
 		sbsref->refexpr = (Expr *) prior_expr;
 		newexpr = (Node *) sbsref;
 	}
