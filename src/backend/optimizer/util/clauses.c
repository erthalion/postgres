/*-------------------------------------------------------------------------
 *
 * clauses.c
 *	  routines to manipulate qualification clauses
 *
 * Portions Copyright (c) 1996-2018, PostgreSQL Global Development Group
 * Portions Copyright (c) 1994, Regents of the University of California
 *
 *
 * IDENTIFICATION
 *	  src/backend/optimizer/util/clauses.c
 *
 * HISTORY
 *	  AUTHOR			DATE			MAJOR EVENT
 *	  Andrew Yu			Nov 3, 1994		clause.c and clauses.c combined
 *
 *-------------------------------------------------------------------------
 */

#include "postgres.h"

#include "access/htup_details.h"
#include "catalog/pg_aggregate.h"
#include "catalog/pg_class.h"
#include "catalog/pg_language.h"
#include "catalog/pg_operator.h"
#include "catalog/pg_proc.h"
#include "catalog/pg_type.h"
#include "executor/executor.h"
#include "executor/functions.h"
#include "funcapi.h"
#include "miscadmin.h"
#include "nodes/makefuncs.h"
#include "nodes/nodeFuncs.h"
#include "optimizer/clauses.h"
#include "optimizer/cost.h"
#include "optimizer/planmain.h"
#include "optimizer/prep.h"
#include "optimizer/var.h"
#include "parser/analyze.h"
#include "parser/parse_agg.h"
#include "parser/parse_coerce.h"
#include "parser/parse_func.h"
#include "rewrite/rewriteManip.h"
#include "tcop/tcopprot.h"
#include "utils/acl.h"
#include "utils/builtins.h"
#include "utils/datum.h"
#include "utils/fmgroids.h"
#include "utils/lsyscache.h"
#include "utils/memutils.h"
#include "utils/syscache.h"
#include "utils/typcache.h"


typedef struct
{
	PlannerInfo *root;
	AggSplit	aggsplit;
	AggClauseCosts *costs;
} get_agg_clause_costs_context;

typedef struct
{
	ParamListInfo boundParams;
	PlannerInfo *root;
	List	   *active_fns;
	Node	   *case_val;
	bool		estimate;
} eval_const_expressions_context;

typedef struct
{
	int			nargs;
	List	   *args;
	int		   *usecounts;
} substitute_actual_parameters_context;

typedef struct
{
	int			nargs;
	List	   *args;
	int			sublevels_up;
} substitute_actual_srf_parameters_context;

typedef struct
{
	char	   *proname;
	char	   *prosrc;
} inline_error_callback_arg;

typedef struct
{
	char		max_hazard;		/* worst proparallel hazard found so far */
	char		max_interesting;	/* worst proparallel hazard of interest */
	List	   *safe_param_ids; /* PARAM_EXEC Param IDs to treat as safe */
} max_parallel_hazard_context;

static bool contain_agg_clause_walker(Node *node, void *context);
static bool get_agg_clause_costs_walker(Node *node,
							get_agg_clause_costs_context *context);
static bool find_window_functions_walker(Node *node, WindowFuncLists *lists);
static bool contain_subplans_walker(Node *node, void *context);
static bool contain_mutable_functions_walker(Node *node, void *context);
static bool contain_volatile_functions_walker(Node *node, void *context);
static bool contain_volatile_functions_not_nextval_walker(Node *node, void *context);
static bool max_parallel_hazard_walker(Node *node,
						   max_parallel_hazard_context *context);
static bool contain_nonstrict_functions_walker(Node *node, void *context);
static bool contain_context_dependent_node(Node *clause);
static bool contain_context_dependent_node_walker(Node *node, int *flags);
static bool contain_leaked_vars_walker(Node *node, void *context);
static Relids find_nonnullable_rels_walker(Node *node, bool top_level);
static List *find_nonnullable_vars_walker(Node *node, bool top_level);
static bool is_strict_saop(ScalarArrayOpExpr *expr, bool falseOK);
static Node *eval_const_expressions_mutator(Node *node,
							   eval_const_expressions_context *context);
static bool contain_non_const_walker(Node *node, void *context);
static bool ece_function_is_safe(Oid funcid,
					 eval_const_expressions_context *context);
static List *simplify_or_arguments(List *args,
					  eval_const_expressions_context *context,
					  bool *haveNull, bool *forceTrue);
static List *simplify_and_arguments(List *args,
					   eval_const_expressions_context *context,
					   bool *haveNull, bool *forceFalse);
static Node *simplify_boolean_equality(Oid opno, List *args);
static Expr *simplify_function(Oid funcid,
				  Oid result_type, int32 result_typmod,
				  Oid result_collid, Oid input_collid, List **args_p,
				  bool funcvariadic, bool process_args, bool allow_non_const,
				  eval_const_expressions_context *context);
static List *expand_function_arguments(List *args, Oid result_type,
						  HeapTuple func_tuple);
static List *reorder_function_arguments(List *args, HeapTuple func_tuple);
static List *add_function_defaults(List *args, HeapTuple func_tuple);
static List *fetch_function_defaults(HeapTuple func_tuple);
static void recheck_cast_function_args(List *args, Oid result_type,
						   HeapTuple func_tuple);
static Expr *evaluate_function(Oid funcid, Oid result_type, int32 result_typmod,
				  Oid result_collid, Oid input_collid, List *args,
				  bool funcvariadic,
				  HeapTuple func_tuple,
				  eval_const_expressions_context *context);
static Expr *inline_function(Oid funcid, Oid result_type, Oid result_collid,
				Oid input_collid, List *args,
				bool funcvariadic,
				HeapTuple func_tuple,
				eval_const_expressions_context *context);
static Node *substitute_actual_parameters(Node *expr, int nargs, List *args,
							 int *usecounts);
static Node *substitute_actual_parameters_mutator(Node *node,
									 substitute_actual_parameters_context *context);
static void sql_inline_error_callback(void *arg);
static Expr *evaluate_expr(Expr *expr, Oid result_type, int32 result_typmod,
			  Oid result_collation);
static Query *substitute_actual_srf_parameters(Query *expr,
								 int nargs, List *args);
static Node *substitute_actual_srf_parameters_mutator(Node *node,
										 substitute_actual_srf_parameters_context *context);
static bool tlist_matches_coltypelist(List *tlist, List *coltypelist);


/*****************************************************************************
 *		OPERATOR clause functions
 *****************************************************************************/

/*
 * make_opclause
 *	  Creates an operator clause given its operator info, left operand
 *	  and right operand (pass NULL to create single-operand clause),
 *	  and collation info.
 */
Expr *
make_opclause(Oid opno, Oid opresulttype, bool opretset,
			  Expr *leftop, Expr *rightop,
			  Oid opcollid, Oid inputcollid)
{
	OpExpr	   *expr = makeNode(OpExpr);

	expr->opno = opno;
	expr->opfuncid = InvalidOid;
	expr->opresulttype = opresulttype;
	expr->opretset = opretset;
	expr->opcollid = opcollid;
	expr->inputcollid = inputcollid;
	if (rightop)
		expr->args = list_make2(leftop, rightop);
	else
		expr->args = list_make1(leftop);
	expr->location = -1;
	return (Expr *) expr;
}

/*
 * get_leftop
 *
 * Returns the left operand of a clause of the form (op expr expr)
 *		or (op expr)
 */
Node *
get_leftop(const Expr *clause)
{
	const OpExpr *expr = (const OpExpr *) clause;

	if (expr->args != NIL)
		return linitial(expr->args);
	else
		return NULL;
}

/*
 * get_rightop
 *
 * Returns the right operand in a clause of the form (op expr expr).
 * NB: result will be NULL if applied to a unary op clause.
 */
Node *
get_rightop(const Expr *clause)
{
	const OpExpr *expr = (const OpExpr *) clause;

	if (list_length(expr->args) >= 2)
		return lsecond(expr->args);
	else
		return NULL;
}

/*****************************************************************************
 *		NOT clause functions
 *****************************************************************************/

/*
 * not_clause
 *
 * Returns t iff this is a 'not' clause: (NOT expr).
 */
bool
not_clause(Node *clause)
{
	return (clause != NULL &&
			IsA(clause, BoolExpr) &&
			((BoolExpr *) clause)->boolop == NOT_EXPR);
}

/*
 * make_notclause
 *
 * Create a 'not' clause given the expression to be negated.
 */
Expr *
make_notclause(Expr *notclause)
{
	BoolExpr   *expr = makeNode(BoolExpr);

	expr->boolop = NOT_EXPR;
	expr->args = list_make1(notclause);
	expr->location = -1;
	return (Expr *) expr;
}

/*
 * get_notclausearg
 *
 * Retrieve the clause within a 'not' clause
 */
Expr *
get_notclausearg(Expr *notclause)
{
	return linitial(((BoolExpr *) notclause)->args);
}

/*****************************************************************************
 *		OR clause functions
 *****************************************************************************/

/*
 * or_clause
 *
 * Returns t iff the clause is an 'or' clause: (OR { expr }).
 */
bool
or_clause(Node *clause)
{
	return (clause != NULL &&
			IsA(clause, BoolExpr) &&
			((BoolExpr *) clause)->boolop == OR_EXPR);
}

/*
 * make_orclause
 *
 * Creates an 'or' clause given a list of its subclauses.
 */
Expr *
make_orclause(List *orclauses)
{
	BoolExpr   *expr = makeNode(BoolExpr);

	expr->boolop = OR_EXPR;
	expr->args = orclauses;
	expr->location = -1;
	return (Expr *) expr;
}

/*****************************************************************************
 *		AND clause functions
 *****************************************************************************/


/*
 * and_clause
 *
 * Returns t iff its argument is an 'and' clause: (AND { expr }).
 */
bool
and_clause(Node *clause)
{
	return (clause != NULL &&
			IsA(clause, BoolExpr) &&
			((BoolExpr *) clause)->boolop == AND_EXPR);
}

/*
 * make_andclause
 *
 * Creates an 'and' clause given a list of its subclauses.
 */
Expr *
make_andclause(List *andclauses)
{
	BoolExpr   *expr = makeNode(BoolExpr);

	expr->boolop = AND_EXPR;
	expr->args = andclauses;
	expr->location = -1;
	return (Expr *) expr;
}

/*
 * make_and_qual
 *
 * Variant of make_andclause for ANDing two qual conditions together.
 * Qual conditions have the property that a NULL nodetree is interpreted
 * as 'true'.
 *
 * NB: this makes no attempt to preserve AND/OR flatness; so it should not
 * be used on a qual that has already been run through prepqual.c.
 */
Node *
make_and_qual(Node *qual1, Node *qual2)
{
	if (qual1 == NULL)
		return qual2;
	if (qual2 == NULL)
		return qual1;
	return (Node *) make_andclause(list_make2(qual1, qual2));
}

/*
 * The planner frequently prefers to represent qualification expressions
 * as lists of boolean expressions with implicit AND semantics.
 *
 * These functions convert between an AND-semantics expression list and the
 * ordinary representation of a boolean expression.
 *
 * Note that an empty list is considered equivalent to TRUE.
 */
Expr *
make_ands_explicit(List *andclauses)
{
	if (andclauses == NIL)
		return (Expr *) makeBoolConst(true, false);
	else if (list_length(andclauses) == 1)
		return (Expr *) linitial(andclauses);
	else
		return make_andclause(andclauses);
}

List *
make_ands_implicit(Expr *clause)
{
	/*
	 * NB: because the parser sets the qual field to NULL in a query that has
	 * no WHERE clause, we must consider a NULL input clause as TRUE, even
	 * though one might more reasonably think it FALSE.  Grumble. If this
	 * causes trouble, consider changing the parser's behavior.
	 */
	if (clause == NULL)
		return NIL;				/* NULL -> NIL list == TRUE */
	else if (and_clause((Node *) clause))
		return ((BoolExpr *) clause)->args;
	else if (IsA(clause, Const) &&
			 !((Const *) clause)->constisnull &&
			 DatumGetBool(((Const *) clause)->constvalue))
		return NIL;				/* constant TRUE input -> NIL list */
	else
		return list_make1(clause);
}


/*****************************************************************************
 *		Aggregate-function clause manipulation
 *****************************************************************************/

/*
 * contain_agg_clause
 *	  Recursively search for Aggref/GroupingFunc nodes within a clause.
 *
 *	  Returns true if any aggregate found.
 *
 * This does not descend into subqueries, and so should be used only after
 * reduction of sublinks to subplans, or in contexts where it's known there
 * are no subqueries.  There mustn't be outer-aggregate references either.
 *
 * (If you want something like this but able to deal with subqueries,
 * see rewriteManip.c's contain_aggs_of_level().)
 */
bool
contain_agg_clause(Node *clause)
{
	return contain_agg_clause_walker(clause, NULL);
}

static bool
contain_agg_clause_walker(Node *node, void *context)
{
	if (node == NULL)
		return false;
	if (IsA(node, Aggref))
	{
		Assert(((Aggref *) node)->agglevelsup == 0);
		return true;			/* abort the tree traversal and return true */
	}
	if (IsA(node, GroupingFunc))
	{
		Assert(((GroupingFunc *) node)->agglevelsup == 0);
		return true;			/* abort the tree traversal and return true */
	}
	Assert(!IsA(node, SubLink));
	return expression_tree_walker(node, contain_agg_clause_walker, context);
}

/*
 * get_agg_clause_costs
 *	  Recursively find the Aggref nodes in an expression tree, and
 *	  accumulate cost information about them.
 *
 * 'aggsplit' tells us the expected partial-aggregation mode, which affects
 * the cost estimates.
 *
 * NOTE that the counts/costs are ADDED to those already in *costs ... so
 * the caller is responsible for zeroing the struct initially.
 *
 * We count the nodes, estimate their execution costs, and estimate the total
 * space needed for their transition state values if all are evaluated in
 * parallel (as would be done in a HashAgg plan).  Also, we check whether
 * partial aggregation is feasible.  See AggClauseCosts for the exact set
 * of statistics collected.
 *
 * In addition, we mark Aggref nodes with the correct aggtranstype, so
 * that that doesn't need to be done repeatedly.  (That makes this function's
 * name a bit of a misnomer.)
 *
 * This does not descend into subqueries, and so should be used only after
 * reduction of sublinks to subplans, or in contexts where it's known there
 * are no subqueries.  There mustn't be outer-aggregate references either.
 */
void
get_agg_clause_costs(PlannerInfo *root, Node *clause, AggSplit aggsplit,
					 AggClauseCosts *costs)
{
	get_agg_clause_costs_context context;

	context.root = root;
	context.aggsplit = aggsplit;
	context.costs = costs;
	(void) get_agg_clause_costs_walker(clause, &context);
}

static bool
get_agg_clause_costs_walker(Node *node, get_agg_clause_costs_context *context)
{
	if (node == NULL)
		return false;
	if (IsA(node, Aggref))
	{
		Aggref	   *aggref = (Aggref *) node;
		AggClauseCosts *costs = context->costs;
		HeapTuple	aggTuple;
		Form_pg_aggregate aggform;
		Oid			aggtransfn;
		Oid			aggfinalfn;
		Oid			aggcombinefn;
		Oid			aggserialfn;
		Oid			aggdeserialfn;
		Oid			aggtranstype;
		int32		aggtransspace;
		QualCost	argcosts;

		Assert(aggref->agglevelsup == 0);

		/*
		 * Fetch info about aggregate from pg_aggregate.  Note it's correct to
		 * ignore the moving-aggregate variant, since what we're concerned
		 * with here is aggregates not window functions.
		 */
		aggTuple = SearchSysCache1(AGGFNOID,
								   ObjectIdGetDatum(aggref->aggfnoid));
		if (!HeapTupleIsValid(aggTuple))
			elog(ERROR, "cache lookup failed for aggregate %u",
				 aggref->aggfnoid);
		aggform = (Form_pg_aggregate) GETSTRUCT(aggTuple);
		aggtransfn = aggform->aggtransfn;
		aggfinalfn = aggform->aggfinalfn;
		aggcombinefn = aggform->aggcombinefn;
		aggserialfn = aggform->aggserialfn;
		aggdeserialfn = aggform->aggdeserialfn;
		aggtranstype = aggform->aggtranstype;
		aggtransspace = aggform->aggtransspace;
		ReleaseSysCache(aggTuple);

		/*
		 * Resolve the possibly-polymorphic aggregate transition type, unless
		 * already done in a previous pass over the expression.
		 */
		if (OidIsValid(aggref->aggtranstype))
			aggtranstype = aggref->aggtranstype;
		else
		{
			Oid			inputTypes[FUNC_MAX_ARGS];
			int			numArguments;

			/* extract argument types (ignoring any ORDER BY expressions) */
			numArguments = get_aggregate_argtypes(aggref, inputTypes);

			/* resolve actual type of transition state, if polymorphic */
			aggtranstype = resolve_aggregate_transtype(aggref->aggfnoid,
													   aggtranstype,
													   inputTypes,
													   numArguments);
			aggref->aggtranstype = aggtranstype;
		}

		/*
		 * Count it, and check for cases requiring ordered input.  Note that
		 * ordered-set aggs always have nonempty aggorder.  Any ordered-input
		 * case also defeats partial aggregation.
		 */
		costs->numAggs++;
		if (aggref->aggorder != NIL || aggref->aggdistinct != NIL)
		{
			costs->numOrderedAggs++;
			costs->hasNonPartial = true;
		}

		/*
		 * Check whether partial aggregation is feasible, unless we already
		 * found out that we can't do it.
		 */
		if (!costs->hasNonPartial)
		{
			/*
			 * If there is no combine function, then partial aggregation is
			 * not possible.
			 */
			if (!OidIsValid(aggcombinefn))
				costs->hasNonPartial = true;

			/*
			 * If we have any aggs with transtype INTERNAL then we must check
			 * whether they have serialization/deserialization functions; if
			 * not, we can't serialize partial-aggregation results.
			 */
			else if (aggtranstype == INTERNALOID &&
					 (!OidIsValid(aggserialfn) || !OidIsValid(aggdeserialfn)))
				costs->hasNonSerial = true;
		}

		/*
		 * Add the appropriate component function execution costs to
		 * appropriate totals.
		 */
		if (DO_AGGSPLIT_COMBINE(context->aggsplit))
		{
			/* charge for combining previously aggregated states */
			costs->transCost.per_tuple += get_func_cost(aggcombinefn) * cpu_operator_cost;
		}
		else
			costs->transCost.per_tuple += get_func_cost(aggtransfn) * cpu_operator_cost;
		if (DO_AGGSPLIT_DESERIALIZE(context->aggsplit) &&
			OidIsValid(aggdeserialfn))
			costs->transCost.per_tuple += get_func_cost(aggdeserialfn) * cpu_operator_cost;
		if (DO_AGGSPLIT_SERIALIZE(context->aggsplit) &&
			OidIsValid(aggserialfn))
			costs->finalCost += get_func_cost(aggserialfn) * cpu_operator_cost;
		if (!DO_AGGSPLIT_SKIPFINAL(context->aggsplit) &&
			OidIsValid(aggfinalfn))
			costs->finalCost += get_func_cost(aggfinalfn) * cpu_operator_cost;

		/*
		 * These costs are incurred only by the initial aggregate node, so we
		 * mustn't include them again at upper levels.
		 */
		if (!DO_AGGSPLIT_COMBINE(context->aggsplit))
		{
			/* add the input expressions' cost to per-input-row costs */
			cost_qual_eval_node(&argcosts, (Node *) aggref->args, context->root);
			costs->transCost.startup += argcosts.startup;
			costs->transCost.per_tuple += argcosts.per_tuple;

			/*
			 * Add any filter's cost to per-input-row costs.
			 *
			 * XXX Ideally we should reduce input expression costs according
			 * to filter selectivity, but it's not clear it's worth the
			 * trouble.
			 */
			if (aggref->aggfilter)
			{
				cost_qual_eval_node(&argcosts, (Node *) aggref->aggfilter,
									context->root);
				costs->transCost.startup += argcosts.startup;
				costs->transCost.per_tuple += argcosts.per_tuple;
			}
		}

		/*
		 * If there are direct arguments, treat their evaluation cost like the
		 * cost of the finalfn.
		 */
		if (aggref->aggdirectargs)
		{
			cost_qual_eval_node(&argcosts, (Node *) aggref->aggdirectargs,
								context->root);
			costs->transCost.startup += argcosts.startup;
			costs->finalCost += argcosts.per_tuple;
		}

		/*
		 * If the transition type is pass-by-value then it doesn't add
		 * anything to the required size of the hashtable.  If it is
		 * pass-by-reference then we have to add the estimated size of the
		 * value itself, plus palloc overhead.
		 */
		if (!get_typbyval(aggtranstype))
		{
			int32		avgwidth;

			/* Use average width if aggregate definition gave one */
			if (aggtransspace > 0)
				avgwidth = aggtransspace;
			else if (aggtransfn == F_ARRAY_APPEND)
			{
				/*
				 * If the transition function is array_append(), it'll use an
				 * expanded array as transvalue, which will occupy at least
				 * ALLOCSET_SMALL_INITSIZE and possibly more.  Use that as the
				 * estimate for lack of a better idea.
				 */
				avgwidth = ALLOCSET_SMALL_INITSIZE;
			}
			else
			{
				/*
				 * If transition state is of same type as first aggregated
				 * input, assume it's the same typmod (same width) as well.
				 * This works for cases like MAX/MIN and is probably somewhat
				 * reasonable otherwise.
				 */
				int32		aggtranstypmod = -1;

				if (aggref->args)
				{
					TargetEntry *tle = (TargetEntry *) linitial(aggref->args);

					if (aggtranstype == exprType((Node *) tle->expr))
						aggtranstypmod = exprTypmod((Node *) tle->expr);
				}

				avgwidth = get_typavgwidth(aggtranstype, aggtranstypmod);
			}

			avgwidth = MAXALIGN(avgwidth);
			costs->transitionSpace += avgwidth + 2 * sizeof(void *);
		}
		else if (aggtranstype == INTERNALOID)
		{
			/*
			 * INTERNAL transition type is a special case: although INTERNAL
			 * is pass-by-value, it's almost certainly being used as a pointer
			 * to some large data structure.  The aggregate definition can
			 * provide an estimate of the size.  If it doesn't, then we assume
			 * ALLOCSET_DEFAULT_INITSIZE, which is a good guess if the data is
			 * being kept in a private memory context, as is done by
			 * array_agg() for instance.
			 */
			if (aggtransspace > 0)
				costs->transitionSpace += aggtransspace;
			else
				costs->transitionSpace += ALLOCSET_DEFAULT_INITSIZE;
		}

		/*
		 * We assume that the parser checked that there are no aggregates (of
		 * this level anyway) in the aggregated arguments, direct arguments,
		 * or filter clause.  Hence, we need not recurse into any of them.
		 */
		return false;
	}
	Assert(!IsA(node, SubLink));
	return expression_tree_walker(node, get_agg_clause_costs_walker,
								  (void *) context);
}


/*****************************************************************************
 *		Window-function clause manipulation
 *****************************************************************************/

/*
 * contain_window_function
 *	  Recursively search for WindowFunc nodes within a clause.
 *
 * Since window functions don't have level fields, but are hard-wired to
 * be associated with the current query level, this is just the same as
 * rewriteManip.c's function.
 */
bool
contain_window_function(Node *clause)
{
	return contain_windowfuncs(clause);
}

/*
 * find_window_functions
 *	  Locate all the WindowFunc nodes in an expression tree, and organize
 *	  them by winref ID number.
 *
 * Caller must provide an upper bound on the winref IDs expected in the tree.
 */
WindowFuncLists *
find_window_functions(Node *clause, Index maxWinRef)
{
	WindowFuncLists *lists = palloc(sizeof(WindowFuncLists));

	lists->numWindowFuncs = 0;
	lists->maxWinRef = maxWinRef;
	lists->windowFuncs = (List **) palloc0((maxWinRef + 1) * sizeof(List *));
	(void) find_window_functions_walker(clause, lists);
	return lists;
}

static bool
find_window_functions_walker(Node *node, WindowFuncLists *lists)
{
	if (node == NULL)
		return false;
	if (IsA(node, WindowFunc))
	{
		WindowFunc *wfunc = (WindowFunc *) node;

		/* winref is unsigned, so one-sided test is OK */
		if (wfunc->winref > lists->maxWinRef)
			elog(ERROR, "WindowFunc contains out-of-range winref %u",
				 wfunc->winref);
		/* eliminate duplicates, so that we avoid repeated computation */
		if (!list_member(lists->windowFuncs[wfunc->winref], wfunc))
		{
			lists->windowFuncs[wfunc->winref] =
				lappend(lists->windowFuncs[wfunc->winref], wfunc);
			lists->numWindowFuncs++;
		}

		/*
		 * We assume that the parser checked that there are no window
		 * functions in the arguments or filter clause.  Hence, we need not
		 * recurse into them.  (If either the parser or the planner screws up
		 * on this point, the executor will still catch it; see ExecInitExpr.)
		 */
		return false;
	}
	Assert(!IsA(node, SubLink));
	return expression_tree_walker(node, find_window_functions_walker,
								  (void *) lists);
}


/*****************************************************************************
 *		Support for expressions returning sets
 *****************************************************************************/

/*
 * expression_returns_set_rows
 *	  Estimate the number of rows returned by a set-returning expression.
 *	  The result is 1 if it's not a set-returning expression.
 *
 * We should only examine the top-level function or operator; it used to be
 * appropriate to recurse, but not anymore.  (Even if there are more SRFs in
 * the function's inputs, their multipliers are accounted for separately.)
 *
 * Note: keep this in sync with expression_returns_set() in nodes/nodeFuncs.c.
 */
double
expression_returns_set_rows(Node *clause)
{
	if (clause == NULL)
		return 1.0;
	if (IsA(clause, FuncExpr))
	{
		FuncExpr   *expr = (FuncExpr *) clause;

		if (expr->funcretset)
			return clamp_row_est(get_func_rows(expr->funcid));
	}
	if (IsA(clause, OpExpr))
	{
		OpExpr	   *expr = (OpExpr *) clause;

		if (expr->opretset)
		{
			set_opfuncid(expr);
			return clamp_row_est(get_func_rows(expr->opfuncid));
		}
	}
	return 1.0;
}


/*****************************************************************************
 *		Subplan clause manipulation
 *****************************************************************************/

/*
 * contain_subplans
 *	  Recursively search for subplan nodes within a clause.
 *
 * If we see a SubLink node, we will return true.  This is only possible if
 * the expression tree hasn't yet been transformed by subselect.c.  We do not
 * know whether the node will produce a true subplan or just an initplan,
 * but we make the conservative assumption that it will be a subplan.
 *
 * Returns true if any subplan found.
 */
bool
contain_subplans(Node *clause)
{
	return contain_subplans_walker(clause, NULL);
}

static bool
contain_subplans_walker(Node *node, void *context)
{
	if (node == NULL)
		return false;
	if (IsA(node, SubPlan) ||
		IsA(node, AlternativeSubPlan) ||
		IsA(node, SubLink))
		return true;			/* abort the tree traversal and return true */
	return expression_tree_walker(node, contain_subplans_walker, context);
}


/*****************************************************************************
 *		Check clauses for mutable functions
 *****************************************************************************/

/*
 * contain_mutable_functions
 *	  Recursively search for mutable functions within a clause.
 *
 * Returns true if any mutable function (or operator implemented by a
 * mutable function) is found.  This test is needed so that we don't
 * mistakenly think that something like "WHERE random() < 0.5" can be treated
 * as a constant qualification.
 *
 * We will recursively look into Query nodes (i.e., SubLink sub-selects)
 * but not into SubPlans.  See comments for contain_volatile_functions().
 */
bool
contain_mutable_functions(Node *clause)
{
	return contain_mutable_functions_walker(clause, NULL);
}

static bool
contain_mutable_functions_checker(Oid func_id, void *context)
{
	return (func_volatile(func_id) != PROVOLATILE_IMMUTABLE);
}

static bool
contain_mutable_functions_walker(Node *node, void *context)
{
	if (node == NULL)
		return false;
	/* Check for mutable functions in node itself */
	if (check_functions_in_node(node, contain_mutable_functions_checker,
								context))
		return true;

	if (IsA(node, SQLValueFunction))
	{
		/* all variants of SQLValueFunction are stable */
		return true;
	}

	if (IsA(node, NextValueExpr))
	{
		/* NextValueExpr is volatile */
		return true;
	}

	/*
	 * It should be safe to treat MinMaxExpr as immutable, because it will
	 * depend on a non-cross-type btree comparison function, and those should
	 * always be immutable.  Treating XmlExpr as immutable is more dubious,
	 * and treating CoerceToDomain as immutable is outright dangerous.  But we
	 * have done so historically, and changing this would probably cause more
	 * problems than it would fix.  In practice, if you have a non-immutable
	 * domain constraint you are in for pain anyhow.
	 */

	/* Recurse to check arguments */
	if (IsA(node, Query))
	{
		/* Recurse into subselects */
		return query_tree_walker((Query *) node,
								 contain_mutable_functions_walker,
								 context, 0);
	}
	return expression_tree_walker(node, contain_mutable_functions_walker,
								  context);
}


/*****************************************************************************
 *		Check clauses for volatile functions
 *****************************************************************************/

/*
 * contain_volatile_functions
 *	  Recursively search for volatile functions within a clause.
 *
 * Returns true if any volatile function (or operator implemented by a
 * volatile function) is found. This test prevents, for example,
 * invalid conversions of volatile expressions into indexscan quals.
 *
 * We will recursively look into Query nodes (i.e., SubLink sub-selects)
 * but not into SubPlans.  This is a bit odd, but intentional.  If we are
 * looking at a SubLink, we are probably deciding whether a query tree
 * transformation is safe, and a contained sub-select should affect that;
 * for example, duplicating a sub-select containing a volatile function
 * would be bad.  However, once we've got to the stage of having SubPlans,
 * subsequent planning need not consider volatility within those, since
 * the executor won't change its evaluation rules for a SubPlan based on
 * volatility.
 */
bool
contain_volatile_functions(Node *clause)
{
	return contain_volatile_functions_walker(clause, NULL);
}

static bool
contain_volatile_functions_checker(Oid func_id, void *context)
{
	return (func_volatile(func_id) == PROVOLATILE_VOLATILE);
}

static bool
contain_volatile_functions_walker(Node *node, void *context)
{
	if (node == NULL)
		return false;
	/* Check for volatile functions in node itself */
	if (check_functions_in_node(node, contain_volatile_functions_checker,
								context))
		return true;

	if (IsA(node, NextValueExpr))
	{
		/* NextValueExpr is volatile */
		return true;
	}

	/*
	 * See notes in contain_mutable_functions_walker about why we treat
	 * MinMaxExpr, XmlExpr, and CoerceToDomain as immutable, while
	 * SQLValueFunction is stable.  Hence, none of them are of interest here.
	 */

	/* Recurse to check arguments */
	if (IsA(node, Query))
	{
		/* Recurse into subselects */
		return query_tree_walker((Query *) node,
								 contain_volatile_functions_walker,
								 context, 0);
	}
	return expression_tree_walker(node, contain_volatile_functions_walker,
								  context);
}

/*
 * Special purpose version of contain_volatile_functions() for use in COPY:
 * ignore nextval(), but treat all other functions normally.
 */
bool
contain_volatile_functions_not_nextval(Node *clause)
{
	return contain_volatile_functions_not_nextval_walker(clause, NULL);
}

static bool
contain_volatile_functions_not_nextval_checker(Oid func_id, void *context)
{
	return (func_id != F_NEXTVAL_OID &&
			func_volatile(func_id) == PROVOLATILE_VOLATILE);
}

static bool
contain_volatile_functions_not_nextval_walker(Node *node, void *context)
{
	if (node == NULL)
		return false;
	/* Check for volatile functions in node itself */
	if (check_functions_in_node(node,
								contain_volatile_functions_not_nextval_checker,
								context))
		return true;

	/*
	 * See notes in contain_mutable_functions_walker about why we treat
	 * MinMaxExpr, XmlExpr, and CoerceToDomain as immutable, while
	 * SQLValueFunction is stable.  Hence, none of them are of interest here.
	 * Also, since we're intentionally ignoring nextval(), presumably we
	 * should ignore NextValueExpr.
	 */

	/* Recurse to check arguments */
	if (IsA(node, Query))
	{
		/* Recurse into subselects */
		return query_tree_walker((Query *) node,
								 contain_volatile_functions_not_nextval_walker,
								 context, 0);
	}
	return expression_tree_walker(node,
								  contain_volatile_functions_not_nextval_walker,
								  context);
}


/*****************************************************************************
 *		Check queries for parallel unsafe and/or restricted constructs
 *****************************************************************************/

/*
 * max_parallel_hazard
 *		Find the worst parallel-hazard level in the given query
 *
 * Returns the worst function hazard property (the earliest in this list:
 * PROPARALLEL_UNSAFE, PROPARALLEL_RESTRICTED, PROPARALLEL_SAFE) that can
 * be found in the given parsetree.  We use this to find out whether the query
 * can be parallelized at all.  The caller will also save the result in
 * PlannerGlobal so as to short-circuit checks of portions of the querytree
 * later, in the common case where everything is SAFE.
 */
char
max_parallel_hazard(Query *parse)
{
	max_parallel_hazard_context context;

	context.max_hazard = PROPARALLEL_SAFE;
	context.max_interesting = PROPARALLEL_UNSAFE;
	context.safe_param_ids = NIL;
	(void) max_parallel_hazard_walker((Node *) parse, &context);
	return context.max_hazard;
}

/*
 * is_parallel_safe
 *		Detect whether the given expr contains only parallel-safe functions
 *
 * root->glob->maxParallelHazard must previously have been set to the
 * result of max_parallel_hazard() on the whole query.
 */
bool
is_parallel_safe(PlannerInfo *root, Node *node)
{
	max_parallel_hazard_context context;
	PlannerInfo *proot;
	ListCell   *l;

	/*
	 * Even if the original querytree contained nothing unsafe, we need to
	 * search the expression if we have generated any PARAM_EXEC Params while
	 * planning, because those are parallel-restricted and there might be one
	 * in this expression.  But otherwise we don't need to look.
	 */
	if (root->glob->maxParallelHazard == PROPARALLEL_SAFE &&
		root->glob->paramExecTypes == NIL)
		return true;
	/* Else use max_parallel_hazard's search logic, but stop on RESTRICTED */
	context.max_hazard = PROPARALLEL_SAFE;
	context.max_interesting = PROPARALLEL_RESTRICTED;
	context.safe_param_ids = NIL;

	/*
	 * The params that refer to the same or parent query level are considered
	 * parallel-safe.  The idea is that we compute such params at Gather or
	 * Gather Merge node and pass their value to workers.
	 */
	for (proot = root; proot != NULL; proot = proot->parent_root)
	{
		foreach(l, proot->init_plans)
		{
			SubPlan    *initsubplan = (SubPlan *) lfirst(l);
			ListCell   *l2;

			foreach(l2, initsubplan->setParam)
				context.safe_param_ids = lcons_int(lfirst_int(l2),
												   context.safe_param_ids);
		}
	}

	return !max_parallel_hazard_walker(node, &context);
}

/* core logic for all parallel-hazard checks */
static bool
max_parallel_hazard_test(char proparallel, max_parallel_hazard_context *context)
{
	switch (proparallel)
	{
		case PROPARALLEL_SAFE:
			/* nothing to see here, move along */
			break;
		case PROPARALLEL_RESTRICTED:
			/* increase max_hazard to RESTRICTED */
			Assert(context->max_hazard != PROPARALLEL_UNSAFE);
			context->max_hazard = proparallel;
			/* done if we are not expecting any unsafe functions */
			if (context->max_interesting == proparallel)
				return true;
			break;
		case PROPARALLEL_UNSAFE:
			context->max_hazard = proparallel;
			/* we're always done at the first unsafe construct */
			return true;
		default:
			elog(ERROR, "unrecognized proparallel value \"%c\"", proparallel);
			break;
	}
	return false;
}

/* check_functions_in_node callback */
static bool
max_parallel_hazard_checker(Oid func_id, void *context)
{
	return max_parallel_hazard_test(func_parallel(func_id),
									(max_parallel_hazard_context *) context);
}

static bool
max_parallel_hazard_walker(Node *node, max_parallel_hazard_context *context)
{
	if (node == NULL)
		return false;

	/* Check for hazardous functions in node itself */
	if (check_functions_in_node(node, max_parallel_hazard_checker,
								context))
		return true;

	/*
	 * It should be OK to treat MinMaxExpr as parallel-safe, since btree
	 * opclass support functions are generally parallel-safe.  XmlExpr is a
	 * bit more dubious but we can probably get away with it.  We err on the
	 * side of caution by treating CoerceToDomain as parallel-restricted.
	 * (Note: in principle that's wrong because a domain constraint could
	 * contain a parallel-unsafe function; but useful constraints probably
	 * never would have such, and assuming they do would cripple use of
	 * parallel query in the presence of domain types.)  SQLValueFunction
	 * should be safe in all cases.  NextValueExpr is parallel-unsafe.
	 */
	if (IsA(node, CoerceToDomain))
	{
		if (max_parallel_hazard_test(PROPARALLEL_RESTRICTED, context))
			return true;
	}

	if (IsA(node, NextValueExpr))
	{
		if (max_parallel_hazard_test(PROPARALLEL_UNSAFE, context))
			return true;
	}

	/*
	 * As a notational convenience for callers, look through RestrictInfo.
	 */
	else if (IsA(node, RestrictInfo))
	{
		RestrictInfo *rinfo = (RestrictInfo *) node;

		return max_parallel_hazard_walker((Node *) rinfo->clause, context);
	}

	/*
	 * Really we should not see SubLink during a max_interesting == restricted
	 * scan, but if we do, return true.
	 */
	else if (IsA(node, SubLink))
	{
		if (max_parallel_hazard_test(PROPARALLEL_RESTRICTED, context))
			return true;
	}

	/*
	 * Only parallel-safe SubPlans can be sent to workers.  Within the
	 * testexpr of the SubPlan, Params representing the output columns of the
	 * subplan can be treated as parallel-safe, so temporarily add their IDs
	 * to the safe_param_ids list while examining the testexpr.
	 */
	else if (IsA(node, SubPlan))
	{
		SubPlan    *subplan = (SubPlan *) node;
		List	   *save_safe_param_ids;

		if (!subplan->parallel_safe &&
			max_parallel_hazard_test(PROPARALLEL_RESTRICTED, context))
			return true;
		save_safe_param_ids = context->safe_param_ids;
		context->safe_param_ids = list_concat(list_copy(subplan->paramIds),
											  context->safe_param_ids);
		if (max_parallel_hazard_walker(subplan->testexpr, context))
			return true;		/* no need to restore safe_param_ids */
		context->safe_param_ids = save_safe_param_ids;
		/* we must also check args, but no special Param treatment there */
		if (max_parallel_hazard_walker((Node *) subplan->args, context))
			return true;
		/* don't want to recurse normally, so we're done */
		return false;
	}

	/*
	 * We can't pass Params to workers at the moment either, so they are also
	 * parallel-restricted, unless they are PARAM_EXTERN Params or are
	 * PARAM_EXEC Params listed in safe_param_ids, meaning they could be
	 * either generated within the worker or can be computed in master and
	 * then their value can be passed to the worker.
	 */
	else if (IsA(node, Param))
	{
		Param	   *param = (Param *) node;

		if (param->paramkind == PARAM_EXTERN)
			return false;

		if (param->paramkind != PARAM_EXEC ||
			!list_member_int(context->safe_param_ids, param->paramid))
		{
			if (max_parallel_hazard_test(PROPARALLEL_RESTRICTED, context))
				return true;
		}
		return false;			/* nothing to recurse to */
	}

	/*
	 * When we're first invoked on a completely unplanned tree, we must
	 * recurse into subqueries so to as to locate parallel-unsafe constructs
	 * anywhere in the tree.
	 */
	else if (IsA(node, Query))
	{
		Query	   *query = (Query *) node;

		/* SELECT FOR UPDATE/SHARE must be treated as unsafe */
		if (query->rowMarks != NULL)
		{
			context->max_hazard = PROPARALLEL_UNSAFE;
			return true;
		}

		/* Recurse into subselects */
		return query_tree_walker(query,
								 max_parallel_hazard_walker,
								 context, 0);
	}

	/* Recurse to check arguments */
	return expression_tree_walker(node,
								  max_parallel_hazard_walker,
								  context);
}


/*****************************************************************************
 *		Check clauses for nonstrict functions
 *****************************************************************************/

/*
 * contain_nonstrict_functions
 *	  Recursively search for nonstrict functions within a clause.
 *
 * Returns true if any nonstrict construct is found --- ie, anything that
 * could produce non-NULL output with a NULL input.
 *
 * The idea here is that the caller has verified that the expression contains
 * one or more Var or Param nodes (as appropriate for the caller's need), and
 * now wishes to prove that the expression result will be NULL if any of these
 * inputs is NULL.  If we return false, then the proof succeeded.
 */
bool
contain_nonstrict_functions(Node *clause)
{
	return contain_nonstrict_functions_walker(clause, NULL);
}

static bool
contain_nonstrict_functions_checker(Oid func_id, void *context)
{
	return !func_strict(func_id);
}

static bool
contain_nonstrict_functions_walker(Node *node, void *context)
{
	if (node == NULL)
		return false;
	if (IsA(node, Aggref))
	{
		/* an aggregate could return non-null with null input */
		return true;
	}
	if (IsA(node, GroupingFunc))
	{
		/*
		 * A GroupingFunc doesn't evaluate its arguments, and therefore must
		 * be treated as nonstrict.
		 */
		return true;
	}
	if (IsA(node, WindowFunc))
	{
		/* a window function could return non-null with null input */
		return true;
	}
	if (IsA(node, SubscriptingRef))
	{
		/* array assignment is nonstrict, but subscripting is strict */
		return true;
	}
	if (IsA(node, DistinctExpr))
	{
		/* IS DISTINCT FROM is inherently non-strict */
		return true;
	}
	if (IsA(node, NullIfExpr))
	{
		/* NULLIF is inherently non-strict */
		return true;
	}
	if (IsA(node, BoolExpr))
	{
		BoolExpr   *expr = (BoolExpr *) node;

		switch (expr->boolop)
		{
			case AND_EXPR:
			case OR_EXPR:
				/* AND, OR are inherently non-strict */
				return true;
			default:
				break;
		}
	}
	if (IsA(node, SubLink))
	{
		/* In some cases a sublink might be strict, but in general not */
		return true;
	}
	if (IsA(node, SubPlan))
		return true;
	if (IsA(node, AlternativeSubPlan))
		return true;
	if (IsA(node, FieldStore))
		return true;
	if (IsA(node, ArrayCoerceExpr))
	{
		/*
		 * ArrayCoerceExpr is strict at the array level, regardless of what
		 * the per-element expression is; so we should ignore elemexpr and
		 * recurse only into the arg.
		 */
		return expression_tree_walker((Node *) ((ArrayCoerceExpr *) node)->arg,
									  contain_nonstrict_functions_walker,
									  context);
	}
	if (IsA(node, CaseExpr))
		return true;
	if (IsA(node, ArrayExpr))
		return true;
	if (IsA(node, RowExpr))
		return true;
	if (IsA(node, RowCompareExpr))
		return true;
	if (IsA(node, CoalesceExpr))
		return true;
	if (IsA(node, MinMaxExpr))
		return true;
	if (IsA(node, XmlExpr))
		return true;
	if (IsA(node, NullTest))
		return true;
	if (IsA(node, BooleanTest))
		return true;

	/* Check other function-containing nodes */
	if (check_functions_in_node(node, contain_nonstrict_functions_checker,
								context))
		return true;

	return expression_tree_walker(node, contain_nonstrict_functions_walker,
								  context);
}

/*****************************************************************************
 *		Check clauses for context-dependent nodes
 *****************************************************************************/

/*
 * contain_context_dependent_node
 *	  Recursively search for context-dependent nodes within a clause.
 *
 * CaseTestExpr nodes must appear directly within the corresponding CaseExpr,
 * not nested within another one, or they'll see the wrong test value.  If one
 * appears "bare" in the arguments of a SQL function, then we can't inline the
 * SQL function for fear of creating such a situation.
 *
 * CoerceToDomainValue would have the same issue if domain CHECK expressions
 * could get inlined into larger expressions, but presently that's impossible.
 * Still, it might be allowed in future, or other node types with similar
 * issues might get invented.  So give this function a generic name, and set
 * up the recursion state to allow multiple flag bits.
 */
static bool
contain_context_dependent_node(Node *clause)
{
	int			flags = 0;

	return contain_context_dependent_node_walker(clause, &flags);
}

#define CCDN_IN_CASEEXPR	0x0001	/* CaseTestExpr okay here? */

static bool
contain_context_dependent_node_walker(Node *node, int *flags)
{
	if (node == NULL)
		return false;
	if (IsA(node, CaseTestExpr))
		return !(*flags & CCDN_IN_CASEEXPR);
	if (IsA(node, CaseExpr))
	{
		CaseExpr   *caseexpr = (CaseExpr *) node;

		/*
		 * If this CASE doesn't have a test expression, then it doesn't create
		 * a context in which CaseTestExprs should appear, so just fall
		 * through and treat it as a generic expression node.
		 */
		if (caseexpr->arg)
		{
			int			save_flags = *flags;
			bool		res;

			/*
			 * Note: in principle, we could distinguish the various sub-parts
			 * of a CASE construct and set the flag bit only for some of them,
			 * since we are only expecting CaseTestExprs to appear in the
			 * "expr" subtree of the CaseWhen nodes.  But it doesn't really
			 * seem worth any extra code.  If there are any bare CaseTestExprs
			 * elsewhere in the CASE, something's wrong already.
			 */
			*flags |= CCDN_IN_CASEEXPR;
			res = expression_tree_walker(node,
										 contain_context_dependent_node_walker,
										 (void *) flags);
			*flags = save_flags;
			return res;
		}
	}
	return expression_tree_walker(node, contain_context_dependent_node_walker,
								  (void *) flags);
}

/*****************************************************************************
 *		  Check clauses for Vars passed to non-leakproof functions
 *****************************************************************************/

/*
 * contain_leaked_vars
 *		Recursively scan a clause to discover whether it contains any Var
 *		nodes (of the current query level) that are passed as arguments to
 *		leaky functions.
 *
 * Returns true if the clause contains any non-leakproof functions that are
 * passed Var nodes of the current query level, and which might therefore leak
 * data.  Such clauses must be applied after any lower-level security barrier
 * clauses.
 */
bool
contain_leaked_vars(Node *clause)
{
	return contain_leaked_vars_walker(clause, NULL);
}

static bool
contain_leaked_vars_checker(Oid func_id, void *context)
{
	return !get_func_leakproof(func_id);
}

static bool
contain_leaked_vars_walker(Node *node, void *context)
{
	if (node == NULL)
		return false;

	switch (nodeTag(node))
	{
		case T_Var:
		case T_Const:
		case T_Param:
		case T_ArrayExpr:
		case T_FieldSelect:
		case T_FieldStore:
		case T_NamedArgExpr:
		case T_BoolExpr:
		case T_RelabelType:
		case T_CollateExpr:
		case T_CaseExpr:
		case T_CaseTestExpr:
		case T_RowExpr:
		case T_MinMaxExpr:
		case T_SQLValueFunction:
		case T_NullTest:
		case T_BooleanTest:
		case T_NextValueExpr:
		case T_List:

			/*
			 * We know these node types don't contain function calls; but
			 * something further down in the node tree might.
			 */
			break;

		case T_FuncExpr:
		case T_OpExpr:
		case T_DistinctExpr:
		case T_NullIfExpr:
		case T_ScalarArrayOpExpr:
		case T_CoerceViaIO:
		case T_ArrayCoerceExpr:
		case T_SubscriptingRef:

			/*
			 * If node contains a leaky function call, and there's any Var
			 * underneath it, reject.
			 */
			if (check_functions_in_node(node, contain_leaked_vars_checker,
										context) &&
				contain_var_clause(node))
				return true;
			break;

		case T_RowCompareExpr:
			{
				/*
				 * It's worth special-casing this because a leaky comparison
				 * function only compromises one pair of row elements, which
				 * might not contain Vars while others do.
				 */
				RowCompareExpr *rcexpr = (RowCompareExpr *) node;
				ListCell   *opid;
				ListCell   *larg;
				ListCell   *rarg;

				forthree(opid, rcexpr->opnos,
						 larg, rcexpr->largs,
						 rarg, rcexpr->rargs)
				{
					Oid			funcid = get_opcode(lfirst_oid(opid));

					if (!get_func_leakproof(funcid) &&
						(contain_var_clause((Node *) lfirst(larg)) ||
						 contain_var_clause((Node *) lfirst(rarg))))
						return true;
				}
			}
			break;

		case T_CurrentOfExpr:

			/*
			 * WHERE CURRENT OF doesn't contain leaky function calls.
			 * Moreover, it is essential that this is considered non-leaky,
			 * since the planner must always generate a TID scan when CURRENT
			 * OF is present -- c.f. cost_tidscan.
			 */
			return false;

		default:

			/*
			 * If we don't recognize the node tag, assume it might be leaky.
			 * This prevents an unexpected security hole if someone adds a new
			 * node type that can call a function.
			 */
			return true;
	}
	return expression_tree_walker(node, contain_leaked_vars_walker,
								  context);
}

/*
 * find_nonnullable_rels
 *		Determine which base rels are forced nonnullable by given clause.
 *
 * Returns the set of all Relids that are referenced in the clause in such
 * a way that the clause cannot possibly return TRUE if any of these Relids
 * is an all-NULL row.  (It is OK to err on the side of conservatism; hence
 * the analysis here is simplistic.)
 *
 * The semantics here are subtly different from contain_nonstrict_functions:
 * that function is concerned with NULL results from arbitrary expressions,
 * but here we assume that the input is a Boolean expression, and wish to
 * see if NULL inputs will provably cause a FALSE-or-NULL result.  We expect
 * the expression to have been AND/OR flattened and converted to implicit-AND
 * format.
 *
 * Note: this function is largely duplicative of find_nonnullable_vars().
 * The reason not to simplify this function into a thin wrapper around
 * find_nonnullable_vars() is that the tested conditions really are different:
 * a clause like "t1.v1 IS NOT NULL OR t1.v2 IS NOT NULL" does not prove
 * that either v1 or v2 can't be NULL, but it does prove that the t1 row
 * as a whole can't be all-NULL.
 *
 * top_level is true while scanning top-level AND/OR structure; here, showing
 * the result is either FALSE or NULL is good enough.  top_level is false when
 * we have descended below a NOT or a strict function: now we must be able to
 * prove that the subexpression goes to NULL.
 *
 * We don't use expression_tree_walker here because we don't want to descend
 * through very many kinds of nodes; only the ones we can be sure are strict.
 */
Relids
find_nonnullable_rels(Node *clause)
{
	return find_nonnullable_rels_walker(clause, true);
}

static Relids
find_nonnullable_rels_walker(Node *node, bool top_level)
{
	Relids		result = NULL;
	ListCell   *l;

	if (node == NULL)
		return NULL;
	if (IsA(node, Var))
	{
		Var		   *var = (Var *) node;

		if (var->varlevelsup == 0)
			result = bms_make_singleton(var->varno);
	}
	else if (IsA(node, List))
	{
		/*
		 * At top level, we are examining an implicit-AND list: if any of the
		 * arms produces FALSE-or-NULL then the result is FALSE-or-NULL. If
		 * not at top level, we are examining the arguments of a strict
		 * function: if any of them produce NULL then the result of the
		 * function must be NULL.  So in both cases, the set of nonnullable
		 * rels is the union of those found in the arms, and we pass down the
		 * top_level flag unmodified.
		 */
		foreach(l, (List *) node)
		{
			result = bms_join(result,
							  find_nonnullable_rels_walker(lfirst(l),
														   top_level));
		}
	}
	else if (IsA(node, FuncExpr))
	{
		FuncExpr   *expr = (FuncExpr *) node;

		if (func_strict(expr->funcid))
			result = find_nonnullable_rels_walker((Node *) expr->args, false);
	}
	else if (IsA(node, OpExpr))
	{
		OpExpr	   *expr = (OpExpr *) node;

		set_opfuncid(expr);
		if (func_strict(expr->opfuncid))
			result = find_nonnullable_rels_walker((Node *) expr->args, false);
	}
	else if (IsA(node, ScalarArrayOpExpr))
	{
		ScalarArrayOpExpr *expr = (ScalarArrayOpExpr *) node;

		if (is_strict_saop(expr, true))
			result = find_nonnullable_rels_walker((Node *) expr->args, false);
	}
	else if (IsA(node, BoolExpr))
	{
		BoolExpr   *expr = (BoolExpr *) node;

		switch (expr->boolop)
		{
			case AND_EXPR:
				/* At top level we can just recurse (to the List case) */
				if (top_level)
				{
					result = find_nonnullable_rels_walker((Node *) expr->args,
														  top_level);
					break;
				}

				/*
				 * Below top level, even if one arm produces NULL, the result
				 * could be FALSE (hence not NULL).  However, if *all* the
				 * arms produce NULL then the result is NULL, so we can take
				 * the intersection of the sets of nonnullable rels, just as
				 * for OR.  Fall through to share code.
				 */
				/* FALL THRU */
			case OR_EXPR:

				/*
				 * OR is strict if all of its arms are, so we can take the
				 * intersection of the sets of nonnullable rels for each arm.
				 * This works for both values of top_level.
				 */
				foreach(l, expr->args)
				{
					Relids		subresult;

					subresult = find_nonnullable_rels_walker(lfirst(l),
															 top_level);
					if (result == NULL) /* first subresult? */
						result = subresult;
					else
						result = bms_int_members(result, subresult);

					/*
					 * If the intersection is empty, we can stop looking. This
					 * also justifies the test for first-subresult above.
					 */
					if (bms_is_empty(result))
						break;
				}
				break;
			case NOT_EXPR:
				/* NOT will return null if its arg is null */
				result = find_nonnullable_rels_walker((Node *) expr->args,
													  false);
				break;
			default:
				elog(ERROR, "unrecognized boolop: %d", (int) expr->boolop);
				break;
		}
	}
	else if (IsA(node, RelabelType))
	{
		RelabelType *expr = (RelabelType *) node;

		result = find_nonnullable_rels_walker((Node *) expr->arg, top_level);
	}
	else if (IsA(node, CoerceViaIO))
	{
		/* not clear this is useful, but it can't hurt */
		CoerceViaIO *expr = (CoerceViaIO *) node;

		result = find_nonnullable_rels_walker((Node *) expr->arg, top_level);
	}
	else if (IsA(node, ArrayCoerceExpr))
	{
		/* ArrayCoerceExpr is strict at the array level; ignore elemexpr */
		ArrayCoerceExpr *expr = (ArrayCoerceExpr *) node;

		result = find_nonnullable_rels_walker((Node *) expr->arg, top_level);
	}
	else if (IsA(node, ConvertRowtypeExpr))
	{
		/* not clear this is useful, but it can't hurt */
		ConvertRowtypeExpr *expr = (ConvertRowtypeExpr *) node;

		result = find_nonnullable_rels_walker((Node *) expr->arg, top_level);
	}
	else if (IsA(node, CollateExpr))
	{
		CollateExpr *expr = (CollateExpr *) node;

		result = find_nonnullable_rels_walker((Node *) expr->arg, top_level);
	}
	else if (IsA(node, NullTest))
	{
		/* IS NOT NULL can be considered strict, but only at top level */
		NullTest   *expr = (NullTest *) node;

		if (top_level && expr->nulltesttype == IS_NOT_NULL && !expr->argisrow)
			result = find_nonnullable_rels_walker((Node *) expr->arg, false);
	}
	else if (IsA(node, BooleanTest))
	{
		/* Boolean tests that reject NULL are strict at top level */
		BooleanTest *expr = (BooleanTest *) node;

		if (top_level &&
			(expr->booltesttype == IS_TRUE ||
			 expr->booltesttype == IS_FALSE ||
			 expr->booltesttype == IS_NOT_UNKNOWN))
			result = find_nonnullable_rels_walker((Node *) expr->arg, false);
	}
	else if (IsA(node, PlaceHolderVar))
	{
		PlaceHolderVar *phv = (PlaceHolderVar *) node;

		result = find_nonnullable_rels_walker((Node *) phv->phexpr, top_level);
	}
	return result;
}

/*
 * find_nonnullable_vars
 *		Determine which Vars are forced nonnullable by given clause.
 *
 * Returns a list of all level-zero Vars that are referenced in the clause in
 * such a way that the clause cannot possibly return TRUE if any of these Vars
 * is NULL.  (It is OK to err on the side of conservatism; hence the analysis
 * here is simplistic.)
 *
 * The semantics here are subtly different from contain_nonstrict_functions:
 * that function is concerned with NULL results from arbitrary expressions,
 * but here we assume that the input is a Boolean expression, and wish to
 * see if NULL inputs will provably cause a FALSE-or-NULL result.  We expect
 * the expression to have been AND/OR flattened and converted to implicit-AND
 * format.
 *
 * The result is a palloc'd List, but we have not copied the member Var nodes.
 * Also, we don't bother trying to eliminate duplicate entries.
 *
 * top_level is true while scanning top-level AND/OR structure; here, showing
 * the result is either FALSE or NULL is good enough.  top_level is false when
 * we have descended below a NOT or a strict function: now we must be able to
 * prove that the subexpression goes to NULL.
 *
 * We don't use expression_tree_walker here because we don't want to descend
 * through very many kinds of nodes; only the ones we can be sure are strict.
 */
List *
find_nonnullable_vars(Node *clause)
{
	return find_nonnullable_vars_walker(clause, true);
}

static List *
find_nonnullable_vars_walker(Node *node, bool top_level)
{
	List	   *result = NIL;
	ListCell   *l;

	if (node == NULL)
		return NIL;
	if (IsA(node, Var))
	{
		Var		   *var = (Var *) node;

		if (var->varlevelsup == 0)
			result = list_make1(var);
	}
	else if (IsA(node, List))
	{
		/*
		 * At top level, we are examining an implicit-AND list: if any of the
		 * arms produces FALSE-or-NULL then the result is FALSE-or-NULL. If
		 * not at top level, we are examining the arguments of a strict
		 * function: if any of them produce NULL then the result of the
		 * function must be NULL.  So in both cases, the set of nonnullable
		 * vars is the union of those found in the arms, and we pass down the
		 * top_level flag unmodified.
		 */
		foreach(l, (List *) node)
		{
			result = list_concat(result,
								 find_nonnullable_vars_walker(lfirst(l),
															  top_level));
		}
	}
	else if (IsA(node, FuncExpr))
	{
		FuncExpr   *expr = (FuncExpr *) node;

		if (func_strict(expr->funcid))
			result = find_nonnullable_vars_walker((Node *) expr->args, false);
	}
	else if (IsA(node, OpExpr))
	{
		OpExpr	   *expr = (OpExpr *) node;

		set_opfuncid(expr);
		if (func_strict(expr->opfuncid))
			result = find_nonnullable_vars_walker((Node *) expr->args, false);
	}
	else if (IsA(node, ScalarArrayOpExpr))
	{
		ScalarArrayOpExpr *expr = (ScalarArrayOpExpr *) node;

		if (is_strict_saop(expr, true))
			result = find_nonnullable_vars_walker((Node *) expr->args, false);
	}
	else if (IsA(node, BoolExpr))
	{
		BoolExpr   *expr = (BoolExpr *) node;

		switch (expr->boolop)
		{
			case AND_EXPR:
				/* At top level we can just recurse (to the List case) */
				if (top_level)
				{
					result = find_nonnullable_vars_walker((Node *) expr->args,
														  top_level);
					break;
				}

				/*
				 * Below top level, even if one arm produces NULL, the result
				 * could be FALSE (hence not NULL).  However, if *all* the
				 * arms produce NULL then the result is NULL, so we can take
				 * the intersection of the sets of nonnullable vars, just as
				 * for OR.  Fall through to share code.
				 */
				/* FALL THRU */
			case OR_EXPR:

				/*
				 * OR is strict if all of its arms are, so we can take the
				 * intersection of the sets of nonnullable vars for each arm.
				 * This works for both values of top_level.
				 */
				foreach(l, expr->args)
				{
					List	   *subresult;

					subresult = find_nonnullable_vars_walker(lfirst(l),
															 top_level);
					if (result == NIL)	/* first subresult? */
						result = subresult;
					else
						result = list_intersection(result, subresult);

					/*
					 * If the intersection is empty, we can stop looking. This
					 * also justifies the test for first-subresult above.
					 */
					if (result == NIL)
						break;
				}
				break;
			case NOT_EXPR:
				/* NOT will return null if its arg is null */
				result = find_nonnullable_vars_walker((Node *) expr->args,
													  false);
				break;
			default:
				elog(ERROR, "unrecognized boolop: %d", (int) expr->boolop);
				break;
		}
	}
	else if (IsA(node, RelabelType))
	{
		RelabelType *expr = (RelabelType *) node;

		result = find_nonnullable_vars_walker((Node *) expr->arg, top_level);
	}
	else if (IsA(node, CoerceViaIO))
	{
		/* not clear this is useful, but it can't hurt */
		CoerceViaIO *expr = (CoerceViaIO *) node;

		result = find_nonnullable_vars_walker((Node *) expr->arg, false);
	}
	else if (IsA(node, ArrayCoerceExpr))
	{
		/* ArrayCoerceExpr is strict at the array level; ignore elemexpr */
		ArrayCoerceExpr *expr = (ArrayCoerceExpr *) node;

		result = find_nonnullable_vars_walker((Node *) expr->arg, top_level);
	}
	else if (IsA(node, ConvertRowtypeExpr))
	{
		/* not clear this is useful, but it can't hurt */
		ConvertRowtypeExpr *expr = (ConvertRowtypeExpr *) node;

		result = find_nonnullable_vars_walker((Node *) expr->arg, top_level);
	}
	else if (IsA(node, CollateExpr))
	{
		CollateExpr *expr = (CollateExpr *) node;

		result = find_nonnullable_vars_walker((Node *) expr->arg, top_level);
	}
	else if (IsA(node, NullTest))
	{
		/* IS NOT NULL can be considered strict, but only at top level */
		NullTest   *expr = (NullTest *) node;

		if (top_level && expr->nulltesttype == IS_NOT_NULL && !expr->argisrow)
			result = find_nonnullable_vars_walker((Node *) expr->arg, false);
	}
	else if (IsA(node, BooleanTest))
	{
		/* Boolean tests that reject NULL are strict at top level */
		BooleanTest *expr = (BooleanTest *) node;

		if (top_level &&
			(expr->booltesttype == IS_TRUE ||
			 expr->booltesttype == IS_FALSE ||
			 expr->booltesttype == IS_NOT_UNKNOWN))
			result = find_nonnullable_vars_walker((Node *) expr->arg, false);
	}
	else if (IsA(node, PlaceHolderVar))
	{
		PlaceHolderVar *phv = (PlaceHolderVar *) node;

		result = find_nonnullable_vars_walker((Node *) phv->phexpr, top_level);
	}
	return result;
}

/*
 * find_forced_null_vars
 *		Determine which Vars must be NULL for the given clause to return TRUE.
 *
 * This is the complement of find_nonnullable_vars: find the level-zero Vars
 * that must be NULL for the clause to return TRUE.  (It is OK to err on the
 * side of conservatism; hence the analysis here is simplistic.  In fact,
 * we only detect simple "var IS NULL" tests at the top level.)
 *
 * The result is a palloc'd List, but we have not copied the member Var nodes.
 * Also, we don't bother trying to eliminate duplicate entries.
 */
List *
find_forced_null_vars(Node *node)
{
	List	   *result = NIL;
	Var		   *var;
	ListCell   *l;

	if (node == NULL)
		return NIL;
	/* Check single-clause cases using subroutine */
	var = find_forced_null_var(node);
	if (var)
	{
		result = list_make1(var);
	}
	/* Otherwise, handle AND-conditions */
	else if (IsA(node, List))
	{
		/*
		 * At top level, we are examining an implicit-AND list: if any of the
		 * arms produces FALSE-or-NULL then the result is FALSE-or-NULL.
		 */
		foreach(l, (List *) node)
		{
			result = list_concat(result,
								 find_forced_null_vars(lfirst(l)));
		}
	}
	else if (IsA(node, BoolExpr))
	{
		BoolExpr   *expr = (BoolExpr *) node;

		/*
		 * We don't bother considering the OR case, because it's fairly
		 * unlikely anyone would write "v1 IS NULL OR v1 IS NULL". Likewise,
		 * the NOT case isn't worth expending code on.
		 */
		if (expr->boolop == AND_EXPR)
		{
			/* At top level we can just recurse (to the List case) */
			result = find_forced_null_vars((Node *) expr->args);
		}
	}
	return result;
}

/*
 * find_forced_null_var
 *		Return the Var forced null by the given clause, or NULL if it's
 *		not an IS NULL-type clause.  For success, the clause must enforce
 *		*only* nullness of the particular Var, not any other conditions.
 *
 * This is just the single-clause case of find_forced_null_vars(), without
 * any allowance for AND conditions.  It's used by initsplan.c on individual
 * qual clauses.  The reason for not just applying find_forced_null_vars()
 * is that if an AND of an IS NULL clause with something else were to somehow
 * survive AND/OR flattening, initsplan.c might get fooled into discarding
 * the whole clause when only the IS NULL part of it had been proved redundant.
 */
Var *
find_forced_null_var(Node *node)
{
	if (node == NULL)
		return NULL;
	if (IsA(node, NullTest))
	{
		/* check for var IS NULL */
		NullTest   *expr = (NullTest *) node;

		if (expr->nulltesttype == IS_NULL && !expr->argisrow)
		{
			Var		   *var = (Var *) expr->arg;

			if (var && IsA(var, Var) &&
				var->varlevelsup == 0)
				return var;
		}
	}
	else if (IsA(node, BooleanTest))
	{
		/* var IS UNKNOWN is equivalent to var IS NULL */
		BooleanTest *expr = (BooleanTest *) node;

		if (expr->booltesttype == IS_UNKNOWN)
		{
			Var		   *var = (Var *) expr->arg;

			if (var && IsA(var, Var) &&
				var->varlevelsup == 0)
				return var;
		}
	}
	return NULL;
}

/*
 * Can we treat a ScalarArrayOpExpr as strict?
 *
 * If "falseOK" is true, then a "false" result can be considered strict,
 * else we need to guarantee an actual NULL result for NULL input.
 *
 * "foo op ALL array" is strict if the op is strict *and* we can prove
 * that the array input isn't an empty array.  We can check that
 * for the cases of an array constant and an ARRAY[] construct.
 *
 * "foo op ANY array" is strict in the falseOK sense if the op is strict.
 * If not falseOK, the test is the same as for "foo op ALL array".
 */
static bool
is_strict_saop(ScalarArrayOpExpr *expr, bool falseOK)
{
	Node	   *rightop;

	/* The contained operator must be strict. */
	set_sa_opfuncid(expr);
	if (!func_strict(expr->opfuncid))
		return false;
	/* If ANY and falseOK, that's all we need to check. */
	if (expr->useOr && falseOK)
		return true;
	/* Else, we have to see if the array is provably non-empty. */
	Assert(list_length(expr->args) == 2);
	rightop = (Node *) lsecond(expr->args);
	if (rightop && IsA(rightop, Const))
	{
		Datum		arraydatum = ((Const *) rightop)->constvalue;
		bool		arrayisnull = ((Const *) rightop)->constisnull;
		ArrayType  *arrayval;
		int			nitems;

		if (arrayisnull)
			return false;
		arrayval = DatumGetArrayTypeP(arraydatum);
		nitems = ArrayGetNItems(ARR_NDIM(arrayval), ARR_DIMS(arrayval));
		if (nitems > 0)
			return true;
	}
	else if (rightop && IsA(rightop, ArrayExpr))
	{
		ArrayExpr  *arrayexpr = (ArrayExpr *) rightop;

		if (arrayexpr->elements != NIL && !arrayexpr->multidims)
			return true;
	}
	return false;
}


/*****************************************************************************
 *		Check for "pseudo-constant" clauses
 *****************************************************************************/

/*
 * is_pseudo_constant_clause
 *	  Detect whether an expression is "pseudo constant", ie, it contains no
 *	  variables of the current query level and no uses of volatile functions.
 *	  Such an expr is not necessarily a true constant: it can still contain
 *	  Params and outer-level Vars, not to mention functions whose results
 *	  may vary from one statement to the next.  However, the expr's value
 *	  will be constant over any one scan of the current query, so it can be
 *	  used as, eg, an indexscan key.
 *
 * CAUTION: this function omits to test for one very important class of
 * not-constant expressions, namely aggregates (Aggrefs).  In current usage
 * this is only applied to WHERE clauses and so a check for Aggrefs would be
 * a waste of cycles; but be sure to also check contain_agg_clause() if you
 * want to know about pseudo-constness in other contexts.  The same goes
 * for window functions (WindowFuncs).
 */
bool
is_pseudo_constant_clause(Node *clause)
{
	/*
	 * We could implement this check in one recursive scan.  But since the
	 * check for volatile functions is both moderately expensive and unlikely
	 * to fail, it seems better to look for Vars first and only check for
	 * volatile functions if we find no Vars.
	 */
	if (!contain_var_clause(clause) &&
		!contain_volatile_functions(clause))
		return true;
	return false;
}

/*
 * is_pseudo_constant_clause_relids
 *	  Same as above, except caller already has available the var membership
 *	  of the expression; this lets us avoid the contain_var_clause() scan.
 */
bool
is_pseudo_constant_clause_relids(Node *clause, Relids relids)
{
	if (bms_is_empty(relids) &&
		!contain_volatile_functions(clause))
		return true;
	return false;
}


/*****************************************************************************
 *																			 *
 *		General clause-manipulating routines								 *
 *																			 *
 *****************************************************************************/

/*
 * NumRelids
 *		(formerly clause_relids)
 *
 * Returns the number of different relations referenced in 'clause'.
 */
int
NumRelids(Node *clause)
{
	Relids		varnos = pull_varnos(clause);
	int			result = bms_num_members(varnos);

	bms_free(varnos);
	return result;
}

/*
 * CommuteOpExpr: commute a binary operator clause
 *
 * XXX the clause is destructively modified!
 */
void
CommuteOpExpr(OpExpr *clause)
{
	Oid			opoid;
	Node	   *temp;

	/* Sanity checks: caller is at fault if these fail */
	if (!is_opclause(clause) ||
		list_length(clause->args) != 2)
		elog(ERROR, "cannot commute non-binary-operator clause");

	opoid = get_commutator(clause->opno);

	if (!OidIsValid(opoid))
		elog(ERROR, "could not find commutator for operator %u",
			 clause->opno);

	/*
	 * modify the clause in-place!
	 */
	clause->opno = opoid;
	clause->opfuncid = InvalidOid;
	/* opresulttype, opretset, opcollid, inputcollid need not change */

	temp = linitial(clause->args);
	linitial(clause->args) = lsecond(clause->args);
	lsecond(clause->args) = temp;
}

/*
 * CommuteRowCompareExpr: commute a RowCompareExpr clause
 *
 * XXX the clause is destructively modified!
 */
void
CommuteRowCompareExpr(RowCompareExpr *clause)
{
	List	   *newops;
	List	   *temp;
	ListCell   *l;

	/* Sanity checks: caller is at fault if these fail */
	if (!IsA(clause, RowCompareExpr))
		elog(ERROR, "expected a RowCompareExpr");

	/* Build list of commuted operators */
	newops = NIL;
	foreach(l, clause->opnos)
	{
		Oid			opoid = lfirst_oid(l);

		opoid = get_commutator(opoid);
		if (!OidIsValid(opoid))
			elog(ERROR, "could not find commutator for operator %u",
				 lfirst_oid(l));
		newops = lappend_oid(newops, opoid);
	}

	/*
	 * modify the clause in-place!
	 */
	switch (clause->rctype)
	{
		case ROWCOMPARE_LT:
			clause->rctype = ROWCOMPARE_GT;
			break;
		case ROWCOMPARE_LE:
			clause->rctype = ROWCOMPARE_GE;
			break;
		case ROWCOMPARE_GE:
			clause->rctype = ROWCOMPARE_LE;
			break;
		case ROWCOMPARE_GT:
			clause->rctype = ROWCOMPARE_LT;
			break;
		default:
			elog(ERROR, "unexpected RowCompare type: %d",
				 (int) clause->rctype);
			break;
	}

	clause->opnos = newops;

	/*
	 * Note: we need not change the opfamilies list; we assume any btree
	 * opfamily containing an operator will also contain its commutator.
	 * Collations don't change either.
	 */

	temp = clause->largs;
	clause->largs = clause->rargs;
	clause->rargs = temp;
}

/*
 * Helper for eval_const_expressions: check that datatype of an attribute
 * is still what it was when the expression was parsed.  This is needed to
 * guard against improper simplification after ALTER COLUMN TYPE.  (XXX we
 * may well need to make similar checks elsewhere?)
 *
 * rowtypeid may come from a whole-row Var, and therefore it can be a domain
 * over composite, but for this purpose we only care about checking the type
 * of a contained field.
 */
static bool
rowtype_field_matches(Oid rowtypeid, int fieldnum,
					  Oid expectedtype, int32 expectedtypmod,
					  Oid expectedcollation)
{
	TupleDesc	tupdesc;
	Form_pg_attribute attr;

	/* No issue for RECORD, since there is no way to ALTER such a type */
	if (rowtypeid == RECORDOID)
		return true;
	tupdesc = lookup_rowtype_tupdesc_domain(rowtypeid, -1, false);
	if (fieldnum <= 0 || fieldnum > tupdesc->natts)
	{
		ReleaseTupleDesc(tupdesc);
		return false;
	}
	attr = TupleDescAttr(tupdesc, fieldnum - 1);
	if (attr->attisdropped ||
		attr->atttypid != expectedtype ||
		attr->atttypmod != expectedtypmod ||
		attr->attcollation != expectedcollation)
	{
		ReleaseTupleDesc(tupdesc);
		return false;
	}
	ReleaseTupleDesc(tupdesc);
	return true;
}


/*--------------------
 * eval_const_expressions
 *
 * Reduce any recognizably constant subexpressions of the given
 * expression tree, for example "2 + 2" => "4".  More interestingly,
 * we can reduce certain boolean expressions even when they contain
 * non-constant subexpressions: "x OR true" => "true" no matter what
 * the subexpression x is.  (XXX We assume that no such subexpression
 * will have important side-effects, which is not necessarily a good
 * assumption in the presence of user-defined functions; do we need a
 * pg_proc flag that prevents discarding the execution of a function?)
 *
 * We do understand that certain functions may deliver non-constant
 * results even with constant inputs, "nextval()" being the classic
 * example.  Functions that are not marked "immutable" in pg_proc
 * will not be pre-evaluated here, although we will reduce their
 * arguments as far as possible.
 *
 * Whenever a function is eliminated from the expression by means of
 * constant-expression evaluation or inlining, we add the function to
 * root->glob->invalItems.  This ensures the plan is known to depend on
 * such functions, even though they aren't referenced anymore.
 *
 * We assume that the tree has already been type-checked and contains
 * only operators and functions that are reasonable to try to execute.
 *
 * NOTE: "root" can be passed as NULL if the caller never wants to do any
 * Param substitutions nor receive info about inlined functions.
 *
 * NOTE: the planner assumes that this will always flatten nested AND and
 * OR clauses into N-argument form.  See comments in prepqual.c.
 *
 * NOTE: another critical effect is that any function calls that require
 * default arguments will be expanded, and named-argument calls will be
 * converted to positional notation.  The executor won't handle either.
 *--------------------
 */
Node *
eval_const_expressions(PlannerInfo *root, Node *node)
{
	eval_const_expressions_context context;

	if (root)
		context.boundParams = root->glob->boundParams;	/* bound Params */
	else
		context.boundParams = NULL;
	context.root = root;		/* for inlined-function dependencies */
	context.active_fns = NIL;	/* nothing being recursively simplified */
	context.case_val = NULL;	/* no CASE being examined */
	context.estimate = false;	/* safe transformations only */
	return eval_const_expressions_mutator(node, &context);
}

/*--------------------
 * estimate_expression_value
 *
 * This function attempts to estimate the value of an expression for
 * planning purposes.  It is in essence a more aggressive version of
 * eval_const_expressions(): we will perform constant reductions that are
 * not necessarily 100% safe, but are reasonable for estimation purposes.
 *
 * Currently the extra steps that are taken in this mode are:
 * 1. Substitute values for Params, where a bound Param value has been made
 *	  available by the caller of planner(), even if the Param isn't marked
 *	  constant.  This effectively means that we plan using the first supplied
 *	  value of the Param.
 * 2. Fold stable, as well as immutable, functions to constants.
 * 3. Reduce PlaceHolderVar nodes to their contained expressions.
 *--------------------
 */
Node *
estimate_expression_value(PlannerInfo *root, Node *node)
{
	eval_const_expressions_context context;

	context.boundParams = root->glob->boundParams;	/* bound Params */
	/* we do not need to mark the plan as depending on inlined functions */
	context.root = NULL;
	context.active_fns = NIL;	/* nothing being recursively simplified */
	context.case_val = NULL;	/* no CASE being examined */
	context.estimate = true;	/* unsafe transformations OK */
	return eval_const_expressions_mutator(node, &context);
}

/*
 * The generic case in eval_const_expressions_mutator is to recurse using
 * expression_tree_mutator, which will copy the given node unchanged but
 * const-simplify its arguments (if any) as far as possible.  If the node
 * itself does immutable processing, and each of its arguments were reduced
 * to a Const, we can then reduce it to a Const using evaluate_expr.  (Some
 * node types need more complicated logic; for example, a CASE expression
 * might be reducible to a constant even if not all its subtrees are.)
 */
#define ece_generic_processing(node) \
	expression_tree_mutator((Node *) (node), eval_const_expressions_mutator, \
							(void *) context)

/*
 * Check whether all arguments of the given node were reduced to Consts.
 * By going directly to expression_tree_walker, contain_non_const_walker
 * is not applied to the node itself, only to its children.
 */
#define ece_all_arguments_const(node) \
	(!expression_tree_walker((Node *) (node), contain_non_const_walker, NULL))

/* Generic macro for applying evaluate_expr */
#define ece_evaluate_expr(node) \
	((Node *) evaluate_expr((Expr *) (node), \
							exprType((Node *) (node)), \
							exprTypmod((Node *) (node)), \
							exprCollation((Node *) (node))))

/*
 * Recursive guts of eval_const_expressions/estimate_expression_value
 */
static Node *
eval_const_expressions_mutator(Node *node,
							   eval_const_expressions_context *context)
{
	if (node == NULL)
		return NULL;
	switch (nodeTag(node))
	{
		case T_Param:
			{
				Param	   *param = (Param *) node;
				ParamListInfo paramLI = context->boundParams;

				/* Look to see if we've been given a value for this Param */
				if (param->paramkind == PARAM_EXTERN &&
					paramLI != NULL &&
					param->paramid > 0 &&
					param->paramid <= paramLI->numParams)
				{
					ParamExternData *prm;
					ParamExternData prmdata;

					/*
					 * Give hook a chance in case parameter is dynamic.  Tell
					 * it that this fetch is speculative, so it should avoid
					 * erroring out if parameter is unavailable.
					 */
					if (paramLI->paramFetch != NULL)
						prm = paramLI->paramFetch(paramLI, param->paramid,
												  true, &prmdata);
					else
						prm = &paramLI->params[param->paramid - 1];

					if (OidIsValid(prm->ptype))
					{
						/* OK to substitute parameter value? */
						if (context->estimate ||
							(prm->pflags & PARAM_FLAG_CONST))
						{
							/*
							 * Return a Const representing the param value.
							 * Must copy pass-by-ref datatypes, since the
							 * Param might be in a memory context
							 * shorter-lived than our output plan should be.
							 */
							int16		typLen;
							bool		typByVal;
							Datum		pval;

							Assert(prm->ptype == param->paramtype);
							get_typlenbyval(param->paramtype,
											&typLen, &typByVal);
							if (prm->isnull || typByVal)
								pval = prm->value;
							else
								pval = datumCopy(prm->value, typByVal, typLen);
							return (Node *) makeConst(param->paramtype,
													  param->paramtypmod,
													  param->paramcollid,
													  (int) typLen,
													  pval,
													  prm->isnull,
													  typByVal);
						}
					}
				}

				/*
				 * Not replaceable, so just copy the Param (no need to
				 * recurse)
				 */
				return (Node *) copyObject(param);
			}
		case T_WindowFunc:
			{
				WindowFunc *expr = (WindowFunc *) node;
				Oid			funcid = expr->winfnoid;
				List	   *args;
				Expr	   *aggfilter;
				HeapTuple	func_tuple;
				WindowFunc *newexpr;

				/*
				 * We can't really simplify a WindowFunc node, but we mustn't
				 * just fall through to the default processing, because we
				 * have to apply expand_function_arguments to its argument
				 * list.  That takes care of inserting default arguments and
				 * expanding named-argument notation.
				 */
				func_tuple = SearchSysCache1(PROCOID, ObjectIdGetDatum(funcid));
				if (!HeapTupleIsValid(func_tuple))
					elog(ERROR, "cache lookup failed for function %u", funcid);

				args = expand_function_arguments(expr->args, expr->wintype,
												 func_tuple);

				ReleaseSysCache(func_tuple);

				/* Now, recursively simplify the args (which are a List) */
				args = (List *)
					expression_tree_mutator((Node *) args,
											eval_const_expressions_mutator,
											(void *) context);
				/* ... and the filter expression, which isn't */
				aggfilter = (Expr *)
					eval_const_expressions_mutator((Node *) expr->aggfilter,
												   context);

				/* And build the replacement WindowFunc node */
				newexpr = makeNode(WindowFunc);
				newexpr->winfnoid = expr->winfnoid;
				newexpr->wintype = expr->wintype;
				newexpr->wincollid = expr->wincollid;
				newexpr->inputcollid = expr->inputcollid;
				newexpr->args = args;
				newexpr->aggfilter = aggfilter;
				newexpr->winref = expr->winref;
				newexpr->winstar = expr->winstar;
				newexpr->winagg = expr->winagg;
				newexpr->location = expr->location;

				return (Node *) newexpr;
			}
		case T_FuncExpr:
			{
				FuncExpr   *expr = (FuncExpr *) node;
				List	   *args = expr->args;
				Expr	   *simple;
				FuncExpr   *newexpr;

				/*
				 * Code for op/func reduction is pretty bulky, so split it out
				 * as a separate function.  Note: exprTypmod normally returns
				 * -1 for a FuncExpr, but not when the node is recognizably a
				 * length coercion; we want to preserve the typmod in the
				 * eventual Const if so.
				 */
				simple = simplify_function(expr->funcid,
										   expr->funcresulttype,
										   exprTypmod(node),
										   expr->funccollid,
										   expr->inputcollid,
										   &args,
										   expr->funcvariadic,
										   true,
										   true,
										   context);
				if (simple)		/* successfully simplified it */
					return (Node *) simple;

				/*
				 * The expression cannot be simplified any further, so build
				 * and return a replacement FuncExpr node using the
				 * possibly-simplified arguments.  Note that we have also
				 * converted the argument list to positional notation.
				 */
				newexpr = makeNode(FuncExpr);
				newexpr->funcid = expr->funcid;
				newexpr->funcresulttype = expr->funcresulttype;
				newexpr->funcretset = expr->funcretset;
				newexpr->funcvariadic = expr->funcvariadic;
				newexpr->funcformat = expr->funcformat;
				newexpr->funccollid = expr->funccollid;
				newexpr->inputcollid = expr->inputcollid;
				newexpr->args = args;
				newexpr->location = expr->location;
				return (Node *) newexpr;
			}
		case T_OpExpr:
			{
				OpExpr	   *expr = (OpExpr *) node;
				List	   *args = expr->args;
				Expr	   *simple;
				OpExpr	   *newexpr;

				/*
				 * Need to get OID of underlying function.  Okay to scribble
				 * on input to this extent.
				 */
				set_opfuncid(expr);

				/*
				 * Code for op/func reduction is pretty bulky, so split it out
				 * as a separate function.
				 */
				simple = simplify_function(expr->opfuncid,
										   expr->opresulttype, -1,
										   expr->opcollid,
										   expr->inputcollid,
										   &args,
										   false,
										   true,
										   true,
										   context);
				if (simple)		/* successfully simplified it */
					return (Node *) simple;

				/*
				 * If the operator is boolean equality or inequality, we know
				 * how to simplify cases involving one constant and one
				 * non-constant argument.
				 */
				if (expr->opno == BooleanEqualOperator ||
					expr->opno == BooleanNotEqualOperator)
				{
					simple = (Expr *) simplify_boolean_equality(expr->opno,
																args);
					if (simple) /* successfully simplified it */
						return (Node *) simple;
				}

				/*
				 * The expression cannot be simplified any further, so build
				 * and return a replacement OpExpr node using the
				 * possibly-simplified arguments.
				 */
				newexpr = makeNode(OpExpr);
				newexpr->opno = expr->opno;
				newexpr->opfuncid = expr->opfuncid;
				newexpr->opresulttype = expr->opresulttype;
				newexpr->opretset = expr->opretset;
				newexpr->opcollid = expr->opcollid;
				newexpr->inputcollid = expr->inputcollid;
				newexpr->args = args;
				newexpr->location = expr->location;
				return (Node *) newexpr;
			}
		case T_DistinctExpr:
			{
				DistinctExpr *expr = (DistinctExpr *) node;
				List	   *args;
				ListCell   *arg;
				bool		has_null_input = false;
				bool		all_null_input = true;
				bool		has_nonconst_input = false;
				Expr	   *simple;
				DistinctExpr *newexpr;

				/*
				 * Reduce constants in the DistinctExpr's arguments.  We know
				 * args is either NIL or a List node, so we can call
				 * expression_tree_mutator directly rather than recursing to
				 * self.
				 */
				args = (List *) expression_tree_mutator((Node *) expr->args,
														eval_const_expressions_mutator,
														(void *) context);

				/*
				 * We must do our own check for NULLs because DistinctExpr has
				 * different results for NULL input than the underlying
				 * operator does.
				 */
				foreach(arg, args)
				{
					if (IsA(lfirst(arg), Const))
					{
						has_null_input |= ((Const *) lfirst(arg))->constisnull;
						all_null_input &= ((Const *) lfirst(arg))->constisnull;
					}
					else
						has_nonconst_input = true;
				}

				/* all constants? then can optimize this out */
				if (!has_nonconst_input)
				{
					/* all nulls? then not distinct */
					if (all_null_input)
						return makeBoolConst(false, false);

					/* one null? then distinct */
					if (has_null_input)
						return makeBoolConst(true, false);

					/* otherwise try to evaluate the '=' operator */
					/* (NOT okay to try to inline it, though!) */

					/*
					 * Need to get OID of underlying function.  Okay to
					 * scribble on input to this extent.
					 */
					set_opfuncid((OpExpr *) expr);	/* rely on struct
													 * equivalence */

					/*
					 * Code for op/func reduction is pretty bulky, so split it
					 * out as a separate function.
					 */
					simple = simplify_function(expr->opfuncid,
											   expr->opresulttype, -1,
											   expr->opcollid,
											   expr->inputcollid,
											   &args,
											   false,
											   false,
											   false,
											   context);
					if (simple) /* successfully simplified it */
					{
						/*
						 * Since the underlying operator is "=", must negate
						 * its result
						 */
						Const	   *csimple = castNode(Const, simple);

						csimple->constvalue =
							BoolGetDatum(!DatumGetBool(csimple->constvalue));
						return (Node *) csimple;
					}
				}

				/*
				 * The expression cannot be simplified any further, so build
				 * and return a replacement DistinctExpr node using the
				 * possibly-simplified arguments.
				 */
				newexpr = makeNode(DistinctExpr);
				newexpr->opno = expr->opno;
				newexpr->opfuncid = expr->opfuncid;
				newexpr->opresulttype = expr->opresulttype;
				newexpr->opretset = expr->opretset;
				newexpr->opcollid = expr->opcollid;
				newexpr->inputcollid = expr->inputcollid;
				newexpr->args = args;
				newexpr->location = expr->location;
				return (Node *) newexpr;
			}
		case T_ScalarArrayOpExpr:
			{
				ScalarArrayOpExpr *saop;

				/* Copy the node and const-simplify its arguments */
				saop = (ScalarArrayOpExpr *) ece_generic_processing(node);

				/* Make sure we know underlying function */
				set_sa_opfuncid(saop);

				/*
				 * If all arguments are Consts, and it's a safe function, we
				 * can fold to a constant
				 */
				if (ece_all_arguments_const(saop) &&
					ece_function_is_safe(saop->opfuncid, context))
					return ece_evaluate_expr(saop);
				return (Node *) saop;
			}
		case T_BoolExpr:
			{
				BoolExpr   *expr = (BoolExpr *) node;

				switch (expr->boolop)
				{
					case OR_EXPR:
						{
							List	   *newargs;
							bool		haveNull = false;
							bool		forceTrue = false;

							newargs = simplify_or_arguments(expr->args,
															context,
															&haveNull,
															&forceTrue);
							if (forceTrue)
								return makeBoolConst(true, false);
							if (haveNull)
								newargs = lappend(newargs,
												  makeBoolConst(false, true));
							/* If all the inputs are FALSE, result is FALSE */
							if (newargs == NIL)
								return makeBoolConst(false, false);

							/*
							 * If only one nonconst-or-NULL input, it's the
							 * result
							 */
							if (list_length(newargs) == 1)
								return (Node *) linitial(newargs);
							/* Else we still need an OR node */
							return (Node *) make_orclause(newargs);
						}
					case AND_EXPR:
						{
							List	   *newargs;
							bool		haveNull = false;
							bool		forceFalse = false;

							newargs = simplify_and_arguments(expr->args,
															 context,
															 &haveNull,
															 &forceFalse);
							if (forceFalse)
								return makeBoolConst(false, false);
							if (haveNull)
								newargs = lappend(newargs,
												  makeBoolConst(false, true));
							/* If all the inputs are TRUE, result is TRUE */
							if (newargs == NIL)
								return makeBoolConst(true, false);

							/*
							 * If only one nonconst-or-NULL input, it's the
							 * result
							 */
							if (list_length(newargs) == 1)
								return (Node *) linitial(newargs);
							/* Else we still need an AND node */
							return (Node *) make_andclause(newargs);
						}
					case NOT_EXPR:
						{
							Node	   *arg;

							Assert(list_length(expr->args) == 1);
							arg = eval_const_expressions_mutator(linitial(expr->args),
																 context);

							/*
							 * Use negate_clause() to see if we can simplify
							 * away the NOT.
							 */
							return negate_clause(arg);
						}
					default:
						elog(ERROR, "unrecognized boolop: %d",
							 (int) expr->boolop);
						break;
				}
				break;
			}
		case T_SubPlan:
		case T_AlternativeSubPlan:

			/*
			 * Return a SubPlan unchanged --- too late to do anything with it.
			 *
			 * XXX should we ereport() here instead?  Probably this routine
			 * should never be invoked after SubPlan creation.
			 */
			return node;
		case T_RelabelType:
			{
				/*
				 * If we can simplify the input to a constant, then we don't
				 * need the RelabelType node anymore: just change the type
				 * field of the Const node.  Otherwise, must copy the
				 * RelabelType node.
				 */
				RelabelType *relabel = (RelabelType *) node;
				Node	   *arg;

				arg = eval_const_expressions_mutator((Node *) relabel->arg,
													 context);

				/*
				 * If we find stacked RelabelTypes (eg, from foo :: int ::
				 * oid) we can discard all but the top one.
				 */
				while (arg && IsA(arg, RelabelType))
					arg = (Node *) ((RelabelType *) arg)->arg;

				if (arg && IsA(arg, Const))
				{
					Const	   *con = (Const *) arg;

					con->consttype = relabel->resulttype;
					con->consttypmod = relabel->resulttypmod;
					con->constcollid = relabel->resultcollid;
					return (Node *) con;
				}
				else
				{
					RelabelType *newrelabel = makeNode(RelabelType);

					newrelabel->arg = (Expr *) arg;
					newrelabel->resulttype = relabel->resulttype;
					newrelabel->resulttypmod = relabel->resulttypmod;
					newrelabel->resultcollid = relabel->resultcollid;
					newrelabel->relabelformat = relabel->relabelformat;
					newrelabel->location = relabel->location;
					return (Node *) newrelabel;
				}
			}
		case T_CoerceViaIO:
			{
				CoerceViaIO *expr = (CoerceViaIO *) node;
				List	   *args;
				Oid			outfunc;
				bool		outtypisvarlena;
				Oid			infunc;
				Oid			intypioparam;
				Expr	   *simple;
				CoerceViaIO *newexpr;

				/* Make a List so we can use simplify_function */
				args = list_make1(expr->arg);

				/*
				 * CoerceViaIO represents calling the source type's output
				 * function then the result type's input function.  So, try to
				 * simplify it as though it were a stack of two such function
				 * calls.  First we need to know what the functions are.
				 *
				 * Note that the coercion functions are assumed not to care
				 * about input collation, so we just pass InvalidOid for that.
				 */
				getTypeOutputInfo(exprType((Node *) expr->arg),
								  &outfunc, &outtypisvarlena);
				getTypeInputInfo(expr->resulttype,
								 &infunc, &intypioparam);

				simple = simplify_function(outfunc,
										   CSTRINGOID, -1,
										   InvalidOid,
										   InvalidOid,
										   &args,
										   false,
										   true,
										   true,
										   context);
				if (simple)		/* successfully simplified output fn */
				{
					/*
					 * Input functions may want 1 to 3 arguments.  We always
					 * supply all three, trusting that nothing downstream will
					 * complain.
					 */
					args = list_make3(simple,
									  makeConst(OIDOID,
												-1,
												InvalidOid,
												sizeof(Oid),
												ObjectIdGetDatum(intypioparam),
												false,
												true),
									  makeConst(INT4OID,
												-1,
												InvalidOid,
												sizeof(int32),
												Int32GetDatum(-1),
												false,
												true));

					simple = simplify_function(infunc,
											   expr->resulttype, -1,
											   expr->resultcollid,
											   InvalidOid,
											   &args,
											   false,
											   false,
											   true,
											   context);
					if (simple) /* successfully simplified input fn */
						return (Node *) simple;
				}

				/*
				 * The expression cannot be simplified any further, so build
				 * and return a replacement CoerceViaIO node using the
				 * possibly-simplified argument.
				 */
				newexpr = makeNode(CoerceViaIO);
				newexpr->arg = (Expr *) linitial(args);
				newexpr->resulttype = expr->resulttype;
				newexpr->resultcollid = expr->resultcollid;
				newexpr->coerceformat = expr->coerceformat;
				newexpr->location = expr->location;
				return (Node *) newexpr;
			}
		case T_ArrayCoerceExpr:
			{
				ArrayCoerceExpr *ac;

				/* Copy the node and const-simplify its arguments */
				ac = (ArrayCoerceExpr *) ece_generic_processing(node);

				/*
				 * If constant argument and the per-element expression is
				 * immutable, we can simplify the whole thing to a constant.
				 * Exception: although contain_mutable_functions considers
				 * CoerceToDomain immutable for historical reasons, let's not
				 * do so here; this ensures coercion to an array-over-domain
				 * does not apply the domain's constraints until runtime.
				 */
				if (ac->arg && IsA(ac->arg, Const) &&
					ac->elemexpr && !IsA(ac->elemexpr, CoerceToDomain) &&
					!contain_mutable_functions((Node *) ac->elemexpr))
					return ece_evaluate_expr(ac);
				return (Node *) ac;
			}
		case T_CollateExpr:
			{
				/*
				 * If we can simplify the input to a constant, then we don't
				 * need the CollateExpr node at all: just change the
				 * constcollid field of the Const node.  Otherwise, replace
				 * the CollateExpr with a RelabelType. (We do that so as to
				 * improve uniformity of expression representation and thus
				 * simplify comparison of expressions.)
				 */
				CollateExpr *collate = (CollateExpr *) node;
				Node	   *arg;

				arg = eval_const_expressions_mutator((Node *) collate->arg,
													 context);

				if (arg && IsA(arg, Const))
				{
					Const	   *con = (Const *) arg;

					con->constcollid = collate->collOid;
					return (Node *) con;
				}
				else if (collate->collOid == exprCollation(arg))
				{
					/* Don't need a RelabelType either... */
					return arg;
				}
				else
				{
					RelabelType *relabel = makeNode(RelabelType);

					relabel->resulttype = exprType(arg);
					relabel->resulttypmod = exprTypmod(arg);
					relabel->resultcollid = collate->collOid;
					relabel->relabelformat = COERCE_IMPLICIT_CAST;
					relabel->location = collate->location;

					/* Don't create stacked RelabelTypes */
					while (arg && IsA(arg, RelabelType))
						arg = (Node *) ((RelabelType *) arg)->arg;
					relabel->arg = (Expr *) arg;

					return (Node *) relabel;
				}
			}
		case T_CaseExpr:
			{
				/*----------
				 * CASE expressions can be simplified if there are constant
				 * condition clauses:
				 *		FALSE (or NULL): drop the alternative
				 *		TRUE: drop all remaining alternatives
				 * If the first non-FALSE alternative is a constant TRUE,
				 * we can simplify the entire CASE to that alternative's
				 * expression.  If there are no non-FALSE alternatives,
				 * we simplify the entire CASE to the default result (ELSE).
				 *
				 * If we have a simple-form CASE with constant test
				 * expression, we substitute the constant value for contained
				 * CaseTestExpr placeholder nodes, so that we have the
				 * opportunity to reduce constant test conditions.  For
				 * example this allows
				 *		CASE 0 WHEN 0 THEN 1 ELSE 1/0 END
				 * to reduce to 1 rather than drawing a divide-by-0 error.
				 * Note that when the test expression is constant, we don't
				 * have to include it in the resulting CASE; for example
				 *		CASE 0 WHEN x THEN y ELSE z END
				 * is transformed by the parser to
				 *		CASE 0 WHEN CaseTestExpr = x THEN y ELSE z END
				 * which we can simplify to
				 *		CASE WHEN 0 = x THEN y ELSE z END
				 * It is not necessary for the executor to evaluate the "arg"
				 * expression when executing the CASE, since any contained
				 * CaseTestExprs that might have referred to it will have been
				 * replaced by the constant.
				 *----------
				 */
				CaseExpr   *caseexpr = (CaseExpr *) node;
				CaseExpr   *newcase;
				Node	   *save_case_val;
				Node	   *newarg;
				List	   *newargs;
				bool		const_true_cond;
				Node	   *defresult = NULL;
				ListCell   *arg;

				/* Simplify the test expression, if any */
				newarg = eval_const_expressions_mutator((Node *) caseexpr->arg,
														context);

				/* Set up for contained CaseTestExpr nodes */
				save_case_val = context->case_val;
				if (newarg && IsA(newarg, Const))
				{
					context->case_val = newarg;
					newarg = NULL;	/* not needed anymore, see above */
				}
				else
					context->case_val = NULL;

				/* Simplify the WHEN clauses */
				newargs = NIL;
				const_true_cond = false;
				foreach(arg, caseexpr->args)
				{
					CaseWhen   *oldcasewhen = lfirst_node(CaseWhen, arg);
					Node	   *casecond;
					Node	   *caseresult;

					/* Simplify this alternative's test condition */
					casecond = eval_const_expressions_mutator((Node *) oldcasewhen->expr,
															  context);

					/*
					 * If the test condition is constant FALSE (or NULL), then
					 * drop this WHEN clause completely, without processing
					 * the result.
					 */
					if (casecond && IsA(casecond, Const))
					{
						Const	   *const_input = (Const *) casecond;

						if (const_input->constisnull ||
							!DatumGetBool(const_input->constvalue))
							continue;	/* drop alternative with FALSE cond */
						/* Else it's constant TRUE */
						const_true_cond = true;
					}

					/* Simplify this alternative's result value */
					caseresult = eval_const_expressions_mutator((Node *) oldcasewhen->result,
																context);

					/* If non-constant test condition, emit a new WHEN node */
					if (!const_true_cond)
					{
						CaseWhen   *newcasewhen = makeNode(CaseWhen);

						newcasewhen->expr = (Expr *) casecond;
						newcasewhen->result = (Expr *) caseresult;
						newcasewhen->location = oldcasewhen->location;
						newargs = lappend(newargs, newcasewhen);
						continue;
					}

					/*
					 * Found a TRUE condition, so none of the remaining
					 * alternatives can be reached.  We treat the result as
					 * the default result.
					 */
					defresult = caseresult;
					break;
				}

				/* Simplify the default result, unless we replaced it above */
				if (!const_true_cond)
					defresult = eval_const_expressions_mutator((Node *) caseexpr->defresult,
															   context);

				context->case_val = save_case_val;

				/*
				 * If no non-FALSE alternatives, CASE reduces to the default
				 * result
				 */
				if (newargs == NIL)
					return defresult;
				/* Otherwise we need a new CASE node */
				newcase = makeNode(CaseExpr);
				newcase->casetype = caseexpr->casetype;
				newcase->casecollid = caseexpr->casecollid;
				newcase->arg = (Expr *) newarg;
				newcase->args = newargs;
				newcase->defresult = (Expr *) defresult;
				newcase->location = caseexpr->location;
				return (Node *) newcase;
			}
		case T_CaseTestExpr:
			{
				/*
				 * If we know a constant test value for the current CASE
				 * construct, substitute it for the placeholder.  Else just
				 * return the placeholder as-is.
				 */
				if (context->case_val)
					return copyObject(context->case_val);
				else
					return copyObject(node);
			}
		case T_ArrayRef:
		case T_ArrayExpr:
		case T_RowExpr:
			{
				/*
				 * Generic handling for node types whose own processing is
				 * known to be immutable, and for which we need no smarts
				 * beyond "simplify if all inputs are constants".
				 */

				/* Copy the node and const-simplify its arguments */
				node = ece_generic_processing(node);
				/* If all arguments are Consts, we can fold to a constant */
				if (ece_all_arguments_const(node))
					return ece_evaluate_expr(node);
				return node;
			}
		case T_CoalesceExpr:
			{
				CoalesceExpr *coalesceexpr = (CoalesceExpr *) node;
				CoalesceExpr *newcoalesce;
				List	   *newargs;
				ListCell   *arg;

				newargs = NIL;
				foreach(arg, coalesceexpr->args)
				{
					Node	   *e;

					e = eval_const_expressions_mutator((Node *) lfirst(arg),
													   context);

					/*
					 * We can remove null constants from the list. For a
					 * non-null constant, if it has not been preceded by any
					 * other non-null-constant expressions then it is the
					 * result. Otherwise, it's the next argument, but we can
					 * drop following arguments since they will never be
					 * reached.
					 */
					if (IsA(e, Const))
					{
						if (((Const *) e)->constisnull)
							continue;	/* drop null constant */
						if (newargs == NIL)
							return e;	/* first expr */
						newargs = lappend(newargs, e);
						break;
					}
					newargs = lappend(newargs, e);
				}

				/*
				 * If all the arguments were constant null, the result is just
				 * null
				 */
				if (newargs == NIL)
					return (Node *) makeNullConst(coalesceexpr->coalescetype,
												  -1,
												  coalesceexpr->coalescecollid);

				newcoalesce = makeNode(CoalesceExpr);
				newcoalesce->coalescetype = coalesceexpr->coalescetype;
				newcoalesce->coalescecollid = coalesceexpr->coalescecollid;
				newcoalesce->args = newargs;
				newcoalesce->location = coalesceexpr->location;
				return (Node *) newcoalesce;
			}
		case T_SQLValueFunction:
			{
				/*
				 * All variants of SQLValueFunction are stable, so if we are
				 * estimating the expression's value, we should evaluate the
				 * current function value.  Otherwise just copy.
				 */
				SQLValueFunction *svf = (SQLValueFunction *) node;

				if (context->estimate)
					return (Node *) evaluate_expr((Expr *) svf,
												  svf->type,
												  svf->typmod,
												  InvalidOid);
				else
					return copyObject((Node *) svf);
			}
		case T_FieldSelect:
			{
				/*
				 * We can optimize field selection from a whole-row Var into a
				 * simple Var.  (This case won't be generated directly by the
				 * parser, because ParseComplexProjection short-circuits it.
				 * But it can arise while simplifying functions.)  Also, we
				 * can optimize field selection from a RowExpr construct, or
				 * of course from a constant.
				 *
				 * However, replacing a whole-row Var in this way has a
				 * pitfall: if we've already built the rel targetlist for the
				 * source relation, then the whole-row Var is scheduled to be
				 * produced by the relation scan, but the simple Var probably
				 * isn't, which will lead to a failure in setrefs.c.  This is
				 * not a problem when handling simple single-level queries, in
				 * which expression simplification always happens first.  It
				 * is a risk for lateral references from subqueries, though.
				 * To avoid such failures, don't optimize uplevel references.
				 *
				 * We must also check that the declared type of the field is
				 * still the same as when the FieldSelect was created --- this
				 * can change if someone did ALTER COLUMN TYPE on the rowtype.
				 * If it isn't, we skip the optimization; the case will
				 * probably fail at runtime, but that's not our problem here.
				 */
				FieldSelect *fselect = (FieldSelect *) node;
				FieldSelect *newfselect;
				Node	   *arg;

				arg = eval_const_expressions_mutator((Node *) fselect->arg,
													 context);
				if (arg && IsA(arg, Var) &&
					((Var *) arg)->varattno == InvalidAttrNumber &&
					((Var *) arg)->varlevelsup == 0)
				{
					if (rowtype_field_matches(((Var *) arg)->vartype,
											  fselect->fieldnum,
											  fselect->resulttype,
											  fselect->resulttypmod,
											  fselect->resultcollid))
						return (Node *) makeVar(((Var *) arg)->varno,
												fselect->fieldnum,
												fselect->resulttype,
												fselect->resulttypmod,
												fselect->resultcollid,
												((Var *) arg)->varlevelsup);
				}
				if (arg && IsA(arg, RowExpr))
				{
					RowExpr    *rowexpr = (RowExpr *) arg;

					if (fselect->fieldnum > 0 &&
						fselect->fieldnum <= list_length(rowexpr->args))
					{
						Node	   *fld = (Node *) list_nth(rowexpr->args,
															fselect->fieldnum - 1);

						if (rowtype_field_matches(rowexpr->row_typeid,
												  fselect->fieldnum,
												  fselect->resulttype,
												  fselect->resulttypmod,
												  fselect->resultcollid) &&
							fselect->resulttype == exprType(fld) &&
							fselect->resulttypmod == exprTypmod(fld) &&
							fselect->resultcollid == exprCollation(fld))
							return fld;
					}
				}
				newfselect = makeNode(FieldSelect);
				newfselect->arg = (Expr *) arg;
				newfselect->fieldnum = fselect->fieldnum;
				newfselect->resulttype = fselect->resulttype;
				newfselect->resulttypmod = fselect->resulttypmod;
				newfselect->resultcollid = fselect->resultcollid;
				if (arg && IsA(arg, Const))
				{
					Const	   *con = (Const *) arg;

					if (rowtype_field_matches(con->consttype,
											  newfselect->fieldnum,
											  newfselect->resulttype,
											  newfselect->resulttypmod,
											  newfselect->resultcollid))
						return ece_evaluate_expr(newfselect);
				}
				return (Node *) newfselect;
			}
		case T_NullTest:
			{
				NullTest   *ntest = (NullTest *) node;
				NullTest   *newntest;
				Node	   *arg;

				arg = eval_const_expressions_mutator((Node *) ntest->arg,
													 context);
				if (ntest->argisrow && arg && IsA(arg, RowExpr))
				{
					/*
					 * We break ROW(...) IS [NOT] NULL into separate tests on
					 * its component fields.  This form is usually more
					 * efficient to evaluate, as well as being more amenable
					 * to optimization.
					 */
					RowExpr    *rarg = (RowExpr *) arg;
					List	   *newargs = NIL;
					ListCell   *l;

					foreach(l, rarg->args)
					{
						Node	   *relem = (Node *) lfirst(l);

						/*
						 * A constant field refutes the whole NullTest if it's
						 * of the wrong nullness; else we can discard it.
						 */
						if (relem && IsA(relem, Const))
						{
							Const	   *carg = (Const *) relem;

							if (carg->constisnull ?
								(ntest->nulltesttype == IS_NOT_NULL) :
								(ntest->nulltesttype == IS_NULL))
								return makeBoolConst(false, false);
							continue;
						}

						/*
						 * Else, make a scalar (argisrow == false) NullTest
						 * for this field.  Scalar semantics are required
						 * because IS [NOT] NULL doesn't recurse; see comments
						 * in ExecEvalRowNullInt().
						 */
						newntest = makeNode(NullTest);
						newntest->arg = (Expr *) relem;
						newntest->nulltesttype = ntest->nulltesttype;
						newntest->argisrow = false;
						newntest->location = ntest->location;
						newargs = lappend(newargs, newntest);
					}
					/* If all the inputs were constants, result is TRUE */
					if (newargs == NIL)
						return makeBoolConst(true, false);
					/* If only one nonconst input, it's the result */
					if (list_length(newargs) == 1)
						return (Node *) linitial(newargs);
					/* Else we need an AND node */
					return (Node *) make_andclause(newargs);
				}
				if (!ntest->argisrow && arg && IsA(arg, Const))
				{
					Const	   *carg = (Const *) arg;
					bool		result;

					switch (ntest->nulltesttype)
					{
						case IS_NULL:
							result = carg->constisnull;
							break;
						case IS_NOT_NULL:
							result = !carg->constisnull;
							break;
						default:
							elog(ERROR, "unrecognized nulltesttype: %d",
								 (int) ntest->nulltesttype);
							result = false; /* keep compiler quiet */
							break;
					}

					return makeBoolConst(result, false);
				}

				newntest = makeNode(NullTest);
				newntest->arg = (Expr *) arg;
				newntest->nulltesttype = ntest->nulltesttype;
				newntest->argisrow = ntest->argisrow;
				newntest->location = ntest->location;
				return (Node *) newntest;
			}
		case T_BooleanTest:
			{
				/*
				 * This case could be folded into the generic handling used
				 * for ArrayRef etc.  But because the simplification logic is
				 * so trivial, applying evaluate_expr() to perform it would be
				 * a heavy overhead.  BooleanTest is probably common enough to
				 * justify keeping this bespoke implementation.
				 */
				BooleanTest *btest = (BooleanTest *) node;
				BooleanTest *newbtest;
				Node	   *arg;

				arg = eval_const_expressions_mutator((Node *) btest->arg,
													 context);
				if (arg && IsA(arg, Const))
				{
					Const	   *carg = (Const *) arg;
					bool		result;

					switch (btest->booltesttype)
					{
						case IS_TRUE:
							result = (!carg->constisnull &&
									  DatumGetBool(carg->constvalue));
							break;
						case IS_NOT_TRUE:
							result = (carg->constisnull ||
									  !DatumGetBool(carg->constvalue));
							break;
						case IS_FALSE:
							result = (!carg->constisnull &&
									  !DatumGetBool(carg->constvalue));
							break;
						case IS_NOT_FALSE:
							result = (carg->constisnull ||
									  DatumGetBool(carg->constvalue));
							break;
						case IS_UNKNOWN:
							result = carg->constisnull;
							break;
						case IS_NOT_UNKNOWN:
							result = !carg->constisnull;
							break;
						default:
							elog(ERROR, "unrecognized booltesttype: %d",
								 (int) btest->booltesttype);
							result = false; /* keep compiler quiet */
							break;
					}

					return makeBoolConst(result, false);
				}

				newbtest = makeNode(BooleanTest);
				newbtest->arg = (Expr *) arg;
				newbtest->booltesttype = btest->booltesttype;
				newbtest->location = btest->location;
				return (Node *) newbtest;
			}
		case T_PlaceHolderVar:

			/*
			 * In estimation mode, just strip the PlaceHolderVar node
			 * altogether; this amounts to estimating that the contained value
			 * won't be forced to null by an outer join.  In regular mode we
			 * just use the default behavior (ie, simplify the expression but
			 * leave the PlaceHolderVar node intact).
			 */
			if (context->estimate)
			{
				PlaceHolderVar *phv = (PlaceHolderVar *) node;

				return eval_const_expressions_mutator((Node *) phv->phexpr,
													  context);
			}
			break;
		default:
			break;
	}

	/*
<<<<<<< HEAD
	 * For any node type not handled above, we recurse using
	 * expression_tree_mutator, which will copy the node unchanged but try to
	 * simplify its arguments (if any) using this routine. For example: we
	 * cannot eliminate an SubscriptingRef node, but we might be able to simplify
	 * constant expressions in its subscripts.
=======
	 * For any node type not handled above, copy the node unchanged but
	 * const-simplify its subexpressions.  This is the correct thing for node
	 * types whose behavior might change between planning and execution, such
	 * as CoerceToDomain.  It's also a safe default for new node types not
	 * known to this routine.
>>>>>>> 8794fdd9
	 */
	return ece_generic_processing(node);
}

/*
 * Subroutine for eval_const_expressions: check for non-Const nodes.
 *
 * We can abort recursion immediately on finding a non-Const node.  This is
 * critical for performance, else eval_const_expressions_mutator would take
 * O(N^2) time on non-simplifiable trees.  However, we do need to descend
 * into List nodes since expression_tree_walker sometimes invokes the walker
 * function directly on List subtrees.
 */
static bool
contain_non_const_walker(Node *node, void *context)
{
	if (node == NULL)
		return false;
	if (IsA(node, Const))
		return false;
	if (IsA(node, List))
		return expression_tree_walker(node, contain_non_const_walker, context);
	/* Otherwise, abort the tree traversal and return true */
	return true;
}

/*
 * Subroutine for eval_const_expressions: check if a function is OK to evaluate
 */
static bool
ece_function_is_safe(Oid funcid, eval_const_expressions_context *context)
{
	char		provolatile = func_volatile(funcid);

	/*
	 * Ordinarily we are only allowed to simplify immutable functions. But for
	 * purposes of estimation, we consider it okay to simplify functions that
	 * are merely stable; the risk that the result might change from planning
	 * time to execution time is worth taking in preference to not being able
	 * to estimate the value at all.
	 */
	if (provolatile == PROVOLATILE_IMMUTABLE)
		return true;
	if (context->estimate && provolatile == PROVOLATILE_STABLE)
		return true;
	return false;
}

/*
 * Subroutine for eval_const_expressions: process arguments of an OR clause
 *
 * This includes flattening of nested ORs as well as recursion to
 * eval_const_expressions to simplify the OR arguments.
 *
 * After simplification, OR arguments are handled as follows:
 *		non constant: keep
 *		FALSE: drop (does not affect result)
 *		TRUE: force result to TRUE
 *		NULL: keep only one
 * We must keep one NULL input because OR expressions evaluate to NULL when no
 * input is TRUE and at least one is NULL.  We don't actually include the NULL
 * here, that's supposed to be done by the caller.
 *
 * The output arguments *haveNull and *forceTrue must be initialized false
 * by the caller.  They will be set true if a NULL constant or TRUE constant,
 * respectively, is detected anywhere in the argument list.
 */
static List *
simplify_or_arguments(List *args,
					  eval_const_expressions_context *context,
					  bool *haveNull, bool *forceTrue)
{
	List	   *newargs = NIL;
	List	   *unprocessed_args;

	/*
	 * We want to ensure that any OR immediately beneath another OR gets
	 * flattened into a single OR-list, so as to simplify later reasoning.
	 *
	 * To avoid stack overflow from recursion of eval_const_expressions, we
	 * resort to some tenseness here: we keep a list of not-yet-processed
	 * inputs, and handle flattening of nested ORs by prepending to the to-do
	 * list instead of recursing.  Now that the parser generates N-argument
	 * ORs from simple lists, this complexity is probably less necessary than
	 * it once was, but we might as well keep the logic.
	 */
	unprocessed_args = list_copy(args);
	while (unprocessed_args)
	{
		Node	   *arg = (Node *) linitial(unprocessed_args);

		unprocessed_args = list_delete_first(unprocessed_args);

		/* flatten nested ORs as per above comment */
		if (or_clause(arg))
		{
			List	   *subargs = list_copy(((BoolExpr *) arg)->args);

			/* overly tense code to avoid leaking unused list header */
			if (!unprocessed_args)
				unprocessed_args = subargs;
			else
			{
				List	   *oldhdr = unprocessed_args;

				unprocessed_args = list_concat(subargs, unprocessed_args);
				pfree(oldhdr);
			}
			continue;
		}

		/* If it's not an OR, simplify it */
		arg = eval_const_expressions_mutator(arg, context);

		/*
		 * It is unlikely but not impossible for simplification of a non-OR
		 * clause to produce an OR.  Recheck, but don't be too tense about it
		 * since it's not a mainstream case. In particular we don't worry
		 * about const-simplifying the input twice.
		 */
		if (or_clause(arg))
		{
			List	   *subargs = list_copy(((BoolExpr *) arg)->args);

			unprocessed_args = list_concat(subargs, unprocessed_args);
			continue;
		}

		/*
		 * OK, we have a const-simplified non-OR argument.  Process it per
		 * comments above.
		 */
		if (IsA(arg, Const))
		{
			Const	   *const_input = (Const *) arg;

			if (const_input->constisnull)
				*haveNull = true;
			else if (DatumGetBool(const_input->constvalue))
			{
				*forceTrue = true;

				/*
				 * Once we detect a TRUE result we can just exit the loop
				 * immediately.  However, if we ever add a notion of
				 * non-removable functions, we'd need to keep scanning.
				 */
				return NIL;
			}
			/* otherwise, we can drop the constant-false input */
			continue;
		}

		/* else emit the simplified arg into the result list */
		newargs = lappend(newargs, arg);
	}

	return newargs;
}

/*
 * Subroutine for eval_const_expressions: process arguments of an AND clause
 *
 * This includes flattening of nested ANDs as well as recursion to
 * eval_const_expressions to simplify the AND arguments.
 *
 * After simplification, AND arguments are handled as follows:
 *		non constant: keep
 *		TRUE: drop (does not affect result)
 *		FALSE: force result to FALSE
 *		NULL: keep only one
 * We must keep one NULL input because AND expressions evaluate to NULL when
 * no input is FALSE and at least one is NULL.  We don't actually include the
 * NULL here, that's supposed to be done by the caller.
 *
 * The output arguments *haveNull and *forceFalse must be initialized false
 * by the caller.  They will be set true if a null constant or false constant,
 * respectively, is detected anywhere in the argument list.
 */
static List *
simplify_and_arguments(List *args,
					   eval_const_expressions_context *context,
					   bool *haveNull, bool *forceFalse)
{
	List	   *newargs = NIL;
	List	   *unprocessed_args;

	/* See comments in simplify_or_arguments */
	unprocessed_args = list_copy(args);
	while (unprocessed_args)
	{
		Node	   *arg = (Node *) linitial(unprocessed_args);

		unprocessed_args = list_delete_first(unprocessed_args);

		/* flatten nested ANDs as per above comment */
		if (and_clause(arg))
		{
			List	   *subargs = list_copy(((BoolExpr *) arg)->args);

			/* overly tense code to avoid leaking unused list header */
			if (!unprocessed_args)
				unprocessed_args = subargs;
			else
			{
				List	   *oldhdr = unprocessed_args;

				unprocessed_args = list_concat(subargs, unprocessed_args);
				pfree(oldhdr);
			}
			continue;
		}

		/* If it's not an AND, simplify it */
		arg = eval_const_expressions_mutator(arg, context);

		/*
		 * It is unlikely but not impossible for simplification of a non-AND
		 * clause to produce an AND.  Recheck, but don't be too tense about it
		 * since it's not a mainstream case. In particular we don't worry
		 * about const-simplifying the input twice.
		 */
		if (and_clause(arg))
		{
			List	   *subargs = list_copy(((BoolExpr *) arg)->args);

			unprocessed_args = list_concat(subargs, unprocessed_args);
			continue;
		}

		/*
		 * OK, we have a const-simplified non-AND argument.  Process it per
		 * comments above.
		 */
		if (IsA(arg, Const))
		{
			Const	   *const_input = (Const *) arg;

			if (const_input->constisnull)
				*haveNull = true;
			else if (!DatumGetBool(const_input->constvalue))
			{
				*forceFalse = true;

				/*
				 * Once we detect a FALSE result we can just exit the loop
				 * immediately.  However, if we ever add a notion of
				 * non-removable functions, we'd need to keep scanning.
				 */
				return NIL;
			}
			/* otherwise, we can drop the constant-true input */
			continue;
		}

		/* else emit the simplified arg into the result list */
		newargs = lappend(newargs, arg);
	}

	return newargs;
}

/*
 * Subroutine for eval_const_expressions: try to simplify boolean equality
 * or inequality condition
 *
 * Inputs are the operator OID and the simplified arguments to the operator.
 * Returns a simplified expression if successful, or NULL if cannot
 * simplify the expression.
 *
 * The idea here is to reduce "x = true" to "x" and "x = false" to "NOT x",
 * or similarly "x <> true" to "NOT x" and "x <> false" to "x".
 * This is only marginally useful in itself, but doing it in constant folding
 * ensures that we will recognize these forms as being equivalent in, for
 * example, partial index matching.
 *
 * We come here only if simplify_function has failed; therefore we cannot
 * see two constant inputs, nor a constant-NULL input.
 */
static Node *
simplify_boolean_equality(Oid opno, List *args)
{
	Node	   *leftop;
	Node	   *rightop;

	Assert(list_length(args) == 2);
	leftop = linitial(args);
	rightop = lsecond(args);
	if (leftop && IsA(leftop, Const))
	{
		Assert(!((Const *) leftop)->constisnull);
		if (opno == BooleanEqualOperator)
		{
			if (DatumGetBool(((Const *) leftop)->constvalue))
				return rightop; /* true = foo */
			else
				return negate_clause(rightop);	/* false = foo */
		}
		else
		{
			if (DatumGetBool(((Const *) leftop)->constvalue))
				return negate_clause(rightop);	/* true <> foo */
			else
				return rightop; /* false <> foo */
		}
	}
	if (rightop && IsA(rightop, Const))
	{
		Assert(!((Const *) rightop)->constisnull);
		if (opno == BooleanEqualOperator)
		{
			if (DatumGetBool(((Const *) rightop)->constvalue))
				return leftop;	/* foo = true */
			else
				return negate_clause(leftop);	/* foo = false */
		}
		else
		{
			if (DatumGetBool(((Const *) rightop)->constvalue))
				return negate_clause(leftop);	/* foo <> true */
			else
				return leftop;	/* foo <> false */
		}
	}
	return NULL;
}

/*
 * Subroutine for eval_const_expressions: try to simplify a function call
 * (which might originally have been an operator; we don't care)
 *
 * Inputs are the function OID, actual result type OID (which is needed for
 * polymorphic functions), result typmod, result collation, the input
 * collation to use for the function, the original argument list (not
 * const-simplified yet, unless process_args is false), and some flags;
 * also the context data for eval_const_expressions.
 *
 * Returns a simplified expression if successful, or NULL if cannot
 * simplify the function call.
 *
 * This function is also responsible for converting named-notation argument
 * lists into positional notation and/or adding any needed default argument
 * expressions; which is a bit grotty, but it avoids extra fetches of the
 * function's pg_proc tuple.  For this reason, the args list is
 * pass-by-reference.  Conversion and const-simplification of the args list
 * will be done even if simplification of the function call itself is not
 * possible.
 */
static Expr *
simplify_function(Oid funcid, Oid result_type, int32 result_typmod,
				  Oid result_collid, Oid input_collid, List **args_p,
				  bool funcvariadic, bool process_args, bool allow_non_const,
				  eval_const_expressions_context *context)
{
	List	   *args = *args_p;
	HeapTuple	func_tuple;
	Form_pg_proc func_form;
	Expr	   *newexpr;

	/*
	 * We have three strategies for simplification: execute the function to
	 * deliver a constant result, use a transform function to generate a
	 * substitute node tree, or expand in-line the body of the function
	 * definition (which only works for simple SQL-language functions, but
	 * that is a common case).  Each case needs access to the function's
	 * pg_proc tuple, so fetch it just once.
	 *
	 * Note: the allow_non_const flag suppresses both the second and third
	 * strategies; so if !allow_non_const, simplify_function can only return a
	 * Const or NULL.  Argument-list rewriting happens anyway, though.
	 */
	func_tuple = SearchSysCache1(PROCOID, ObjectIdGetDatum(funcid));
	if (!HeapTupleIsValid(func_tuple))
		elog(ERROR, "cache lookup failed for function %u", funcid);
	func_form = (Form_pg_proc) GETSTRUCT(func_tuple);

	/*
	 * Process the function arguments, unless the caller did it already.
	 *
	 * Here we must deal with named or defaulted arguments, and then
	 * recursively apply eval_const_expressions to the whole argument list.
	 */
	if (process_args)
	{
		args = expand_function_arguments(args, result_type, func_tuple);
		args = (List *) expression_tree_mutator((Node *) args,
												eval_const_expressions_mutator,
												(void *) context);
		/* Argument processing done, give it back to the caller */
		*args_p = args;
	}

	/* Now attempt simplification of the function call proper. */

	newexpr = evaluate_function(funcid, result_type, result_typmod,
								result_collid, input_collid,
								args, funcvariadic,
								func_tuple, context);

	if (!newexpr && allow_non_const && OidIsValid(func_form->protransform))
	{
		/*
		 * Build a dummy FuncExpr node containing the simplified arg list.  We
		 * use this approach to present a uniform interface to the transform
		 * function regardless of how the function is actually being invoked.
		 */
		FuncExpr	fexpr;

		fexpr.xpr.type = T_FuncExpr;
		fexpr.funcid = funcid;
		fexpr.funcresulttype = result_type;
		fexpr.funcretset = func_form->proretset;
		fexpr.funcvariadic = funcvariadic;
		fexpr.funcformat = COERCE_EXPLICIT_CALL;
		fexpr.funccollid = result_collid;
		fexpr.inputcollid = input_collid;
		fexpr.args = args;
		fexpr.location = -1;

		newexpr = (Expr *)
			DatumGetPointer(OidFunctionCall1(func_form->protransform,
											 PointerGetDatum(&fexpr)));
	}

	if (!newexpr && allow_non_const)
		newexpr = inline_function(funcid, result_type, result_collid,
								  input_collid, args, funcvariadic,
								  func_tuple, context);

	ReleaseSysCache(func_tuple);

	return newexpr;
}

/*
 * expand_function_arguments: convert named-notation args to positional args
 * and/or insert default args, as needed
 *
 * If we need to change anything, the input argument list is copied, not
 * modified.
 *
 * Note: this gets applied to operator argument lists too, even though the
 * cases it handles should never occur there.  This should be OK since it
 * will fall through very quickly if there's nothing to do.
 */
static List *
expand_function_arguments(List *args, Oid result_type, HeapTuple func_tuple)
{
	Form_pg_proc funcform = (Form_pg_proc) GETSTRUCT(func_tuple);
	bool		has_named_args = false;
	ListCell   *lc;

	/* Do we have any named arguments? */
	foreach(lc, args)
	{
		Node	   *arg = (Node *) lfirst(lc);

		if (IsA(arg, NamedArgExpr))
		{
			has_named_args = true;
			break;
		}
	}

	/* If so, we must apply reorder_function_arguments */
	if (has_named_args)
	{
		args = reorder_function_arguments(args, func_tuple);
		/* Recheck argument types and add casts if needed */
		recheck_cast_function_args(args, result_type, func_tuple);
	}
	else if (list_length(args) < funcform->pronargs)
	{
		/* No named args, but we seem to be short some defaults */
		args = add_function_defaults(args, func_tuple);
		/* Recheck argument types and add casts if needed */
		recheck_cast_function_args(args, result_type, func_tuple);
	}

	return args;
}

/*
 * reorder_function_arguments: convert named-notation args to positional args
 *
 * This function also inserts default argument values as needed, since it's
 * impossible to form a truly valid positional call without that.
 */
static List *
reorder_function_arguments(List *args, HeapTuple func_tuple)
{
	Form_pg_proc funcform = (Form_pg_proc) GETSTRUCT(func_tuple);
	int			pronargs = funcform->pronargs;
	int			nargsprovided = list_length(args);
	Node	   *argarray[FUNC_MAX_ARGS];
	ListCell   *lc;
	int			i;

	Assert(nargsprovided <= pronargs);
	if (pronargs > FUNC_MAX_ARGS)
		elog(ERROR, "too many function arguments");
	MemSet(argarray, 0, pronargs * sizeof(Node *));

	/* Deconstruct the argument list into an array indexed by argnumber */
	i = 0;
	foreach(lc, args)
	{
		Node	   *arg = (Node *) lfirst(lc);

		if (!IsA(arg, NamedArgExpr))
		{
			/* positional argument, assumed to precede all named args */
			Assert(argarray[i] == NULL);
			argarray[i++] = arg;
		}
		else
		{
			NamedArgExpr *na = (NamedArgExpr *) arg;

			Assert(argarray[na->argnumber] == NULL);
			argarray[na->argnumber] = (Node *) na->arg;
		}
	}

	/*
	 * Fetch default expressions, if needed, and insert into array at proper
	 * locations (they aren't necessarily consecutive or all used)
	 */
	if (nargsprovided < pronargs)
	{
		List	   *defaults = fetch_function_defaults(func_tuple);

		i = pronargs - funcform->pronargdefaults;
		foreach(lc, defaults)
		{
			if (argarray[i] == NULL)
				argarray[i] = (Node *) lfirst(lc);
			i++;
		}
	}

	/* Now reconstruct the args list in proper order */
	args = NIL;
	for (i = 0; i < pronargs; i++)
	{
		Assert(argarray[i] != NULL);
		args = lappend(args, argarray[i]);
	}

	return args;
}

/*
 * add_function_defaults: add missing function arguments from its defaults
 *
 * This is used only when the argument list was positional to begin with,
 * and so we know we just need to add defaults at the end.
 */
static List *
add_function_defaults(List *args, HeapTuple func_tuple)
{
	Form_pg_proc funcform = (Form_pg_proc) GETSTRUCT(func_tuple);
	int			nargsprovided = list_length(args);
	List	   *defaults;
	int			ndelete;

	/* Get all the default expressions from the pg_proc tuple */
	defaults = fetch_function_defaults(func_tuple);

	/* Delete any unused defaults from the list */
	ndelete = nargsprovided + list_length(defaults) - funcform->pronargs;
	if (ndelete < 0)
		elog(ERROR, "not enough default arguments");
	while (ndelete-- > 0)
		defaults = list_delete_first(defaults);

	/* And form the combined argument list, not modifying the input list */
	return list_concat(list_copy(args), defaults);
}

/*
 * fetch_function_defaults: get function's default arguments as expression list
 */
static List *
fetch_function_defaults(HeapTuple func_tuple)
{
	List	   *defaults;
	Datum		proargdefaults;
	bool		isnull;
	char	   *str;

	/* The error cases here shouldn't happen, but check anyway */
	proargdefaults = SysCacheGetAttr(PROCOID, func_tuple,
									 Anum_pg_proc_proargdefaults,
									 &isnull);
	if (isnull)
		elog(ERROR, "not enough default arguments");
	str = TextDatumGetCString(proargdefaults);
	defaults = castNode(List, stringToNode(str));
	pfree(str);
	return defaults;
}

/*
 * recheck_cast_function_args: recheck function args and typecast as needed
 * after adding defaults.
 *
 * It is possible for some of the defaulted arguments to be polymorphic;
 * therefore we can't assume that the default expressions have the correct
 * data types already.  We have to re-resolve polymorphics and do coercion
 * just like the parser did.
 *
 * This should be a no-op if there are no polymorphic arguments,
 * but we do it anyway to be sure.
 *
 * Note: if any casts are needed, the args list is modified in-place;
 * caller should have already copied the list structure.
 */
static void
recheck_cast_function_args(List *args, Oid result_type, HeapTuple func_tuple)
{
	Form_pg_proc funcform = (Form_pg_proc) GETSTRUCT(func_tuple);
	int			nargs;
	Oid			actual_arg_types[FUNC_MAX_ARGS];
	Oid			declared_arg_types[FUNC_MAX_ARGS];
	Oid			rettype;
	ListCell   *lc;

	if (list_length(args) > FUNC_MAX_ARGS)
		elog(ERROR, "too many function arguments");
	nargs = 0;
	foreach(lc, args)
	{
		actual_arg_types[nargs++] = exprType((Node *) lfirst(lc));
	}
	Assert(nargs == funcform->pronargs);
	memcpy(declared_arg_types, funcform->proargtypes.values,
		   funcform->pronargs * sizeof(Oid));
	rettype = enforce_generic_type_consistency(actual_arg_types,
											   declared_arg_types,
											   nargs,
											   funcform->prorettype,
											   false);
	/* let's just check we got the same answer as the parser did ... */
	if (rettype != result_type)
		elog(ERROR, "function's resolved result type changed during planning");

	/* perform any necessary typecasting of arguments */
	make_fn_arguments(NULL, args, actual_arg_types, declared_arg_types);
}

/*
 * evaluate_function: try to pre-evaluate a function call
 *
 * We can do this if the function is strict and has any constant-null inputs
 * (just return a null constant), or if the function is immutable and has all
 * constant inputs (call it and return the result as a Const node).  In
 * estimation mode we are willing to pre-evaluate stable functions too.
 *
 * Returns a simplified expression if successful, or NULL if cannot
 * simplify the function.
 */
static Expr *
evaluate_function(Oid funcid, Oid result_type, int32 result_typmod,
				  Oid result_collid, Oid input_collid, List *args,
				  bool funcvariadic,
				  HeapTuple func_tuple,
				  eval_const_expressions_context *context)
{
	Form_pg_proc funcform = (Form_pg_proc) GETSTRUCT(func_tuple);
	bool		has_nonconst_input = false;
	bool		has_null_input = false;
	ListCell   *arg;
	FuncExpr   *newexpr;

	/*
	 * Can't simplify if it returns a set.
	 */
	if (funcform->proretset)
		return NULL;

	/*
	 * Can't simplify if it returns RECORD.  The immediate problem is that it
	 * will be needing an expected tupdesc which we can't supply here.
	 *
	 * In the case where it has OUT parameters, it could get by without an
	 * expected tupdesc, but we still have issues: get_expr_result_type()
	 * doesn't know how to extract type info from a RECORD constant, and in
	 * the case of a NULL function result there doesn't seem to be any clean
	 * way to fix that.  In view of the likelihood of there being still other
	 * gotchas, seems best to leave the function call unreduced.
	 */
	if (funcform->prorettype == RECORDOID)
		return NULL;

	/*
	 * Check for constant inputs and especially constant-NULL inputs.
	 */
	foreach(arg, args)
	{
		if (IsA(lfirst(arg), Const))
			has_null_input |= ((Const *) lfirst(arg))->constisnull;
		else
			has_nonconst_input = true;
	}

	/*
	 * If the function is strict and has a constant-NULL input, it will never
	 * be called at all, so we can replace the call by a NULL constant, even
	 * if there are other inputs that aren't constant, and even if the
	 * function is not otherwise immutable.
	 */
	if (funcform->proisstrict && has_null_input)
		return (Expr *) makeNullConst(result_type, result_typmod,
									  result_collid);

	/*
	 * Otherwise, can simplify only if all inputs are constants. (For a
	 * non-strict function, constant NULL inputs are treated the same as
	 * constant non-NULL inputs.)
	 */
	if (has_nonconst_input)
		return NULL;

	/*
	 * Ordinarily we are only allowed to simplify immutable functions. But for
	 * purposes of estimation, we consider it okay to simplify functions that
	 * are merely stable; the risk that the result might change from planning
	 * time to execution time is worth taking in preference to not being able
	 * to estimate the value at all.
	 */
	if (funcform->provolatile == PROVOLATILE_IMMUTABLE)
		 /* okay */ ;
	else if (context->estimate && funcform->provolatile == PROVOLATILE_STABLE)
		 /* okay */ ;
	else
		return NULL;

	/*
	 * OK, looks like we can simplify this operator/function.
	 *
	 * Build a new FuncExpr node containing the already-simplified arguments.
	 */
	newexpr = makeNode(FuncExpr);
	newexpr->funcid = funcid;
	newexpr->funcresulttype = result_type;
	newexpr->funcretset = false;
	newexpr->funcvariadic = funcvariadic;
	newexpr->funcformat = COERCE_EXPLICIT_CALL; /* doesn't matter */
	newexpr->funccollid = result_collid;	/* doesn't matter */
	newexpr->inputcollid = input_collid;
	newexpr->args = args;
	newexpr->location = -1;

	return evaluate_expr((Expr *) newexpr, result_type, result_typmod,
						 result_collid);
}

/*
 * inline_function: try to expand a function call inline
 *
 * If the function is a sufficiently simple SQL-language function
 * (just "SELECT expression"), then we can inline it and avoid the rather
 * high per-call overhead of SQL functions.  Furthermore, this can expose
 * opportunities for constant-folding within the function expression.
 *
 * We have to beware of some special cases however.  A directly or
 * indirectly recursive function would cause us to recurse forever,
 * so we keep track of which functions we are already expanding and
 * do not re-expand them.  Also, if a parameter is used more than once
 * in the SQL-function body, we require it not to contain any volatile
 * functions (volatiles might deliver inconsistent answers) nor to be
 * unreasonably expensive to evaluate.  The expensiveness check not only
 * prevents us from doing multiple evaluations of an expensive parameter
 * at runtime, but is a safety value to limit growth of an expression due
 * to repeated inlining.
 *
 * We must also beware of changing the volatility or strictness status of
 * functions by inlining them.
 *
 * Also, at the moment we can't inline functions returning RECORD.  This
 * doesn't work in the general case because it discards information such
 * as OUT-parameter declarations.
 *
 * Also, context-dependent expression nodes in the argument list are trouble.
 *
 * Returns a simplified expression if successful, or NULL if cannot
 * simplify the function.
 */
static Expr *
inline_function(Oid funcid, Oid result_type, Oid result_collid,
				Oid input_collid, List *args,
				bool funcvariadic,
				HeapTuple func_tuple,
				eval_const_expressions_context *context)
{
	Form_pg_proc funcform = (Form_pg_proc) GETSTRUCT(func_tuple);
	char	   *src;
	Datum		tmp;
	bool		isNull;
	bool		modifyTargetList;
	MemoryContext oldcxt;
	MemoryContext mycxt;
	inline_error_callback_arg callback_arg;
	ErrorContextCallback sqlerrcontext;
	FuncExpr   *fexpr;
	SQLFunctionParseInfoPtr pinfo;
	ParseState *pstate;
	List	   *raw_parsetree_list;
	Query	   *querytree;
	Node	   *newexpr;
	int		   *usecounts;
	ListCell   *arg;
	int			i;

	/*
	 * Forget it if the function is not SQL-language or has other showstopper
	 * properties.  (The nargs check is just paranoia.)
	 */
	if (funcform->prolang != SQLlanguageId ||
		funcform->prosecdef ||
		funcform->proretset ||
		funcform->prorettype == InvalidOid ||
		funcform->prorettype == RECORDOID ||
		!heap_attisnull(func_tuple, Anum_pg_proc_proconfig) ||
		funcform->pronargs != list_length(args))
		return NULL;

	/* Check for recursive function, and give up trying to expand if so */
	if (list_member_oid(context->active_fns, funcid))
		return NULL;

	/* Check permission to call function (fail later, if not) */
	if (pg_proc_aclcheck(funcid, GetUserId(), ACL_EXECUTE) != ACLCHECK_OK)
		return NULL;

	/* Check whether a plugin wants to hook function entry/exit */
	if (FmgrHookIsNeeded(funcid))
		return NULL;

	/*
	 * Make a temporary memory context, so that we don't leak all the stuff
	 * that parsing might create.
	 */
	mycxt = AllocSetContextCreate(CurrentMemoryContext,
								  "inline_function",
								  ALLOCSET_DEFAULT_SIZES);
	oldcxt = MemoryContextSwitchTo(mycxt);

	/* Fetch the function body */
	tmp = SysCacheGetAttr(PROCOID,
						  func_tuple,
						  Anum_pg_proc_prosrc,
						  &isNull);
	if (isNull)
		elog(ERROR, "null prosrc for function %u", funcid);
	src = TextDatumGetCString(tmp);

	/*
	 * Setup error traceback support for ereport().  This is so that we can
	 * finger the function that bad information came from.
	 */
	callback_arg.proname = NameStr(funcform->proname);
	callback_arg.prosrc = src;

	sqlerrcontext.callback = sql_inline_error_callback;
	sqlerrcontext.arg = (void *) &callback_arg;
	sqlerrcontext.previous = error_context_stack;
	error_context_stack = &sqlerrcontext;

	/*
	 * Set up to handle parameters while parsing the function body.  We need a
	 * dummy FuncExpr node containing the already-simplified arguments to pass
	 * to prepare_sql_fn_parse_info.  (It is really only needed if there are
	 * some polymorphic arguments, but for simplicity we always build it.)
	 */
	fexpr = makeNode(FuncExpr);
	fexpr->funcid = funcid;
	fexpr->funcresulttype = result_type;
	fexpr->funcretset = false;
	fexpr->funcvariadic = funcvariadic;
	fexpr->funcformat = COERCE_EXPLICIT_CALL;	/* doesn't matter */
	fexpr->funccollid = result_collid;	/* doesn't matter */
	fexpr->inputcollid = input_collid;
	fexpr->args = args;
	fexpr->location = -1;

	pinfo = prepare_sql_fn_parse_info(func_tuple,
									  (Node *) fexpr,
									  input_collid);

	/*
	 * We just do parsing and parse analysis, not rewriting, because rewriting
	 * will not affect table-free-SELECT-only queries, which is all that we
	 * care about.  Also, we can punt as soon as we detect more than one
	 * command in the function body.
	 */
	raw_parsetree_list = pg_parse_query(src);
	if (list_length(raw_parsetree_list) != 1)
		goto fail;

	pstate = make_parsestate(NULL);
	pstate->p_sourcetext = src;
	sql_fn_parser_setup(pstate, pinfo);

	querytree = transformTopLevelStmt(pstate, linitial(raw_parsetree_list));

	free_parsestate(pstate);

	/*
	 * The single command must be a simple "SELECT expression".
	 *
	 * Note: if you change the tests involved in this, see also plpgsql's
	 * exec_simple_check_plan().  That generally needs to have the same idea
	 * of what's a "simple expression", so that inlining a function that
	 * previously wasn't inlined won't change plpgsql's conclusion.
	 */
	if (!IsA(querytree, Query) ||
		querytree->commandType != CMD_SELECT ||
		querytree->hasAggs ||
		querytree->hasWindowFuncs ||
		querytree->hasTargetSRFs ||
		querytree->hasSubLinks ||
		querytree->cteList ||
		querytree->rtable ||
		querytree->jointree->fromlist ||
		querytree->jointree->quals ||
		querytree->groupClause ||
		querytree->groupingSets ||
		querytree->havingQual ||
		querytree->windowClause ||
		querytree->distinctClause ||
		querytree->sortClause ||
		querytree->limitOffset ||
		querytree->limitCount ||
		querytree->setOperations ||
		list_length(querytree->targetList) != 1)
		goto fail;

	/*
	 * Make sure the function (still) returns what it's declared to.  This
	 * will raise an error if wrong, but that's okay since the function would
	 * fail at runtime anyway.  Note that check_sql_fn_retval will also insert
	 * a RelabelType if needed to make the tlist expression match the declared
	 * type of the function.
	 *
	 * Note: we do not try this until we have verified that no rewriting was
	 * needed; that's probably not important, but let's be careful.
	 */
	if (check_sql_fn_retval(funcid, result_type, list_make1(querytree),
							&modifyTargetList, NULL))
		goto fail;				/* reject whole-tuple-result cases */

	/* Now we can grab the tlist expression */
	newexpr = (Node *) ((TargetEntry *) linitial(querytree->targetList))->expr;

	/* Assert that check_sql_fn_retval did the right thing */
	Assert(exprType(newexpr) == result_type);
	/* It couldn't have made any dangerous tlist changes, either */
	Assert(!modifyTargetList);

	/*
	 * Additional validity checks on the expression.  It mustn't be more
	 * volatile than the surrounding function (this is to avoid breaking hacks
	 * that involve pretending a function is immutable when it really ain't).
	 * If the surrounding function is declared strict, then the expression
	 * must contain only strict constructs and must use all of the function
	 * parameters (this is overkill, but an exact analysis is hard).
	 */
	if (funcform->provolatile == PROVOLATILE_IMMUTABLE &&
		contain_mutable_functions(newexpr))
		goto fail;
	else if (funcform->provolatile == PROVOLATILE_STABLE &&
			 contain_volatile_functions(newexpr))
		goto fail;

	if (funcform->proisstrict &&
		contain_nonstrict_functions(newexpr))
		goto fail;

	/*
	 * If any parameter expression contains a context-dependent node, we can't
	 * inline, for fear of putting such a node into the wrong context.
	 */
	if (contain_context_dependent_node((Node *) args))
		goto fail;

	/*
	 * We may be able to do it; there are still checks on parameter usage to
	 * make, but those are most easily done in combination with the actual
	 * substitution of the inputs.  So start building expression with inputs
	 * substituted.
	 */
	usecounts = (int *) palloc0(funcform->pronargs * sizeof(int));
	newexpr = substitute_actual_parameters(newexpr, funcform->pronargs,
										   args, usecounts);

	/* Now check for parameter usage */
	i = 0;
	foreach(arg, args)
	{
		Node	   *param = lfirst(arg);

		if (usecounts[i] == 0)
		{
			/* Param not used at all: uncool if func is strict */
			if (funcform->proisstrict)
				goto fail;
		}
		else if (usecounts[i] != 1)
		{
			/* Param used multiple times: uncool if expensive or volatile */
			QualCost	eval_cost;

			/*
			 * We define "expensive" as "contains any subplan or more than 10
			 * operators".  Note that the subplan search has to be done
			 * explicitly, since cost_qual_eval() will barf on unplanned
			 * subselects.
			 */
			if (contain_subplans(param))
				goto fail;
			cost_qual_eval(&eval_cost, list_make1(param), NULL);
			if (eval_cost.startup + eval_cost.per_tuple >
				10 * cpu_operator_cost)
				goto fail;

			/*
			 * Check volatility last since this is more expensive than the
			 * above tests
			 */
			if (contain_volatile_functions(param))
				goto fail;
		}
		i++;
	}

	/*
	 * Whew --- we can make the substitution.  Copy the modified expression
	 * out of the temporary memory context, and clean up.
	 */
	MemoryContextSwitchTo(oldcxt);

	newexpr = copyObject(newexpr);

	MemoryContextDelete(mycxt);

	/*
	 * If the result is of a collatable type, force the result to expose the
	 * correct collation.  In most cases this does not matter, but it's
	 * possible that the function result is used directly as a sort key or in
	 * other places where we expect exprCollation() to tell the truth.
	 */
	if (OidIsValid(result_collid))
	{
		Oid			exprcoll = exprCollation(newexpr);

		if (OidIsValid(exprcoll) && exprcoll != result_collid)
		{
			CollateExpr *newnode = makeNode(CollateExpr);

			newnode->arg = (Expr *) newexpr;
			newnode->collOid = result_collid;
			newnode->location = -1;

			newexpr = (Node *) newnode;
		}
	}

	/*
	 * Since there is now no trace of the function in the plan tree, we must
	 * explicitly record the plan's dependency on the function.
	 */
	if (context->root)
		record_plan_function_dependency(context->root, funcid);

	/*
	 * Recursively try to simplify the modified expression.  Here we must add
	 * the current function to the context list of active functions.
	 */
	context->active_fns = lcons_oid(funcid, context->active_fns);
	newexpr = eval_const_expressions_mutator(newexpr, context);
	context->active_fns = list_delete_first(context->active_fns);

	error_context_stack = sqlerrcontext.previous;

	return (Expr *) newexpr;

	/* Here if func is not inlinable: release temp memory and return NULL */
fail:
	MemoryContextSwitchTo(oldcxt);
	MemoryContextDelete(mycxt);
	error_context_stack = sqlerrcontext.previous;

	return NULL;
}

/*
 * Replace Param nodes by appropriate actual parameters
 */
static Node *
substitute_actual_parameters(Node *expr, int nargs, List *args,
							 int *usecounts)
{
	substitute_actual_parameters_context context;

	context.nargs = nargs;
	context.args = args;
	context.usecounts = usecounts;

	return substitute_actual_parameters_mutator(expr, &context);
}

static Node *
substitute_actual_parameters_mutator(Node *node,
									 substitute_actual_parameters_context *context)
{
	if (node == NULL)
		return NULL;
	if (IsA(node, Param))
	{
		Param	   *param = (Param *) node;

		if (param->paramkind != PARAM_EXTERN)
			elog(ERROR, "unexpected paramkind: %d", (int) param->paramkind);
		if (param->paramid <= 0 || param->paramid > context->nargs)
			elog(ERROR, "invalid paramid: %d", param->paramid);

		/* Count usage of parameter */
		context->usecounts[param->paramid - 1]++;

		/* Select the appropriate actual arg and replace the Param with it */
		/* We don't need to copy at this time (it'll get done later) */
		return list_nth(context->args, param->paramid - 1);
	}
	return expression_tree_mutator(node, substitute_actual_parameters_mutator,
								   (void *) context);
}

/*
 * error context callback to let us supply a call-stack traceback
 */
static void
sql_inline_error_callback(void *arg)
{
	inline_error_callback_arg *callback_arg = (inline_error_callback_arg *) arg;
	int			syntaxerrposition;

	/* If it's a syntax error, convert to internal syntax error report */
	syntaxerrposition = geterrposition();
	if (syntaxerrposition > 0)
	{
		errposition(0);
		internalerrposition(syntaxerrposition);
		internalerrquery(callback_arg->prosrc);
	}

	errcontext("SQL function \"%s\" during inlining", callback_arg->proname);
}

/*
 * evaluate_expr: pre-evaluate a constant expression
 *
 * We use the executor's routine ExecEvalExpr() to avoid duplication of
 * code and ensure we get the same result as the executor would get.
 */
static Expr *
evaluate_expr(Expr *expr, Oid result_type, int32 result_typmod,
			  Oid result_collation)
{
	EState	   *estate;
	ExprState  *exprstate;
	MemoryContext oldcontext;
	Datum		const_val;
	bool		const_is_null;
	int16		resultTypLen;
	bool		resultTypByVal;

	/*
	 * To use the executor, we need an EState.
	 */
	estate = CreateExecutorState();

	/* We can use the estate's working context to avoid memory leaks. */
	oldcontext = MemoryContextSwitchTo(estate->es_query_cxt);

	/* Make sure any opfuncids are filled in. */
	fix_opfuncids((Node *) expr);

	/*
	 * Prepare expr for execution.  (Note: we can't use ExecPrepareExpr
	 * because it'd result in recursively invoking eval_const_expressions.)
	 */
	exprstate = ExecInitExpr(expr, NULL);

	/*
	 * And evaluate it.
	 *
	 * It is OK to use a default econtext because none of the ExecEvalExpr()
	 * code used in this situation will use econtext.  That might seem
	 * fortuitous, but it's not so unreasonable --- a constant expression does
	 * not depend on context, by definition, n'est ce pas?
	 */
	const_val = ExecEvalExprSwitchContext(exprstate,
										  GetPerTupleExprContext(estate),
										  &const_is_null);

	/* Get info needed about result datatype */
	get_typlenbyval(result_type, &resultTypLen, &resultTypByVal);

	/* Get back to outer memory context */
	MemoryContextSwitchTo(oldcontext);

	/*
	 * Must copy result out of sub-context used by expression eval.
	 *
	 * Also, if it's varlena, forcibly detoast it.  This protects us against
	 * storing TOAST pointers into plans that might outlive the referenced
	 * data.  (makeConst would handle detoasting anyway, but it's worth a few
	 * extra lines here so that we can do the copy and detoast in one step.)
	 */
	if (!const_is_null)
	{
		if (resultTypLen == -1)
			const_val = PointerGetDatum(PG_DETOAST_DATUM_COPY(const_val));
		else
			const_val = datumCopy(const_val, resultTypByVal, resultTypLen);
	}

	/* Release all the junk we just created */
	FreeExecutorState(estate);

	/*
	 * Make the constant result node.
	 */
	return (Expr *) makeConst(result_type, result_typmod, result_collation,
							  resultTypLen,
							  const_val, const_is_null,
							  resultTypByVal);
}


/*
 * inline_set_returning_function
 *		Attempt to "inline" a set-returning function in the FROM clause.
 *
 * "rte" is an RTE_FUNCTION rangetable entry.  If it represents a call of a
 * set-returning SQL function that can safely be inlined, expand the function
 * and return the substitute Query structure.  Otherwise, return NULL.
 *
 * This has a good deal of similarity to inline_function(), but that's
 * for the non-set-returning case, and there are enough differences to
 * justify separate functions.
 */
Query *
inline_set_returning_function(PlannerInfo *root, RangeTblEntry *rte)
{
	RangeTblFunction *rtfunc;
	FuncExpr   *fexpr;
	Oid			func_oid;
	HeapTuple	func_tuple;
	Form_pg_proc funcform;
	char	   *src;
	Datum		tmp;
	bool		isNull;
	bool		modifyTargetList;
	MemoryContext oldcxt;
	MemoryContext mycxt;
	List	   *saveInvalItems;
	inline_error_callback_arg callback_arg;
	ErrorContextCallback sqlerrcontext;
	SQLFunctionParseInfoPtr pinfo;
	List	   *raw_parsetree_list;
	List	   *querytree_list;
	Query	   *querytree;

	Assert(rte->rtekind == RTE_FUNCTION);

	/*
	 * It doesn't make a lot of sense for a SQL SRF to refer to itself in its
	 * own FROM clause, since that must cause infinite recursion at runtime.
	 * It will cause this code to recurse too, so check for stack overflow.
	 * (There's no need to do more.)
	 */
	check_stack_depth();

	/* Fail if the RTE has ORDINALITY - we don't implement that here. */
	if (rte->funcordinality)
		return NULL;

	/* Fail if RTE isn't a single, simple FuncExpr */
	if (list_length(rte->functions) != 1)
		return NULL;
	rtfunc = (RangeTblFunction *) linitial(rte->functions);

	if (!IsA(rtfunc->funcexpr, FuncExpr))
		return NULL;
	fexpr = (FuncExpr *) rtfunc->funcexpr;

	func_oid = fexpr->funcid;

	/*
	 * The function must be declared to return a set, else inlining would
	 * change the results if the contained SELECT didn't return exactly one
	 * row.
	 */
	if (!fexpr->funcretset)
		return NULL;

	/*
	 * Refuse to inline if the arguments contain any volatile functions or
	 * sub-selects.  Volatile functions are rejected because inlining may
	 * result in the arguments being evaluated multiple times, risking a
	 * change in behavior.  Sub-selects are rejected partly for implementation
	 * reasons (pushing them down another level might change their behavior)
	 * and partly because they're likely to be expensive and so multiple
	 * evaluation would be bad.
	 */
	if (contain_volatile_functions((Node *) fexpr->args) ||
		contain_subplans((Node *) fexpr->args))
		return NULL;

	/* Check permission to call function (fail later, if not) */
	if (pg_proc_aclcheck(func_oid, GetUserId(), ACL_EXECUTE) != ACLCHECK_OK)
		return NULL;

	/* Check whether a plugin wants to hook function entry/exit */
	if (FmgrHookIsNeeded(func_oid))
		return NULL;

	/*
	 * OK, let's take a look at the function's pg_proc entry.
	 */
	func_tuple = SearchSysCache1(PROCOID, ObjectIdGetDatum(func_oid));
	if (!HeapTupleIsValid(func_tuple))
		elog(ERROR, "cache lookup failed for function %u", func_oid);
	funcform = (Form_pg_proc) GETSTRUCT(func_tuple);

	/*
	 * Forget it if the function is not SQL-language or has other showstopper
	 * properties.  In particular it mustn't be declared STRICT, since we
	 * couldn't enforce that.  It also mustn't be VOLATILE, because that is
	 * supposed to cause it to be executed with its own snapshot, rather than
	 * sharing the snapshot of the calling query.  (Rechecking proretset is
	 * just paranoia.)
	 */
	if (funcform->prolang != SQLlanguageId ||
		funcform->proisstrict ||
		funcform->provolatile == PROVOLATILE_VOLATILE ||
		funcform->prosecdef ||
		!funcform->proretset ||
		!heap_attisnull(func_tuple, Anum_pg_proc_proconfig))
	{
		ReleaseSysCache(func_tuple);
		return NULL;
	}

	/*
	 * Make a temporary memory context, so that we don't leak all the stuff
	 * that parsing might create.
	 */
	mycxt = AllocSetContextCreate(CurrentMemoryContext,
								  "inline_set_returning_function",
								  ALLOCSET_DEFAULT_SIZES);
	oldcxt = MemoryContextSwitchTo(mycxt);

	/*
	 * When we call eval_const_expressions below, it might try to add items to
	 * root->glob->invalItems.  Since it is running in the temp context, those
	 * items will be in that context, and will need to be copied out if we're
	 * successful.  Temporarily reset the list so that we can keep those items
	 * separate from the pre-existing list contents.
	 */
	saveInvalItems = root->glob->invalItems;
	root->glob->invalItems = NIL;

	/* Fetch the function body */
	tmp = SysCacheGetAttr(PROCOID,
						  func_tuple,
						  Anum_pg_proc_prosrc,
						  &isNull);
	if (isNull)
		elog(ERROR, "null prosrc for function %u", func_oid);
	src = TextDatumGetCString(tmp);

	/*
	 * Setup error traceback support for ereport().  This is so that we can
	 * finger the function that bad information came from.
	 */
	callback_arg.proname = NameStr(funcform->proname);
	callback_arg.prosrc = src;

	sqlerrcontext.callback = sql_inline_error_callback;
	sqlerrcontext.arg = (void *) &callback_arg;
	sqlerrcontext.previous = error_context_stack;
	error_context_stack = &sqlerrcontext;

	/*
	 * Run eval_const_expressions on the function call.  This is necessary to
	 * ensure that named-argument notation is converted to positional notation
	 * and any default arguments are inserted.  It's a bit of overkill for the
	 * arguments, since they'll get processed again later, but no harm will be
	 * done.
	 */
	fexpr = (FuncExpr *) eval_const_expressions(root, (Node *) fexpr);

	/* It should still be a call of the same function, but let's check */
	if (!IsA(fexpr, FuncExpr) ||
		fexpr->funcid != func_oid)
		goto fail;

	/* Arg list length should now match the function */
	if (list_length(fexpr->args) != funcform->pronargs)
		goto fail;

	/*
	 * Set up to handle parameters while parsing the function body.  We can
	 * use the FuncExpr just created as the input for
	 * prepare_sql_fn_parse_info.
	 */
	pinfo = prepare_sql_fn_parse_info(func_tuple,
									  (Node *) fexpr,
									  fexpr->inputcollid);

	/*
	 * Parse, analyze, and rewrite (unlike inline_function(), we can't skip
	 * rewriting here).  We can fail as soon as we find more than one query,
	 * though.
	 */
	raw_parsetree_list = pg_parse_query(src);
	if (list_length(raw_parsetree_list) != 1)
		goto fail;

	querytree_list = pg_analyze_and_rewrite_params(linitial(raw_parsetree_list),
												   src,
												   (ParserSetupHook) sql_fn_parser_setup,
												   pinfo, NULL);
	if (list_length(querytree_list) != 1)
		goto fail;
	querytree = linitial(querytree_list);

	/*
	 * The single command must be a plain SELECT.
	 */
	if (!IsA(querytree, Query) ||
		querytree->commandType != CMD_SELECT)
		goto fail;

	/*
	 * Make sure the function (still) returns what it's declared to.  This
	 * will raise an error if wrong, but that's okay since the function would
	 * fail at runtime anyway.  Note that check_sql_fn_retval will also insert
	 * RelabelType(s) and/or NULL columns if needed to make the tlist
	 * expression(s) match the declared type of the function.
	 *
	 * If the function returns a composite type, don't inline unless the check
	 * shows it's returning a whole tuple result; otherwise what it's
	 * returning is a single composite column which is not what we need. (Like
	 * check_sql_fn_retval, we deliberately exclude domains over composite
	 * here.)
	 */
	if (!check_sql_fn_retval(func_oid, fexpr->funcresulttype,
							 querytree_list,
							 &modifyTargetList, NULL) &&
		(get_typtype(fexpr->funcresulttype) == TYPTYPE_COMPOSITE ||
		 fexpr->funcresulttype == RECORDOID))
		goto fail;				/* reject not-whole-tuple-result cases */

	/*
	 * If we had to modify the tlist to make it match, and the statement is
	 * one in which changing the tlist contents could change semantics, we
	 * have to punt and not inline.
	 */
	if (modifyTargetList)
		goto fail;

	/*
	 * If it returns RECORD, we have to check against the column type list
	 * provided in the RTE; check_sql_fn_retval can't do that.  (If no match,
	 * we just fail to inline, rather than complaining; see notes for
	 * tlist_matches_coltypelist.)	We don't have to do this for functions
	 * with declared OUT parameters, even though their funcresulttype is
	 * RECORDOID, so check get_func_result_type too.
	 */
	if (fexpr->funcresulttype == RECORDOID &&
		get_func_result_type(func_oid, NULL, NULL) == TYPEFUNC_RECORD &&
		!tlist_matches_coltypelist(querytree->targetList,
								   rtfunc->funccoltypes))
		goto fail;

	/*
	 * Looks good --- substitute parameters into the query.
	 */
	querytree = substitute_actual_srf_parameters(querytree,
												 funcform->pronargs,
												 fexpr->args);

	/*
	 * Copy the modified query out of the temporary memory context, and clean
	 * up.
	 */
	MemoryContextSwitchTo(oldcxt);

	querytree = copyObject(querytree);

	/* copy up any new invalItems, too */
	root->glob->invalItems = list_concat(saveInvalItems,
										 copyObject(root->glob->invalItems));

	MemoryContextDelete(mycxt);
	error_context_stack = sqlerrcontext.previous;
	ReleaseSysCache(func_tuple);

	/*
	 * We don't have to fix collations here because the upper query is already
	 * parsed, ie, the collations in the RTE are what count.
	 */

	/*
	 * Since there is now no trace of the function in the plan tree, we must
	 * explicitly record the plan's dependency on the function.
	 */
	record_plan_function_dependency(root, func_oid);

	return querytree;

	/* Here if func is not inlinable: release temp memory and return NULL */
fail:
	MemoryContextSwitchTo(oldcxt);
	root->glob->invalItems = saveInvalItems;
	MemoryContextDelete(mycxt);
	error_context_stack = sqlerrcontext.previous;
	ReleaseSysCache(func_tuple);

	return NULL;
}

/*
 * Replace Param nodes by appropriate actual parameters
 *
 * This is just enough different from substitute_actual_parameters()
 * that it needs its own code.
 */
static Query *
substitute_actual_srf_parameters(Query *expr, int nargs, List *args)
{
	substitute_actual_srf_parameters_context context;

	context.nargs = nargs;
	context.args = args;
	context.sublevels_up = 1;

	return query_tree_mutator(expr,
							  substitute_actual_srf_parameters_mutator,
							  &context,
							  0);
}

static Node *
substitute_actual_srf_parameters_mutator(Node *node,
										 substitute_actual_srf_parameters_context *context)
{
	Node	   *result;

	if (node == NULL)
		return NULL;
	if (IsA(node, Query))
	{
		context->sublevels_up++;
		result = (Node *) query_tree_mutator((Query *) node,
											 substitute_actual_srf_parameters_mutator,
											 (void *) context,
											 0);
		context->sublevels_up--;
		return result;
	}
	if (IsA(node, Param))
	{
		Param	   *param = (Param *) node;

		if (param->paramkind == PARAM_EXTERN)
		{
			if (param->paramid <= 0 || param->paramid > context->nargs)
				elog(ERROR, "invalid paramid: %d", param->paramid);

			/*
			 * Since the parameter is being inserted into a subquery, we must
			 * adjust levels.
			 */
			result = copyObject(list_nth(context->args, param->paramid - 1));
			IncrementVarSublevelsUp(result, context->sublevels_up, 0);
			return result;
		}
	}
	return expression_tree_mutator(node,
								   substitute_actual_srf_parameters_mutator,
								   (void *) context);
}

/*
 * Check whether a SELECT targetlist emits the specified column types,
 * to see if it's safe to inline a function returning record.
 *
 * We insist on exact match here.  The executor allows binary-coercible
 * cases too, but we don't have a way to preserve the correct column types
 * in the correct places if we inline the function in such a case.
 *
 * Note that we only check type OIDs not typmods; this agrees with what the
 * executor would do at runtime, and attributing a specific typmod to a
 * function result is largely wishful thinking anyway.
 */
static bool
tlist_matches_coltypelist(List *tlist, List *coltypelist)
{
	ListCell   *tlistitem;
	ListCell   *clistitem;

	clistitem = list_head(coltypelist);
	foreach(tlistitem, tlist)
	{
		TargetEntry *tle = (TargetEntry *) lfirst(tlistitem);
		Oid			coltype;

		if (tle->resjunk)
			continue;			/* ignore junk columns */

		if (clistitem == NULL)
			return false;		/* too many tlist items */

		coltype = lfirst_oid(clistitem);
		clistitem = lnext(clistitem);

		if (exprType((Node *) tle->expr) != coltype)
			return false;		/* column type mismatch */
	}

	if (clistitem != NULL)
		return false;			/* too few tlist items */

	return true;
}<|MERGE_RESOLUTION|>--- conflicted
+++ resolved
@@ -3660,19 +3660,11 @@
 	}
 
 	/*
-<<<<<<< HEAD
-	 * For any node type not handled above, we recurse using
-	 * expression_tree_mutator, which will copy the node unchanged but try to
-	 * simplify its arguments (if any) using this routine. For example: we
-	 * cannot eliminate an SubscriptingRef node, but we might be able to simplify
-	 * constant expressions in its subscripts.
-=======
 	 * For any node type not handled above, copy the node unchanged but
 	 * const-simplify its subexpressions.  This is the correct thing for node
 	 * types whose behavior might change between planning and execution, such
 	 * as CoerceToDomain.  It's also a safe default for new node types not
 	 * known to this routine.
->>>>>>> 8794fdd9
 	 */
 	return ece_generic_processing(node);
 }
