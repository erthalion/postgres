/*-------------------------------------------------------------------------
 *
 * typecmds.c
 *	  Routines for SQL commands that manipulate types (and domains).
 *
 * Portions Copyright (c) 1996-2017, PostgreSQL Global Development Group
 * Portions Copyright (c) 1994, Regents of the University of California
 *
 *
 * IDENTIFICATION
 *	  src/backend/commands/typecmds.c
 *
 * DESCRIPTION
 *	  The "DefineFoo" routines take the parse tree and pick out the
 *	  appropriate arguments/flags, passing the results to the
 *	  corresponding "FooDefine" routines (in src/catalog) that do
 *	  the actual catalog-munging.  These routines also verify permission
 *	  of the user to execute the command.
 *
 * NOTES
 *	  These things must be defined and committed in the following order:
 *		"create function":
 *				input/output, recv/send functions
 *		"create type":
 *				type
 *		"create operator":
 *				operators
 *
 *
 *-------------------------------------------------------------------------
 */
#include "postgres.h"

#include "access/htup_details.h"
#include "access/xact.h"
#include "catalog/binary_upgrade.h"
#include "catalog/catalog.h"
#include "catalog/heap.h"
#include "catalog/objectaccess.h"
#include "catalog/pg_am.h"
#include "catalog/pg_authid.h"
#include "catalog/pg_collation.h"
#include "catalog/pg_constraint.h"
#include "catalog/pg_constraint_fn.h"
#include "catalog/pg_depend.h"
#include "catalog/pg_enum.h"
#include "catalog/pg_language.h"
#include "catalog/pg_namespace.h"
#include "catalog/pg_proc.h"
#include "catalog/pg_proc_fn.h"
#include "catalog/pg_range.h"
#include "catalog/pg_type.h"
#include "catalog/pg_type_fn.h"
#include "commands/defrem.h"
#include "commands/tablecmds.h"
#include "commands/typecmds.h"
#include "executor/executor.h"
#include "miscadmin.h"
#include "nodes/makefuncs.h"
#include "optimizer/var.h"
#include "parser/parse_coerce.h"
#include "parser/parse_collate.h"
#include "parser/parse_expr.h"
#include "parser/parse_func.h"
#include "parser/parse_type.h"
#include "utils/builtins.h"
#include "utils/fmgroids.h"
#include "utils/lsyscache.h"
#include "utils/memutils.h"
#include "utils/rel.h"
#include "utils/ruleutils.h"
#include "utils/snapmgr.h"
#include "utils/syscache.h"


/* result structure for get_rels_with_domain() */
typedef struct
{
	Relation	rel;			/* opened and locked relation */
	int			natts;			/* number of attributes of interest */
	int		   *atts;			/* attribute numbers */
	/* atts[] is of allocated length RelationGetNumberOfAttributes(rel) */
} RelToCheck;

/* Potentially set by pg_upgrade_support functions */
Oid			binary_upgrade_next_array_pg_type_oid = InvalidOid;

static void makeRangeConstructors(const char *name, Oid namespace,
					  Oid rangeOid, Oid subtype);
static Oid	findTypeInputFunction(List *procname, Oid typeOid);
static Oid	findTypeOutputFunction(List *procname, Oid typeOid);
static Oid	findTypeReceiveFunction(List *procname, Oid typeOid);
static Oid	findTypeSendFunction(List *procname, Oid typeOid);
static Oid	findTypeTypmodinFunction(List *procname);
static Oid	findTypeTypmodoutFunction(List *procname);
static Oid	findTypeAnalyzeFunction(List *procname, Oid typeOid);
static Oid	findTypeSubscriptingFunction(List *procname);
static Oid	findRangeSubOpclass(List *opcname, Oid subtype);
static Oid	findRangeCanonicalFunction(List *procname, Oid typeOid);
static Oid	findRangeSubtypeDiffFunction(List *procname, Oid subtype);
static void validateDomainConstraint(Oid domainoid, char *ccbin);
static List *get_rels_with_domain(Oid domainOid, LOCKMODE lockmode);
static void checkEnumOwner(HeapTuple tup);
static char *domainAddConstraint(Oid domainOid, Oid domainNamespace,
					Oid baseTypeOid,
					int typMod, Constraint *constr,
					char *domainName, ObjectAddress *constrAddr);
static Node *replace_domain_constraint_value(ParseState *pstate,
								ColumnRef *cref);


/*
 * DefineType
 *		Registers a new base type.
 */
ObjectAddress
DefineType(ParseState *pstate, List *names, List *parameters)
{
	char	   *typeName;
	Oid			typeNamespace;
	int16		internalLength = -1;	/* default: variable-length */
	List	   *inputName = NIL;
	List	   *outputName = NIL;
	List	   *receiveName = NIL;
	List	   *sendName = NIL;
	List	   *typmodinName = NIL;
	List	   *typmodoutName = NIL;
	List	   *analyzeName = NIL;
<<<<<<< HEAD
	List	   *subscriptingName = NIL;
=======
	List	   *subscriptingParseName = NIL;
	List	   *subscriptingAssignName = NIL;
	List	   *subscriptingFetchName = NIL;
>>>>>>> 5e53d00c
	char		category = TYPCATEGORY_USER;
	bool		preferred = false;
	char		delimiter = DEFAULT_TYPDELIM;
	Oid			elemType = InvalidOid;
	char	   *defaultValue = NULL;
	bool		byValue = false;
	char		alignment = 'i';	/* default alignment */
	char		storage = 'p';	/* default TOAST storage method */
	Oid			collation = InvalidOid;
	DefElem    *likeTypeEl = NULL;
	DefElem    *internalLengthEl = NULL;
	DefElem    *inputNameEl = NULL;
	DefElem    *outputNameEl = NULL;
	DefElem    *receiveNameEl = NULL;
	DefElem    *sendNameEl = NULL;
	DefElem    *typmodinNameEl = NULL;
	DefElem    *typmodoutNameEl = NULL;
	DefElem    *analyzeNameEl = NULL;
<<<<<<< HEAD
	DefElem    *subscriptingNameEl = NULL;
=======
	DefElem    *subscriptingParseNameEl = NULL;
	DefElem    *subscriptingAssignNameEl = NULL;
	DefElem    *subscriptingFetchNameEl = NULL;
>>>>>>> 5e53d00c
	DefElem    *categoryEl = NULL;
	DefElem    *preferredEl = NULL;
	DefElem    *delimiterEl = NULL;
	DefElem    *elemTypeEl = NULL;
	DefElem    *defaultValueEl = NULL;
	DefElem    *byValueEl = NULL;
	DefElem    *alignmentEl = NULL;
	DefElem    *storageEl = NULL;
	DefElem    *collatableEl = NULL;
	Oid			inputOid;
	Oid			outputOid;
	Oid			receiveOid = InvalidOid;
	Oid			sendOid = InvalidOid;
	Oid			typmodinOid = InvalidOid;
	Oid			typmodoutOid = InvalidOid;
	Oid			analyzeOid = InvalidOid;
	char	   *array_type;
	Oid			array_oid;
	Oid			typoid;
	Oid			resulttype;
	ListCell   *pl;
	ObjectAddress address;
<<<<<<< HEAD
	Oid			subscriptingOid = InvalidOid;
=======
	Oid			subscriptingParseOid = InvalidOid;
	Oid			subscriptingAssignOid = InvalidOid;
	Oid			subscriptingFetchOid = InvalidOid;
>>>>>>> 5e53d00c

	/*
	 * As of Postgres 8.4, we require superuser privilege to create a base
	 * type.  This is simple paranoia: there are too many ways to mess up the
	 * system with an incorrect type definition (for instance, representation
	 * parameters that don't match what the C code expects).  In practice it
	 * takes superuser privilege to create the I/O functions, and so the
	 * former requirement that you own the I/O functions pretty much forced
	 * superuserness anyway.  We're just making doubly sure here.
	 *
	 * XXX re-enable NOT_USED code sections below if you remove this test.
	 */
	if (!superuser())
		ereport(ERROR,
				(errcode(ERRCODE_INSUFFICIENT_PRIVILEGE),
				 errmsg("must be superuser to create a base type")));

	/* Convert list of names to a name and namespace */
	typeNamespace = QualifiedNameGetCreationNamespace(names, &typeName);

#ifdef NOT_USED
	/* XXX this is unnecessary given the superuser check above */
	/* Check we have creation rights in target namespace */
	aclresult = pg_namespace_aclcheck(typeNamespace, GetUserId(), ACL_CREATE);
	if (aclresult != ACLCHECK_OK)
		aclcheck_error(aclresult, ACL_KIND_NAMESPACE,
					   get_namespace_name(typeNamespace));
#endif

	/*
	 * Look to see if type already exists (presumably as a shell; if not,
	 * TypeCreate will complain).
	 */
	typoid = GetSysCacheOid2(TYPENAMENSP,
							 CStringGetDatum(typeName),
							 ObjectIdGetDatum(typeNamespace));

	/*
	 * If it's not a shell, see if it's an autogenerated array type, and if so
	 * rename it out of the way.
	 */
	if (OidIsValid(typoid) && get_typisdefined(typoid))
	{
		if (moveArrayTypeName(typoid, typeName, typeNamespace))
			typoid = InvalidOid;
	}

	/*
	 * If it doesn't exist, create it as a shell, so that the OID is known for
	 * use in the I/O function definitions.
	 */
	if (!OidIsValid(typoid))
	{
		address = TypeShellMake(typeName, typeNamespace, GetUserId());
		typoid = address.objectId;
		/* Make new shell type visible for modification below */
		CommandCounterIncrement();

		/*
		 * If the command was a parameterless CREATE TYPE, we're done ---
		 * creating the shell type was all we're supposed to do.
		 */
		if (parameters == NIL)
			return address;
	}
	else
	{
		/* Complain if dummy CREATE TYPE and entry already exists */
		if (parameters == NIL)
			ereport(ERROR,
					(errcode(ERRCODE_DUPLICATE_OBJECT),
					 errmsg("type \"%s\" already exists", typeName)));
	}

	/* Extract the parameters from the parameter list */
	foreach(pl, parameters)
	{
		DefElem    *defel = (DefElem *) lfirst(pl);
		DefElem   **defelp;

		if (pg_strcasecmp(defel->defname, "like") == 0)
			defelp = &likeTypeEl;
		else if (pg_strcasecmp(defel->defname, "internallength") == 0)
			defelp = &internalLengthEl;
		else if (pg_strcasecmp(defel->defname, "input") == 0)
			defelp = &inputNameEl;
		else if (pg_strcasecmp(defel->defname, "output") == 0)
			defelp = &outputNameEl;
		else if (pg_strcasecmp(defel->defname, "receive") == 0)
			defelp = &receiveNameEl;
		else if (pg_strcasecmp(defel->defname, "send") == 0)
			defelp = &sendNameEl;
		else if (pg_strcasecmp(defel->defname, "typmod_in") == 0)
			defelp = &typmodinNameEl;
		else if (pg_strcasecmp(defel->defname, "typmod_out") == 0)
			defelp = &typmodoutNameEl;
		else if (pg_strcasecmp(defel->defname, "analyze") == 0 ||
				 pg_strcasecmp(defel->defname, "analyse") == 0)
			defelp = &analyzeNameEl;
<<<<<<< HEAD
		else if (pg_strcasecmp(defel->defname, "subscripting") == 0 ||
				 pg_strcasecmp(defel->defname, "subscripting") == 0)
			defelp = &subscriptingNameEl;
=======
		else if (pg_strcasecmp(defel->defname, "subscripting_parse") == 0)
			defelp = &subscriptingParseNameEl;
		else if (pg_strcasecmp(defel->defname, "subscripting_assign") == 0)
			defelp = &subscriptingAssignNameEl;
		else if (pg_strcasecmp(defel->defname, "subscripting_fetch") == 0)
			defelp = &subscriptingFetchNameEl;
>>>>>>> 5e53d00c
		else if (pg_strcasecmp(defel->defname, "category") == 0)
			defelp = &categoryEl;
		else if (pg_strcasecmp(defel->defname, "preferred") == 0)
			defelp = &preferredEl;
		else if (pg_strcasecmp(defel->defname, "delimiter") == 0)
			defelp = &delimiterEl;
		else if (pg_strcasecmp(defel->defname, "element") == 0)
			defelp = &elemTypeEl;
		else if (pg_strcasecmp(defel->defname, "default") == 0)
			defelp = &defaultValueEl;
		else if (pg_strcasecmp(defel->defname, "passedbyvalue") == 0)
			defelp = &byValueEl;
		else if (pg_strcasecmp(defel->defname, "alignment") == 0)
			defelp = &alignmentEl;
		else if (pg_strcasecmp(defel->defname, "storage") == 0)
			defelp = &storageEl;
		else if (pg_strcasecmp(defel->defname, "collatable") == 0)
			defelp = &collatableEl;
		else
		{
			/* WARNING, not ERROR, for historical backwards-compatibility */
			ereport(WARNING,
					(errcode(ERRCODE_SYNTAX_ERROR),
					 errmsg("type attribute \"%s\" not recognized",
							defel->defname),
					 parser_errposition(pstate, defel->location)));
			continue;
		}
		if (*defelp != NULL)
			ereport(ERROR,
					(errcode(ERRCODE_SYNTAX_ERROR),
					 errmsg("conflicting or redundant options"),
					 parser_errposition(pstate, defel->location)));
		*defelp = defel;
	}

	/*
	 * Now interpret the options; we do this separately so that LIKE can be
	 * overridden by other options regardless of the ordering in the parameter
	 * list.
	 */
	if (likeTypeEl)
	{
		Type		likeType;
		Form_pg_type likeForm;

		likeType = typenameType(NULL, defGetTypeName(likeTypeEl), NULL);
		likeForm = (Form_pg_type) GETSTRUCT(likeType);
		internalLength = likeForm->typlen;
		byValue = likeForm->typbyval;
		alignment = likeForm->typalign;
		storage = likeForm->typstorage;
		ReleaseSysCache(likeType);
	}
	if (internalLengthEl)
		internalLength = defGetTypeLength(internalLengthEl);
	if (inputNameEl)
		inputName = defGetQualifiedName(inputNameEl);
	if (outputNameEl)
		outputName = defGetQualifiedName(outputNameEl);
	if (receiveNameEl)
		receiveName = defGetQualifiedName(receiveNameEl);
	if (sendNameEl)
		sendName = defGetQualifiedName(sendNameEl);
	if (typmodinNameEl)
		typmodinName = defGetQualifiedName(typmodinNameEl);
	if (typmodoutNameEl)
		typmodoutName = defGetQualifiedName(typmodoutNameEl);
	if (analyzeNameEl)
		analyzeName = defGetQualifiedName(analyzeNameEl);
<<<<<<< HEAD
	if (subscriptingNameEl)
		subscriptingName = defGetQualifiedName(subscriptingNameEl);
=======
	if (subscriptingParseNameEl)
		subscriptingParseName = defGetQualifiedName(subscriptingParseNameEl);
	if (subscriptingAssignNameEl)
		subscriptingAssignName = defGetQualifiedName(subscriptingAssignNameEl);
	if (subscriptingFetchNameEl)
		subscriptingFetchName = defGetQualifiedName(subscriptingFetchNameEl);
>>>>>>> 5e53d00c
	if (categoryEl)
	{
		char	   *p = defGetString(categoryEl);

		category = p[0];
		/* restrict to non-control ASCII */
		if (category < 32 || category > 126)
			ereport(ERROR,
					(errcode(ERRCODE_INVALID_PARAMETER_VALUE),
					 errmsg("invalid type category \"%s\": must be simple ASCII",
							p)));
	}
	if (preferredEl)
		preferred = defGetBoolean(preferredEl);
	if (delimiterEl)
	{
		char	   *p = defGetString(delimiterEl);

		delimiter = p[0];
		/* XXX shouldn't we restrict the delimiter? */
	}
	if (elemTypeEl)
	{
		elemType = typenameTypeId(NULL, defGetTypeName(elemTypeEl));
		/* disallow arrays of pseudotypes */
		if (get_typtype(elemType) == TYPTYPE_PSEUDO)
			ereport(ERROR,
					(errcode(ERRCODE_DATATYPE_MISMATCH),
					 errmsg("array element type cannot be %s",
							format_type_be(elemType))));
	}
	if (defaultValueEl)
		defaultValue = defGetString(defaultValueEl);
	if (byValueEl)
		byValue = defGetBoolean(byValueEl);
	if (alignmentEl)
	{
		char	   *a = defGetString(alignmentEl);

		/*
		 * Note: if argument was an unquoted identifier, parser will have
		 * applied translations to it, so be prepared to recognize translated
		 * type names as well as the nominal form.
		 */
		if (pg_strcasecmp(a, "double") == 0 ||
			pg_strcasecmp(a, "float8") == 0 ||
			pg_strcasecmp(a, "pg_catalog.float8") == 0)
			alignment = 'd';
		else if (pg_strcasecmp(a, "int4") == 0 ||
				 pg_strcasecmp(a, "pg_catalog.int4") == 0)
			alignment = 'i';
		else if (pg_strcasecmp(a, "int2") == 0 ||
				 pg_strcasecmp(a, "pg_catalog.int2") == 0)
			alignment = 's';
		else if (pg_strcasecmp(a, "char") == 0 ||
				 pg_strcasecmp(a, "pg_catalog.bpchar") == 0)
			alignment = 'c';
		else
			ereport(ERROR,
					(errcode(ERRCODE_INVALID_PARAMETER_VALUE),
					 errmsg("alignment \"%s\" not recognized", a)));
	}
	if (storageEl)
	{
		char	   *a = defGetString(storageEl);

		if (pg_strcasecmp(a, "plain") == 0)
			storage = 'p';
		else if (pg_strcasecmp(a, "external") == 0)
			storage = 'e';
		else if (pg_strcasecmp(a, "extended") == 0)
			storage = 'x';
		else if (pg_strcasecmp(a, "main") == 0)
			storage = 'm';
		else
			ereport(ERROR,
					(errcode(ERRCODE_INVALID_PARAMETER_VALUE),
					 errmsg("storage \"%s\" not recognized", a)));
	}
	if (collatableEl)
		collation = defGetBoolean(collatableEl) ? DEFAULT_COLLATION_OID : InvalidOid;

	/*
	 * make sure we have our required definitions
	 */
	if (inputName == NIL)
		ereport(ERROR,
				(errcode(ERRCODE_INVALID_OBJECT_DEFINITION),
				 errmsg("type input function must be specified")));
	if (outputName == NIL)
		ereport(ERROR,
				(errcode(ERRCODE_INVALID_OBJECT_DEFINITION),
				 errmsg("type output function must be specified")));

	if (typmodinName == NIL && typmodoutName != NIL)
		ereport(ERROR,
				(errcode(ERRCODE_INVALID_OBJECT_DEFINITION),
				 errmsg("type modifier output function is useless without a type modifier input function")));

	/*
	 * Convert I/O proc names to OIDs
	 */
	inputOid = findTypeInputFunction(inputName, typoid);
	outputOid = findTypeOutputFunction(outputName, typoid);
	if (receiveName)
		receiveOid = findTypeReceiveFunction(receiveName, typoid);
	if (sendName)
		sendOid = findTypeSendFunction(sendName, typoid);

	/*
	 * Verify that I/O procs return the expected thing.  If we see OPAQUE,
	 * complain and change it to the correct type-safe choice.
	 */
	resulttype = get_func_rettype(inputOid);
	if (resulttype != typoid)
	{
		if (resulttype == OPAQUEOID)
		{
			/* backwards-compatibility hack */
			ereport(WARNING,
					(errmsg("changing return type of function %s from %s to %s",
							NameListToString(inputName), "opaque", typeName)));
			SetFunctionReturnType(inputOid, typoid);
		}
		else
			ereport(ERROR,
					(errcode(ERRCODE_INVALID_OBJECT_DEFINITION),
					 errmsg("type input function %s must return type %s",
							NameListToString(inputName), typeName)));
	}
	resulttype = get_func_rettype(outputOid);
	if (resulttype != CSTRINGOID)
	{
		if (resulttype == OPAQUEOID)
		{
			/* backwards-compatibility hack */
			ereport(WARNING,
					(errmsg("changing return type of function %s from %s to %s",
							NameListToString(outputName), "opaque", "cstring")));
			SetFunctionReturnType(outputOid, CSTRINGOID);
		}
		else
			ereport(ERROR,
					(errcode(ERRCODE_INVALID_OBJECT_DEFINITION),
					 errmsg("type output function %s must return type %s",
							NameListToString(outputName), "cstring")));
	}
	if (receiveOid)
	{
		resulttype = get_func_rettype(receiveOid);
		if (resulttype != typoid)
			ereport(ERROR,
					(errcode(ERRCODE_INVALID_OBJECT_DEFINITION),
					 errmsg("type receive function %s must return type %s",
							NameListToString(receiveName), typeName)));
	}
	if (sendOid)
	{
		resulttype = get_func_rettype(sendOid);
		if (resulttype != BYTEAOID)
			ereport(ERROR,
					(errcode(ERRCODE_INVALID_OBJECT_DEFINITION),
					 errmsg("type send function %s must return type %s",
							NameListToString(sendName), "bytea")));
	}

	/*
	 * Convert typmodin/out function proc names to OIDs.
	 */
	if (typmodinName)
		typmodinOid = findTypeTypmodinFunction(typmodinName);
	if (typmodoutName)
		typmodoutOid = findTypeTypmodoutFunction(typmodoutName);

	/*
	 * Convert analysis function proc name to an OID. If no analysis function
	 * is specified, we'll use zero to select the built-in default algorithm.
	 */
	if (analyzeName)
		analyzeOid = findTypeAnalyzeFunction(analyzeName, typoid);

<<<<<<< HEAD
	if (subscriptingName)
		subscriptingOid = findTypeSubscriptingFunction(subscriptingName);
=======
	if (subscriptingParseName)
		subscriptingParseOid = findTypeSubscriptingFunction(subscriptingParseName);

	if (subscriptingAssignName)
		subscriptingAssignOid = findTypeSubscriptingFunction(subscriptingAssignName);

	if (subscriptingFetchName)
		subscriptingFetchOid = findTypeSubscriptingFunction(subscriptingFetchName);
>>>>>>> 5e53d00c

	/*
	 * Check permissions on functions.  We choose to require the creator/owner
	 * of a type to also own the underlying functions.  Since creating a type
	 * is tantamount to granting public execute access on the functions, the
	 * minimum sane check would be for execute-with-grant-option.  But we
	 * don't have a way to make the type go away if the grant option is
	 * revoked, so ownership seems better.
	 */
#ifdef NOT_USED
	/* XXX this is unnecessary given the superuser check above */
	if (inputOid && !pg_proc_ownercheck(inputOid, GetUserId()))
		aclcheck_error(ACLCHECK_NOT_OWNER, ACL_KIND_PROC,
					   NameListToString(inputName));
	if (outputOid && !pg_proc_ownercheck(outputOid, GetUserId()))
		aclcheck_error(ACLCHECK_NOT_OWNER, ACL_KIND_PROC,
					   NameListToString(outputName));
	if (receiveOid && !pg_proc_ownercheck(receiveOid, GetUserId()))
		aclcheck_error(ACLCHECK_NOT_OWNER, ACL_KIND_PROC,
					   NameListToString(receiveName));
	if (sendOid && !pg_proc_ownercheck(sendOid, GetUserId()))
		aclcheck_error(ACLCHECK_NOT_OWNER, ACL_KIND_PROC,
					   NameListToString(sendName));
	if (typmodinOid && !pg_proc_ownercheck(typmodinOid, GetUserId()))
		aclcheck_error(ACLCHECK_NOT_OWNER, ACL_KIND_PROC,
					   NameListToString(typmodinName));
	if (typmodoutOid && !pg_proc_ownercheck(typmodoutOid, GetUserId()))
		aclcheck_error(ACLCHECK_NOT_OWNER, ACL_KIND_PROC,
					   NameListToString(typmodoutName));
	if (analyzeOid && !pg_proc_ownercheck(analyzeOid, GetUserId()))
		aclcheck_error(ACLCHECK_NOT_OWNER, ACL_KIND_PROC,
					   NameListToString(analyzeName));
#endif

	/*
	 * Print warnings if any of the type's I/O functions are marked volatile.
	 * There is a general assumption that I/O functions are stable or
	 * immutable; this allows us for example to mark record_in/record_out
	 * stable rather than volatile.  Ideally we would throw errors not just
	 * warnings here; but since this check is new as of 9.5, and since the
	 * volatility marking might be just an error-of-omission and not a true
	 * indication of how the function behaves, we'll let it pass as a warning
	 * for now.
	 */
	if (inputOid && func_volatile(inputOid) == PROVOLATILE_VOLATILE)
		ereport(WARNING,
				(errcode(ERRCODE_INVALID_OBJECT_DEFINITION),
				 errmsg("type input function %s should not be volatile",
						NameListToString(inputName))));
	if (outputOid && func_volatile(outputOid) == PROVOLATILE_VOLATILE)
		ereport(WARNING,
				(errcode(ERRCODE_INVALID_OBJECT_DEFINITION),
				 errmsg("type output function %s should not be volatile",
						NameListToString(outputName))));
	if (receiveOid && func_volatile(receiveOid) == PROVOLATILE_VOLATILE)
		ereport(WARNING,
				(errcode(ERRCODE_INVALID_OBJECT_DEFINITION),
				 errmsg("type receive function %s should not be volatile",
						NameListToString(receiveName))));
	if (sendOid && func_volatile(sendOid) == PROVOLATILE_VOLATILE)
		ereport(WARNING,
				(errcode(ERRCODE_INVALID_OBJECT_DEFINITION),
				 errmsg("type send function %s should not be volatile",
						NameListToString(sendName))));
	if (typmodinOid && func_volatile(typmodinOid) == PROVOLATILE_VOLATILE)
		ereport(WARNING,
				(errcode(ERRCODE_INVALID_OBJECT_DEFINITION),
				 errmsg("type modifier input function %s should not be volatile",
						NameListToString(typmodinName))));
	if (typmodoutOid && func_volatile(typmodoutOid) == PROVOLATILE_VOLATILE)
		ereport(WARNING,
				(errcode(ERRCODE_INVALID_OBJECT_DEFINITION),
				 errmsg("type modifier output function %s should not be volatile",
						NameListToString(typmodoutName))));

	/*
	 * OK, we're done checking, time to make the type.  We must assign the
	 * array type OID ahead of calling TypeCreate, since the base type and
	 * array type each refer to the other.
	 */
	array_oid = AssignTypeArrayOid();

	/*
	 * now have TypeCreate do all the real work.
	 *
	 * Note: the pg_type.oid is stored in user tables as array elements (base
	 * types) in ArrayType and in composite types in DatumTupleFields.  This
	 * oid must be preserved by binary upgrades.
	 */
	address =
		TypeCreate(InvalidOid,	/* no predetermined type OID */
				   typeName,	/* type name */
				   typeNamespace,	/* namespace */
				   InvalidOid,	/* relation oid (n/a here) */
				   0,			/* relation kind (ditto) */
				   GetUserId(), /* owner's ID */
				   internalLength,	/* internal size */
				   TYPTYPE_BASE,	/* type-type (base type) */
				   category,	/* type-category */
				   preferred,	/* is it a preferred type? */
				   delimiter,	/* array element delimiter */
				   inputOid,	/* input procedure */
				   outputOid,	/* output procedure */
				   receiveOid,	/* receive procedure */
				   sendOid,		/* send procedure */
				   typmodinOid, /* typmodin procedure */
				   typmodoutOid,	/* typmodout procedure */
				   analyzeOid,	/* analyze procedure */
				   elemType,	/* element type ID */
				   false,		/* this is not an array type */
				   array_oid,	/* array type we are about to create */
				   InvalidOid,	/* base type ID (only for domains) */
				   defaultValue,	/* default type value */
				   NULL,		/* no binary form available */
				   byValue,		/* passed by value */
				   alignment,	/* required alignment */
				   storage,		/* TOAST strategy */
				   -1,			/* typMod (Domains only) */
				   0,			/* Array Dimensions of typbasetype */
				   false,		/* Type NOT NULL */
				   collation,	/* type's collation */
<<<<<<< HEAD
				   subscriptingOid);	/* subscripting procedure */
=======
				   subscriptingParseOid,	/* subscripting procedure */
				   subscriptingAssignOid,
				   subscriptingFetchOid);
>>>>>>> 5e53d00c
	Assert(typoid == address.objectId);

	/*
	 * Create the array type that goes with it.
	 */
	array_type = makeArrayTypeName(typeName, typeNamespace);

	/* alignment must be 'i' or 'd' for arrays */
	alignment = (alignment == 'd') ? 'd' : 'i';

	TypeCreate(array_oid,		/* force assignment of this type OID */
			   array_type,		/* type name */
			   typeNamespace,	/* namespace */
			   InvalidOid,		/* relation oid (n/a here) */
			   0,				/* relation kind (ditto) */
			   GetUserId(),		/* owner's ID */
			   -1,				/* internal size (always varlena) */
			   TYPTYPE_BASE,	/* type-type (base type) */
			   TYPCATEGORY_ARRAY,	/* type-category (array) */
			   false,			/* array types are never preferred */
			   delimiter,		/* array element delimiter */
			   F_ARRAY_IN,		/* input procedure */
			   F_ARRAY_OUT,		/* output procedure */
			   F_ARRAY_RECV,	/* receive procedure */
			   F_ARRAY_SEND,	/* send procedure */
			   typmodinOid,		/* typmodin procedure */
			   typmodoutOid,	/* typmodout procedure */
			   F_ARRAY_TYPANALYZE,	/* analyze procedure */
			   typoid,			/* element type ID */
			   true,			/* yes this is an array type */
			   InvalidOid,		/* no further array type */
			   InvalidOid,		/* base type ID */
			   NULL,			/* never a default type value */
			   NULL,			/* binary default isn't sent either */
			   false,			/* never passed by value */
			   alignment,		/* see above */
			   'x',				/* ARRAY is always toastable */
			   -1,				/* typMod (Domains only) */
			   0,				/* Array dimensions of typbasetype */
			   false,			/* Type NOT NULL */
			   collation,		/* type's collation */
<<<<<<< HEAD
			   F_ARRAY_SUBSCRIPT_PARSE);
=======
			   F_ARRAY_SUBSCRIPT_PARSE,
			   F_ARRAY_SUBSCRIPT_ASSIGN,
			   F_ARRAY_SUBSCRIPT_FETCH);
>>>>>>> 5e53d00c

	pfree(array_type);

	return address;
}

/*
 * Guts of type deletion.
 */
void
RemoveTypeById(Oid typeOid)
{
	Relation	relation;
	HeapTuple	tup;

	relation = heap_open(TypeRelationId, RowExclusiveLock);

	tup = SearchSysCache1(TYPEOID, ObjectIdGetDatum(typeOid));
	if (!HeapTupleIsValid(tup))
		elog(ERROR, "cache lookup failed for type %u", typeOid);

	CatalogTupleDelete(relation, &tup->t_self);

	/*
	 * If it is an enum, delete the pg_enum entries too; we don't bother with
	 * making dependency entries for those, so it has to be done "by hand"
	 * here.
	 */
	if (((Form_pg_type) GETSTRUCT(tup))->typtype == TYPTYPE_ENUM)
		EnumValuesDelete(typeOid);

	/*
	 * If it is a range type, delete the pg_range entry too; we don't bother
	 * with making a dependency entry for that, so it has to be done "by hand"
	 * here.
	 */
	if (((Form_pg_type) GETSTRUCT(tup))->typtype == TYPTYPE_RANGE)
		RangeDelete(typeOid);

	ReleaseSysCache(tup);

	heap_close(relation, RowExclusiveLock);
}


/*
 * DefineDomain
 *		Registers a new domain.
 */
ObjectAddress
DefineDomain(CreateDomainStmt *stmt)
{
	char	   *domainName;
	char	   *domainArrayName;
	Oid			domainNamespace;
	AclResult	aclresult;
	int16		internalLength;
	Oid			inputProcedure;
	Oid			outputProcedure;
	Oid			receiveProcedure;
	Oid			sendProcedure;
	Oid			analyzeProcedure;
<<<<<<< HEAD
	Oid			subscriptingProcedure;
=======
	Oid			subscriptingParseProcedure;
	Oid			subscriptingAssignProcedure;
	Oid			subscriptingFetchProcedure;
>>>>>>> 5e53d00c
	bool		byValue;
	char		category;
	char		delimiter;
	char		alignment;
	char		storage;
	char		typtype;
	Datum		datum;
	bool		isnull;
	char	   *defaultValue = NULL;
	char	   *defaultValueBin = NULL;
	bool		saw_default = false;
	bool		typNotNull = false;
	bool		nullDefined = false;
	int32		typNDims = list_length(stmt->typeName->arrayBounds);
	HeapTuple	typeTup;
	List	   *schema = stmt->constraints;
	ListCell   *listptr;
	Oid			basetypeoid;
	Oid			old_type_oid;
	Oid			domaincoll;
	Oid			domainArrayOid;
	Form_pg_type baseType;
	int32		basetypeMod;
	Oid			baseColl;
	ObjectAddress address;

	/* Convert list of names to a name and namespace */
	domainNamespace = QualifiedNameGetCreationNamespace(stmt->domainname,
														&domainName);

	/* Check we have creation rights in target namespace */
	aclresult = pg_namespace_aclcheck(domainNamespace, GetUserId(),
									  ACL_CREATE);
	if (aclresult != ACLCHECK_OK)
		aclcheck_error(aclresult, ACL_KIND_NAMESPACE,
					   get_namespace_name(domainNamespace));

	/*
	 * Check for collision with an existing type name.  If there is one and
	 * it's an autogenerated array, we can rename it out of the way.
	 */
	old_type_oid = GetSysCacheOid2(TYPENAMENSP,
								   CStringGetDatum(domainName),
								   ObjectIdGetDatum(domainNamespace));
	if (OidIsValid(old_type_oid))
	{
		if (!moveArrayTypeName(old_type_oid, domainName, domainNamespace))
			ereport(ERROR,
					(errcode(ERRCODE_DUPLICATE_OBJECT),
					 errmsg("type \"%s\" already exists", domainName)));
	}

	/*
	 * Look up the base type.
	 */
	typeTup = typenameType(NULL, stmt->typeName, &basetypeMod);
	baseType = (Form_pg_type) GETSTRUCT(typeTup);
	basetypeoid = HeapTupleGetOid(typeTup);

	/*
	 * Base type must be a plain base type, a composite type, another domain,
	 * an enum or a range type.  Domains over pseudotypes would create a
	 * security hole.  (It would be shorter to code this to just check for
	 * pseudotypes; but it seems safer to call out the specific typtypes that
	 * are supported, rather than assume that all future typtypes would be
	 * automatically supported.)
	 */
	typtype = baseType->typtype;
	if (typtype != TYPTYPE_BASE &&
		typtype != TYPTYPE_COMPOSITE &&
		typtype != TYPTYPE_DOMAIN &&
		typtype != TYPTYPE_ENUM &&
		typtype != TYPTYPE_RANGE)
		ereport(ERROR,
				(errcode(ERRCODE_DATATYPE_MISMATCH),
				 errmsg("\"%s\" is not a valid base type for a domain",
						TypeNameToString(stmt->typeName))));

	aclresult = pg_type_aclcheck(basetypeoid, GetUserId(), ACL_USAGE);
	if (aclresult != ACLCHECK_OK)
		aclcheck_error_type(aclresult, basetypeoid);

	/*
	 * Identify the collation if any
	 */
	baseColl = baseType->typcollation;
	if (stmt->collClause)
		domaincoll = get_collation_oid(stmt->collClause->collname, false);
	else
		domaincoll = baseColl;

	/* Complain if COLLATE is applied to an uncollatable type */
	if (OidIsValid(domaincoll) && !OidIsValid(baseColl))
		ereport(ERROR,
				(errcode(ERRCODE_DATATYPE_MISMATCH),
				 errmsg("collations are not supported by type %s",
						format_type_be(basetypeoid))));

	/* passed by value */
	byValue = baseType->typbyval;

	/* Required Alignment */
	alignment = baseType->typalign;

	/* TOAST Strategy */
	storage = baseType->typstorage;

	/* Storage Length */
	internalLength = baseType->typlen;

	/* Type Category */
	category = baseType->typcategory;

	/* Array element Delimiter */
	delimiter = baseType->typdelim;

	/* I/O Functions */
	inputProcedure = F_DOMAIN_IN;
	outputProcedure = baseType->typoutput;
	receiveProcedure = F_DOMAIN_RECV;
	sendProcedure = baseType->typsend;

	/* Domains never accept typmods, so no typmodin/typmodout needed */

	/* Analysis function */
	analyzeProcedure = baseType->typanalyze;

<<<<<<< HEAD
	/* Subscripting function */
	subscriptingProcedure = baseType->typsubsparse;
=======
	/* Subscripting functions */
	subscriptingParseProcedure = baseType->typsubsparse;
	subscriptingAssignProcedure = baseType->typsubsassign;
	subscriptingFetchProcedure = baseType->typsubsfetch;
>>>>>>> 5e53d00c

	/* Inherited default value */
	datum = SysCacheGetAttr(TYPEOID, typeTup,
							Anum_pg_type_typdefault, &isnull);
	if (!isnull)
		defaultValue = TextDatumGetCString(datum);

	/* Inherited default binary value */
	datum = SysCacheGetAttr(TYPEOID, typeTup,
							Anum_pg_type_typdefaultbin, &isnull);
	if (!isnull)
		defaultValueBin = TextDatumGetCString(datum);

	/*
	 * Run through constraints manually to avoid the additional processing
	 * conducted by DefineRelation() and friends.
	 */
	foreach(listptr, schema)
	{
		Constraint *constr = lfirst(listptr);

		if (!IsA(constr, Constraint))
			elog(ERROR, "unrecognized node type: %d",
				 (int) nodeTag(constr));
		switch (constr->contype)
		{
			case CONSTR_DEFAULT:

				/*
				 * The inherited default value may be overridden by the user
				 * with the DEFAULT <expr> clause ... but only once.
				 */
				if (saw_default)
					ereport(ERROR,
							(errcode(ERRCODE_SYNTAX_ERROR),
							 errmsg("multiple default expressions")));
				saw_default = true;

				if (constr->raw_expr)
				{
					ParseState *pstate;
					Node	   *defaultExpr;

					/* Create a dummy ParseState for transformExpr */
					pstate = make_parsestate(NULL);

					/*
					 * Cook the constr->raw_expr into an expression. Note:
					 * name is strictly for error message
					 */
					defaultExpr = cookDefault(pstate, constr->raw_expr,
											  basetypeoid,
											  basetypeMod,
											  domainName);

					/*
					 * If the expression is just a NULL constant, we treat it
					 * like not having a default.
					 *
					 * Note that if the basetype is another domain, we'll see
					 * a CoerceToDomain expr here and not discard the default.
					 * This is critical because the domain default needs to be
					 * retained to override any default that the base domain
					 * might have.
					 */
					if (defaultExpr == NULL ||
						(IsA(defaultExpr, Const) &&
						 ((Const *) defaultExpr)->constisnull))
					{
						defaultValue = NULL;
						defaultValueBin = NULL;
					}
					else
					{
						/*
						 * Expression must be stored as a nodeToString result,
						 * but we also require a valid textual representation
						 * (mainly to make life easier for pg_dump).
						 */
						defaultValue =
							deparse_expression(defaultExpr,
											   NIL, false, false);
						defaultValueBin = nodeToString(defaultExpr);
					}
				}
				else
				{
					/* No default (can this still happen?) */
					defaultValue = NULL;
					defaultValueBin = NULL;
				}
				break;

			case CONSTR_NOTNULL:
				if (nullDefined && !typNotNull)
					ereport(ERROR,
							(errcode(ERRCODE_SYNTAX_ERROR),
							 errmsg("conflicting NULL/NOT NULL constraints")));
				typNotNull = true;
				nullDefined = true;
				break;

			case CONSTR_NULL:
				if (nullDefined && typNotNull)
					ereport(ERROR,
							(errcode(ERRCODE_SYNTAX_ERROR),
							 errmsg("conflicting NULL/NOT NULL constraints")));
				typNotNull = false;
				nullDefined = true;
				break;

			case CONSTR_CHECK:

				/*
				 * Check constraints are handled after domain creation, as
				 * they require the Oid of the domain; at this point we can
				 * only check that they're not marked NO INHERIT, because that
				 * would be bogus.
				 */
				if (constr->is_no_inherit)
					ereport(ERROR,
							(errcode(ERRCODE_INVALID_OBJECT_DEFINITION),
							 errmsg("check constraints for domains cannot be marked NO INHERIT")));
				break;

				/*
				 * All else are error cases
				 */
			case CONSTR_UNIQUE:
				ereport(ERROR,
						(errcode(ERRCODE_SYNTAX_ERROR),
						 errmsg("unique constraints not possible for domains")));
				break;

			case CONSTR_PRIMARY:
				ereport(ERROR,
						(errcode(ERRCODE_SYNTAX_ERROR),
						 errmsg("primary key constraints not possible for domains")));
				break;

			case CONSTR_EXCLUSION:
				ereport(ERROR,
						(errcode(ERRCODE_SYNTAX_ERROR),
						 errmsg("exclusion constraints not possible for domains")));
				break;

			case CONSTR_FOREIGN:
				ereport(ERROR,
						(errcode(ERRCODE_SYNTAX_ERROR),
						 errmsg("foreign key constraints not possible for domains")));
				break;

			case CONSTR_ATTR_DEFERRABLE:
			case CONSTR_ATTR_NOT_DEFERRABLE:
			case CONSTR_ATTR_DEFERRED:
			case CONSTR_ATTR_IMMEDIATE:
				ereport(ERROR,
						(errcode(ERRCODE_FEATURE_NOT_SUPPORTED),
						 errmsg("specifying constraint deferrability not supported for domains")));
				break;

			default:
				elog(ERROR, "unrecognized constraint subtype: %d",
					 (int) constr->contype);
				break;
		}
	}

	/* Allocate OID for array type */
	domainArrayOid = AssignTypeArrayOid();

	/*
	 * Have TypeCreate do all the real work.
	 */
	address =
		TypeCreate(InvalidOid,	/* no predetermined type OID */
				   domainName,	/* type name */
				   domainNamespace, /* namespace */
				   InvalidOid,	/* relation oid (n/a here) */
				   0,			/* relation kind (ditto) */
				   GetUserId(), /* owner's ID */
				   internalLength,	/* internal size */
				   TYPTYPE_DOMAIN,	/* type-type (domain type) */
				   category,	/* type-category */
				   false,		/* domain types are never preferred */
				   delimiter,	/* array element delimiter */
				   inputProcedure,	/* input procedure */
				   outputProcedure, /* output procedure */
				   receiveProcedure,	/* receive procedure */
				   sendProcedure,	/* send procedure */
				   InvalidOid,	/* typmodin procedure - none */
				   InvalidOid,	/* typmodout procedure - none */
				   analyzeProcedure,	/* analyze procedure */
				   InvalidOid,	/* no array element type */
				   false,		/* this isn't an array */
				   domainArrayOid,	/* array type we are about to create */
				   basetypeoid, /* base type ID */
				   defaultValue,	/* default type value (text) */
				   defaultValueBin, /* default type value (binary) */
				   byValue,		/* passed by value */
				   alignment,	/* required alignment */
				   storage,		/* TOAST strategy */
				   basetypeMod, /* typeMod value */
				   typNDims,	/* Array dimensions for base type */
				   typNotNull,	/* Type NOT NULL */
				   domaincoll,  /* type's collation */
<<<<<<< HEAD
				   subscriptingProcedure);	/* subscripting procedure */
=======
				   subscriptingParseProcedure,	/* subscripting procedure */
				   subscriptingAssignProcedure,
				   subscriptingFetchProcedure);

	/*
	 * Create the array type that goes with it.
	 */
	domainArrayName = makeArrayTypeName(domainName, domainNamespace);

	/* alignment must be 'i' or 'd' for arrays */
	alignment = (alignment == 'd') ? 'd' : 'i';

	TypeCreate(domainArrayOid,	/* force assignment of this type OID */
			   domainArrayName, /* type name */
			   domainNamespace, /* namespace */
			   InvalidOid,		/* relation oid (n/a here) */
			   0,				/* relation kind (ditto) */
			   GetUserId(),		/* owner's ID */
			   -1,				/* internal size (always varlena) */
			   TYPTYPE_BASE,	/* type-type (base type) */
			   TYPCATEGORY_ARRAY,	/* type-category (array) */
			   false,			/* array types are never preferred */
			   delimiter,		/* array element delimiter */
			   F_ARRAY_IN,		/* input procedure */
			   F_ARRAY_OUT,		/* output procedure */
			   F_ARRAY_RECV,	/* receive procedure */
			   F_ARRAY_SEND,	/* send procedure */
			   InvalidOid,		/* typmodin procedure - none */
			   InvalidOid,		/* typmodout procedure - none */
			   F_ARRAY_TYPANALYZE,	/* analyze procedure */
			   address.objectId,	/* element type ID */
			   true,			/* yes this is an array type */
			   InvalidOid,		/* no further array type */
			   InvalidOid,		/* base type ID */
			   NULL,			/* never a default type value */
			   NULL,			/* binary default isn't sent either */
			   false,			/* never passed by value */
			   alignment,		/* see above */
			   'x',				/* ARRAY is always toastable */
			   -1,				/* typMod (Domains only) */
			   0,				/* Array dimensions of typbasetype */
			   false,			/* Type NOT NULL */
			   domaincoll,		/* type's collation */
			   F_ARRAY_SUBSCRIPT_PARSE, /* array subscripting implementation */
			   F_ARRAY_SUBSCRIPT_ASSIGN,
			   F_ARRAY_SUBSCRIPT_FETCH);

	pfree(domainArrayName);
>>>>>>> 5e53d00c

	/*
	 * Process constraints which refer to the domain ID returned by TypeCreate
	 */
	foreach(listptr, schema)
	{
		Constraint *constr = lfirst(listptr);

		/* it must be a Constraint, per check above */

		switch (constr->contype)
		{
			case CONSTR_CHECK:
				domainAddConstraint(address.objectId, domainNamespace,
									basetypeoid, basetypeMod,
									constr, domainName, NULL);
				break;

				/* Other constraint types were fully processed above */

			default:
				break;
		}

		/* CCI so we can detect duplicate constraint names */
		CommandCounterIncrement();
	}

	/*
	 * Now we can clean up.
	 */
	ReleaseSysCache(typeTup);

	return address;
}


/*
 * DefineEnum
 *		Registers a new enum.
 */
ObjectAddress
DefineEnum(CreateEnumStmt *stmt)
{
	char	   *enumName;
	char	   *enumArrayName;
	Oid			enumNamespace;
	AclResult	aclresult;
	Oid			old_type_oid;
	Oid			enumArrayOid;
	ObjectAddress enumTypeAddr;

	/* Convert list of names to a name and namespace */
	enumNamespace = QualifiedNameGetCreationNamespace(stmt->typeName,
													  &enumName);

	/* Check we have creation rights in target namespace */
	aclresult = pg_namespace_aclcheck(enumNamespace, GetUserId(), ACL_CREATE);
	if (aclresult != ACLCHECK_OK)
		aclcheck_error(aclresult, ACL_KIND_NAMESPACE,
					   get_namespace_name(enumNamespace));

	/*
	 * Check for collision with an existing type name.  If there is one and
	 * it's an autogenerated array, we can rename it out of the way.
	 */
	old_type_oid = GetSysCacheOid2(TYPENAMENSP,
								   CStringGetDatum(enumName),
								   ObjectIdGetDatum(enumNamespace));
	if (OidIsValid(old_type_oid))
	{
		if (!moveArrayTypeName(old_type_oid, enumName, enumNamespace))
			ereport(ERROR,
					(errcode(ERRCODE_DUPLICATE_OBJECT),
					 errmsg("type \"%s\" already exists", enumName)));
	}

	/* Allocate OID for array type */
	enumArrayOid = AssignTypeArrayOid();

	/* Create the pg_type entry */
	enumTypeAddr =
		TypeCreate(InvalidOid,	/* no predetermined type OID */
				   enumName,	/* type name */
				   enumNamespace,	/* namespace */
				   InvalidOid,	/* relation oid (n/a here) */
				   0,			/* relation kind (ditto) */
				   GetUserId(), /* owner's ID */
				   sizeof(Oid), /* internal size */
				   TYPTYPE_ENUM,	/* type-type (enum type) */
				   TYPCATEGORY_ENUM,	/* type-category (enum type) */
				   false,		/* enum types are never preferred */
				   DEFAULT_TYPDELIM,	/* array element delimiter */
				   F_ENUM_IN,	/* input procedure */
				   F_ENUM_OUT,	/* output procedure */
				   F_ENUM_RECV, /* receive procedure */
				   F_ENUM_SEND, /* send procedure */
				   InvalidOid,	/* typmodin procedure - none */
				   InvalidOid,	/* typmodout procedure - none */
				   InvalidOid,	/* analyze procedure - default */
				   InvalidOid,	/* element type ID */
				   false,		/* this is not an array type */
				   enumArrayOid,	/* array type we are about to create */
				   InvalidOid,	/* base type ID (only for domains) */
				   NULL,		/* never a default type value */
				   NULL,		/* binary default isn't sent either */
				   true,		/* always passed by value */
				   'i',			/* int alignment */
				   'p',			/* TOAST strategy always plain */
				   -1,			/* typMod (Domains only) */
				   0,			/* Array dimensions of typbasetype */
				   false,		/* Type NOT NULL */
				   InvalidOid,  /* type's collation */
<<<<<<< HEAD
				   InvalidOid);	/* typsubsparse - none */
=======
				   InvalidOid,	/* typsubsparse - none */
				   InvalidOid,	/* typsubsassign - none */
				   InvalidOid);	/* typsubsfetch - none */
>>>>>>> 5e53d00c

	/* Enter the enum's values into pg_enum */
	EnumValuesCreate(enumTypeAddr.objectId, stmt->vals);

	/*
	 * Create the array type that goes with it.
	 */
	enumArrayName = makeArrayTypeName(enumName, enumNamespace);

	TypeCreate(enumArrayOid,	/* force assignment of this type OID */
			   enumArrayName,	/* type name */
			   enumNamespace,	/* namespace */
			   InvalidOid,		/* relation oid (n/a here) */
			   0,				/* relation kind (ditto) */
			   GetUserId(),		/* owner's ID */
			   -1,				/* internal size (always varlena) */
			   TYPTYPE_BASE,	/* type-type (base type) */
			   TYPCATEGORY_ARRAY,	/* type-category (array) */
			   false,			/* array types are never preferred */
			   DEFAULT_TYPDELIM,	/* array element delimiter */
			   F_ARRAY_IN,		/* input procedure */
			   F_ARRAY_OUT,		/* output procedure */
			   F_ARRAY_RECV,	/* receive procedure */
			   F_ARRAY_SEND,	/* send procedure */
			   InvalidOid,		/* typmodin procedure - none */
			   InvalidOid,		/* typmodout procedure - none */
			   F_ARRAY_TYPANALYZE,	/* analyze procedure */
			   enumTypeAddr.objectId,	/* element type ID */
			   true,			/* yes this is an array type */
			   InvalidOid,		/* no further array type */
			   InvalidOid,		/* base type ID */
			   NULL,			/* never a default type value */
			   NULL,			/* binary default isn't sent either */
			   false,			/* never passed by value */
			   'i',				/* enums have align i, so do their arrays */
			   'x',				/* ARRAY is always toastable */
			   -1,				/* typMod (Domains only) */
			   0,				/* Array dimensions of typbasetype */
			   false,			/* Type NOT NULL */
			   InvalidOid,		/* type's collation */
<<<<<<< HEAD
			   F_ARRAY_SUBSCRIPT_PARSE);	/* array subscripting implementation */
=======
			   F_ARRAY_SUBSCRIPT_PARSE,	/* array subscripting implementation */
			   F_ARRAY_SUBSCRIPT_ASSIGN,
			   F_ARRAY_SUBSCRIPT_FETCH);
>>>>>>> 5e53d00c

	pfree(enumArrayName);

	return enumTypeAddr;
}

/*
 * AlterEnum
 *		ALTER TYPE on an enum.
 */
ObjectAddress
AlterEnum(AlterEnumStmt *stmt, bool isTopLevel)
{
	Oid			enum_type_oid;
	TypeName   *typename;
	HeapTuple	tup;
	ObjectAddress address;

	/* Make a TypeName so we can use standard type lookup machinery */
	typename = makeTypeNameFromNameList(stmt->typeName);
	enum_type_oid = typenameTypeId(NULL, typename);

	tup = SearchSysCache1(TYPEOID, ObjectIdGetDatum(enum_type_oid));
	if (!HeapTupleIsValid(tup))
		elog(ERROR, "cache lookup failed for type %u", enum_type_oid);

	/* Check it's an enum and check user has permission to ALTER the enum */
	checkEnumOwner(tup);

	if (stmt->oldVal)
	{
		/* Rename an existing label */
		RenameEnumLabel(enum_type_oid, stmt->oldVal, stmt->newVal);
	}
	else
	{
		/* Add a new label */

		/*
		 * Ordinarily we disallow adding values within transaction blocks,
		 * because we can't cope with enum OID values getting into indexes and
		 * then having their defining pg_enum entries go away.  However, it's
		 * okay if the enum type was created in the current transaction, since
		 * then there can be no such indexes that wouldn't themselves go away
		 * on rollback.  (We support this case because pg_dump
		 * --binary-upgrade needs it.)  We test this by seeing if the pg_type
		 * row has xmin == current XID and is not HEAP_UPDATED.  If it is
		 * HEAP_UPDATED, we can't be sure whether the type was created or only
		 * modified in this xact.  So we are disallowing some cases that could
		 * theoretically be safe; but fortunately pg_dump only needs the
		 * simplest case.
		 */
		if (HeapTupleHeaderGetXmin(tup->t_data) == GetCurrentTransactionId() &&
			!(tup->t_data->t_infomask & HEAP_UPDATED))
			 /* safe to do inside transaction block */ ;
		else
			PreventTransactionChain(isTopLevel, "ALTER TYPE ... ADD");

		AddEnumLabel(enum_type_oid, stmt->newVal,
					 stmt->newValNeighbor, stmt->newValIsAfter,
					 stmt->skipIfNewValExists);
	}

	InvokeObjectPostAlterHook(TypeRelationId, enum_type_oid, 0);

	ObjectAddressSet(address, TypeRelationId, enum_type_oid);

	ReleaseSysCache(tup);

	return address;
}


/*
 * checkEnumOwner
 *
 * Check that the type is actually an enum and that the current user
 * has permission to do ALTER TYPE on it.  Throw an error if not.
 */
static void
checkEnumOwner(HeapTuple tup)
{
	Form_pg_type typTup = (Form_pg_type) GETSTRUCT(tup);

	/* Check that this is actually an enum */
	if (typTup->typtype != TYPTYPE_ENUM)
		ereport(ERROR,
				(errcode(ERRCODE_WRONG_OBJECT_TYPE),
				 errmsg("%s is not an enum",
						format_type_be(HeapTupleGetOid(tup)))));

	/* Permission check: must own type */
	if (!pg_type_ownercheck(HeapTupleGetOid(tup), GetUserId()))
		aclcheck_error_type(ACLCHECK_NOT_OWNER, HeapTupleGetOid(tup));
}


/*
 * DefineRange
 *		Registers a new range type.
 */
ObjectAddress
DefineRange(CreateRangeStmt *stmt)
{
	char	   *typeName;
	Oid			typeNamespace;
	Oid			typoid;
	char	   *rangeArrayName;
	Oid			rangeArrayOid;
	Oid			rangeSubtype = InvalidOid;
	List	   *rangeSubOpclassName = NIL;
	List	   *rangeCollationName = NIL;
	List	   *rangeCanonicalName = NIL;
	List	   *rangeSubtypeDiffName = NIL;
	Oid			rangeSubOpclass;
	Oid			rangeCollation;
	regproc		rangeCanonical;
	regproc		rangeSubtypeDiff;
	int16		subtyplen;
	bool		subtypbyval;
	char		subtypalign;
	char		alignment;
	AclResult	aclresult;
	ListCell   *lc;
	ObjectAddress address;

	/* Convert list of names to a name and namespace */
	typeNamespace = QualifiedNameGetCreationNamespace(stmt->typeName,
													  &typeName);

	/* Check we have creation rights in target namespace */
	aclresult = pg_namespace_aclcheck(typeNamespace, GetUserId(), ACL_CREATE);
	if (aclresult != ACLCHECK_OK)
		aclcheck_error(aclresult, ACL_KIND_NAMESPACE,
					   get_namespace_name(typeNamespace));

	/*
	 * Look to see if type already exists.
	 */
	typoid = GetSysCacheOid2(TYPENAMENSP,
							 CStringGetDatum(typeName),
							 ObjectIdGetDatum(typeNamespace));

	/*
	 * If it's not a shell, see if it's an autogenerated array type, and if so
	 * rename it out of the way.
	 */
	if (OidIsValid(typoid) && get_typisdefined(typoid))
	{
		if (moveArrayTypeName(typoid, typeName, typeNamespace))
			typoid = InvalidOid;
		else
			ereport(ERROR,
					(errcode(ERRCODE_DUPLICATE_OBJECT),
					 errmsg("type \"%s\" already exists", typeName)));
	}

	/*
	 * If it doesn't exist, create it as a shell, so that the OID is known for
	 * use in the range function definitions.
	 */
	if (!OidIsValid(typoid))
	{
		address = TypeShellMake(typeName, typeNamespace, GetUserId());
		typoid = address.objectId;
		/* Make new shell type visible for modification below */
		CommandCounterIncrement();
	}

	/* Extract the parameters from the parameter list */
	foreach(lc, stmt->params)
	{
		DefElem    *defel = (DefElem *) lfirst(lc);

		if (pg_strcasecmp(defel->defname, "subtype") == 0)
		{
			if (OidIsValid(rangeSubtype))
				ereport(ERROR,
						(errcode(ERRCODE_SYNTAX_ERROR),
						 errmsg("conflicting or redundant options")));
			/* we can look up the subtype name immediately */
			rangeSubtype = typenameTypeId(NULL, defGetTypeName(defel));
		}
		else if (pg_strcasecmp(defel->defname, "subtype_opclass") == 0)
		{
			if (rangeSubOpclassName != NIL)
				ereport(ERROR,
						(errcode(ERRCODE_SYNTAX_ERROR),
						 errmsg("conflicting or redundant options")));
			rangeSubOpclassName = defGetQualifiedName(defel);
		}
		else if (pg_strcasecmp(defel->defname, "collation") == 0)
		{
			if (rangeCollationName != NIL)
				ereport(ERROR,
						(errcode(ERRCODE_SYNTAX_ERROR),
						 errmsg("conflicting or redundant options")));
			rangeCollationName = defGetQualifiedName(defel);
		}
		else if (pg_strcasecmp(defel->defname, "canonical") == 0)
		{
			if (rangeCanonicalName != NIL)
				ereport(ERROR,
						(errcode(ERRCODE_SYNTAX_ERROR),
						 errmsg("conflicting or redundant options")));
			rangeCanonicalName = defGetQualifiedName(defel);
		}
		else if (pg_strcasecmp(defel->defname, "subtype_diff") == 0)
		{
			if (rangeSubtypeDiffName != NIL)
				ereport(ERROR,
						(errcode(ERRCODE_SYNTAX_ERROR),
						 errmsg("conflicting or redundant options")));
			rangeSubtypeDiffName = defGetQualifiedName(defel);
		}
		else
			ereport(ERROR,
					(errcode(ERRCODE_SYNTAX_ERROR),
					 errmsg("type attribute \"%s\" not recognized",
							defel->defname)));
	}

	/* Must have a subtype */
	if (!OidIsValid(rangeSubtype))
		ereport(ERROR,
				(errcode(ERRCODE_SYNTAX_ERROR),
				 errmsg("type attribute \"subtype\" is required")));
	/* disallow ranges of pseudotypes */
	if (get_typtype(rangeSubtype) == TYPTYPE_PSEUDO)
		ereport(ERROR,
				(errcode(ERRCODE_DATATYPE_MISMATCH),
				 errmsg("range subtype cannot be %s",
						format_type_be(rangeSubtype))));

	/* Identify subopclass */
	rangeSubOpclass = findRangeSubOpclass(rangeSubOpclassName, rangeSubtype);

	/* Identify collation to use, if any */
	if (type_is_collatable(rangeSubtype))
	{
		if (rangeCollationName != NIL)
			rangeCollation = get_collation_oid(rangeCollationName, false);
		else
			rangeCollation = get_typcollation(rangeSubtype);
	}
	else
	{
		if (rangeCollationName != NIL)
			ereport(ERROR,
					(errcode(ERRCODE_WRONG_OBJECT_TYPE),
					 errmsg("range collation specified but subtype does not support collation")));
		rangeCollation = InvalidOid;
	}

	/* Identify support functions, if provided */
	if (rangeCanonicalName != NIL)
		rangeCanonical = findRangeCanonicalFunction(rangeCanonicalName,
													typoid);
	else
		rangeCanonical = InvalidOid;

	if (rangeSubtypeDiffName != NIL)
		rangeSubtypeDiff = findRangeSubtypeDiffFunction(rangeSubtypeDiffName,
														rangeSubtype);
	else
		rangeSubtypeDiff = InvalidOid;

	get_typlenbyvalalign(rangeSubtype,
						 &subtyplen, &subtypbyval, &subtypalign);

	/* alignment must be 'i' or 'd' for ranges */
	alignment = (subtypalign == 'd') ? 'd' : 'i';

	/* Allocate OID for array type */
	rangeArrayOid = AssignTypeArrayOid();

	/* Create the pg_type entry */
	address =
		TypeCreate(InvalidOid,	/* no predetermined type OID */
				   typeName,	/* type name */
				   typeNamespace,	/* namespace */
				   InvalidOid,	/* relation oid (n/a here) */
				   0,			/* relation kind (ditto) */
				   GetUserId(), /* owner's ID */
				   -1,			/* internal size (always varlena) */
				   TYPTYPE_RANGE,	/* type-type (range type) */
				   TYPCATEGORY_RANGE,	/* type-category (range type) */
				   false,		/* range types are never preferred */
				   DEFAULT_TYPDELIM,	/* array element delimiter */
				   F_RANGE_IN,	/* input procedure */
				   F_RANGE_OUT, /* output procedure */
				   F_RANGE_RECV,	/* receive procedure */
				   F_RANGE_SEND,	/* send procedure */
				   InvalidOid,	/* typmodin procedure - none */
				   InvalidOid,	/* typmodout procedure - none */
				   F_RANGE_TYPANALYZE,	/* analyze procedure */
				   InvalidOid,	/* element type ID - none */
				   false,		/* this is not an array type */
				   rangeArrayOid,	/* array type we are about to create */
				   InvalidOid,	/* base type ID (only for domains) */
				   NULL,		/* never a default type value */
				   NULL,		/* no binary form available either */
				   false,		/* never passed by value */
				   alignment,	/* alignment */
				   'x',			/* TOAST strategy (always extended) */
				   -1,			/* typMod (Domains only) */
				   0,			/* Array dimensions of typbasetype */
				   false,		/* Type NOT NULL */
				   InvalidOid,  /* type's collation (ranges never have one) */
<<<<<<< HEAD
				   InvalidOid);	/* typsubsparse - none */
=======
				   InvalidOid,	/* typsubsparse - none */
				   InvalidOid,	/* typsubsassign - none */
				   InvalidOid);	/* typsubsfetch - none */
>>>>>>> 5e53d00c
	Assert(typoid == address.objectId);

	/* Create the entry in pg_range */
	RangeCreate(typoid, rangeSubtype, rangeCollation, rangeSubOpclass,
				rangeCanonical, rangeSubtypeDiff);

	/*
	 * Create the array type that goes with it.
	 */
	rangeArrayName = makeArrayTypeName(typeName, typeNamespace);

	TypeCreate(rangeArrayOid,	/* force assignment of this type OID */
			   rangeArrayName,	/* type name */
			   typeNamespace,	/* namespace */
			   InvalidOid,		/* relation oid (n/a here) */
			   0,				/* relation kind (ditto) */
			   GetUserId(),		/* owner's ID */
			   -1,				/* internal size (always varlena) */
			   TYPTYPE_BASE,	/* type-type (base type) */
			   TYPCATEGORY_ARRAY,	/* type-category (array) */
			   false,			/* array types are never preferred */
			   DEFAULT_TYPDELIM,	/* array element delimiter */
			   F_ARRAY_IN,		/* input procedure */
			   F_ARRAY_OUT,		/* output procedure */
			   F_ARRAY_RECV,	/* receive procedure */
			   F_ARRAY_SEND,	/* send procedure */
			   InvalidOid,		/* typmodin procedure - none */
			   InvalidOid,		/* typmodout procedure - none */
			   F_ARRAY_TYPANALYZE,	/* analyze procedure */
			   typoid,			/* element type ID */
			   true,			/* yes this is an array type */
			   InvalidOid,		/* no further array type */
			   InvalidOid,		/* base type ID */
			   NULL,			/* never a default type value */
			   NULL,			/* binary default isn't sent either */
			   false,			/* never passed by value */
			   alignment,		/* alignment - same as range's */
			   'x',				/* ARRAY is always toastable */
			   -1,				/* typMod (Domains only) */
			   0,				/* Array dimensions of typbasetype */
			   false,			/* Type NOT NULL */
			   InvalidOid,		/* typcollation */
<<<<<<< HEAD
			   F_ARRAY_SUBSCRIPT_PARSE);	/* array subscripting implementation */
=======
			   F_ARRAY_SUBSCRIPT_PARSE,	/* array subscripting implementation */
			   F_ARRAY_SUBSCRIPT_ASSIGN,
			   F_ARRAY_SUBSCRIPT_FETCH);
>>>>>>> 5e53d00c

	pfree(rangeArrayName);

	/* And create the constructor functions for this range type */
	makeRangeConstructors(typeName, typeNamespace, typoid, rangeSubtype);

	return address;
}

/*
 * Because there may exist several range types over the same subtype, the
 * range type can't be uniquely determined from the subtype.  So it's
 * impossible to define a polymorphic constructor; we have to generate new
 * constructor functions explicitly for each range type.
 *
 * We actually define 4 functions, with 0 through 3 arguments.  This is just
 * to offer more convenience for the user.
 */
static void
makeRangeConstructors(const char *name, Oid namespace,
					  Oid rangeOid, Oid subtype)
{
	static const char *const prosrc[2] = {"range_constructor2",
	"range_constructor3"};
	static const int pronargs[2] = {2, 3};

	Oid			constructorArgTypes[3];
	ObjectAddress myself,
				referenced;
	int			i;

	constructorArgTypes[0] = subtype;
	constructorArgTypes[1] = subtype;
	constructorArgTypes[2] = TEXTOID;

	referenced.classId = TypeRelationId;
	referenced.objectId = rangeOid;
	referenced.objectSubId = 0;

	for (i = 0; i < lengthof(prosrc); i++)
	{
		oidvector  *constructorArgTypesVector;

		constructorArgTypesVector = buildoidvector(constructorArgTypes,
												   pronargs[i]);

		myself = ProcedureCreate(name,	/* name: same as range type */
								 namespace, /* namespace */
								 false, /* replace */
								 false, /* returns set */
								 rangeOid,	/* return type */
								 BOOTSTRAP_SUPERUSERID, /* proowner */
								 INTERNALlanguageId,	/* language */
								 F_FMGR_INTERNAL_VALIDATOR, /* language validator */
								 prosrc[i], /* prosrc */
								 NULL,	/* probin */
								 false, /* isAgg */
								 false, /* isWindowFunc */
								 false, /* security_definer */
								 false, /* leakproof */
								 false, /* isStrict */
								 PROVOLATILE_IMMUTABLE, /* volatility */
								 PROPARALLEL_SAFE,	/* parallel safety */
								 constructorArgTypesVector, /* parameterTypes */
								 PointerGetDatum(NULL), /* allParameterTypes */
								 PointerGetDatum(NULL), /* parameterModes */
								 PointerGetDatum(NULL), /* parameterNames */
								 NIL,	/* parameterDefaults */
								 PointerGetDatum(NULL), /* trftypes */
								 PointerGetDatum(NULL), /* proconfig */
								 1.0,	/* procost */
								 0.0);	/* prorows */

		/*
		 * Make the constructors internally-dependent on the range type so
		 * that they go away silently when the type is dropped.  Note that
		 * pg_dump depends on this choice to avoid dumping the constructors.
		 */
		recordDependencyOn(&myself, &referenced, DEPENDENCY_INTERNAL);
	}
}


/*
 * Find suitable I/O functions for a type.
 *
 * typeOid is the type's OID (which will already exist, if only as a shell
 * type).
 */

static Oid
findTypeInputFunction(List *procname, Oid typeOid)
{
	Oid			argList[3];
	Oid			procOid;

	/*
	 * Input functions can take a single argument of type CSTRING, or three
	 * arguments (string, typioparam OID, typmod).
	 *
	 * For backwards compatibility we allow OPAQUE in place of CSTRING; if we
	 * see this, we issue a warning and fix up the pg_proc entry.
	 */
	argList[0] = CSTRINGOID;

	procOid = LookupFuncName(procname, 1, argList, true);
	if (OidIsValid(procOid))
		return procOid;

	argList[1] = OIDOID;
	argList[2] = INT4OID;

	procOid = LookupFuncName(procname, 3, argList, true);
	if (OidIsValid(procOid))
		return procOid;

	/* No luck, try it with OPAQUE */
	argList[0] = OPAQUEOID;

	procOid = LookupFuncName(procname, 1, argList, true);

	if (!OidIsValid(procOid))
	{
		argList[1] = OIDOID;
		argList[2] = INT4OID;

		procOid = LookupFuncName(procname, 3, argList, true);
	}

	if (OidIsValid(procOid))
	{
		/* Found, but must complain and fix the pg_proc entry */
		ereport(WARNING,
				(errmsg("changing argument type of function %s from \"opaque\" to \"cstring\"",
						NameListToString(procname))));
		SetFunctionArgType(procOid, 0, CSTRINGOID);

		/*
		 * Need CommandCounterIncrement since DefineType will likely try to
		 * alter the pg_proc tuple again.
		 */
		CommandCounterIncrement();

		return procOid;
	}

	/* Use CSTRING (preferred) in the error message */
	argList[0] = CSTRINGOID;

	ereport(ERROR,
			(errcode(ERRCODE_UNDEFINED_FUNCTION),
			 errmsg("function %s does not exist",
					func_signature_string(procname, 1, NIL, argList))));

	return InvalidOid;			/* keep compiler quiet */
}

static Oid
findTypeOutputFunction(List *procname, Oid typeOid)
{
	Oid			argList[1];
	Oid			procOid;

	/*
	 * Output functions can take a single argument of the type.
	 *
	 * For backwards compatibility we allow OPAQUE in place of the actual type
	 * name; if we see this, we issue a warning and fix up the pg_proc entry.
	 */
	argList[0] = typeOid;

	procOid = LookupFuncName(procname, 1, argList, true);
	if (OidIsValid(procOid))
		return procOid;

	/* No luck, try it with OPAQUE */
	argList[0] = OPAQUEOID;

	procOid = LookupFuncName(procname, 1, argList, true);

	if (OidIsValid(procOid))
	{
		/* Found, but must complain and fix the pg_proc entry */
		ereport(WARNING,
				(errmsg("changing argument type of function %s from \"opaque\" to %s",
						NameListToString(procname), format_type_be(typeOid))));
		SetFunctionArgType(procOid, 0, typeOid);

		/*
		 * Need CommandCounterIncrement since DefineType will likely try to
		 * alter the pg_proc tuple again.
		 */
		CommandCounterIncrement();

		return procOid;
	}

	/* Use type name, not OPAQUE, in the failure message. */
	argList[0] = typeOid;

	ereport(ERROR,
			(errcode(ERRCODE_UNDEFINED_FUNCTION),
			 errmsg("function %s does not exist",
					func_signature_string(procname, 1, NIL, argList))));

	return InvalidOid;			/* keep compiler quiet */
}

static Oid
findTypeReceiveFunction(List *procname, Oid typeOid)
{
	Oid			argList[3];
	Oid			procOid;

	/*
	 * Receive functions can take a single argument of type INTERNAL, or three
	 * arguments (internal, typioparam OID, typmod).
	 */
	argList[0] = INTERNALOID;

	procOid = LookupFuncName(procname, 1, argList, true);
	if (OidIsValid(procOid))
		return procOid;

	argList[1] = OIDOID;
	argList[2] = INT4OID;

	procOid = LookupFuncName(procname, 3, argList, true);
	if (OidIsValid(procOid))
		return procOid;

	ereport(ERROR,
			(errcode(ERRCODE_UNDEFINED_FUNCTION),
			 errmsg("function %s does not exist",
					func_signature_string(procname, 1, NIL, argList))));

	return InvalidOid;			/* keep compiler quiet */
}

static Oid
findTypeSendFunction(List *procname, Oid typeOid)
{
	Oid			argList[1];
	Oid			procOid;

	/*
	 * Send functions can take a single argument of the type.
	 */
	argList[0] = typeOid;

	procOid = LookupFuncName(procname, 1, argList, true);
	if (OidIsValid(procOid))
		return procOid;

	ereport(ERROR,
			(errcode(ERRCODE_UNDEFINED_FUNCTION),
			 errmsg("function %s does not exist",
					func_signature_string(procname, 1, NIL, argList))));

	return InvalidOid;			/* keep compiler quiet */
}

static Oid
findTypeTypmodinFunction(List *procname)
{
	Oid			argList[1];
	Oid			procOid;

	/*
	 * typmodin functions always take one cstring[] argument and return int4.
	 */
	argList[0] = CSTRINGARRAYOID;

	procOid = LookupFuncName(procname, 1, argList, true);
	if (!OidIsValid(procOid))
		ereport(ERROR,
				(errcode(ERRCODE_UNDEFINED_FUNCTION),
				 errmsg("function %s does not exist",
						func_signature_string(procname, 1, NIL, argList))));

	if (get_func_rettype(procOid) != INT4OID)
		ereport(ERROR,
				(errcode(ERRCODE_INVALID_OBJECT_DEFINITION),
				 errmsg("typmod_in function %s must return type %s",
						NameListToString(procname), "integer")));

	return procOid;
}

static Oid
findTypeTypmodoutFunction(List *procname)
{
	Oid			argList[1];
	Oid			procOid;

	/*
	 * typmodout functions always take one int4 argument and return cstring.
	 */
	argList[0] = INT4OID;

	procOid = LookupFuncName(procname, 1, argList, true);
	if (!OidIsValid(procOid))
		ereport(ERROR,
				(errcode(ERRCODE_UNDEFINED_FUNCTION),
				 errmsg("function %s does not exist",
						func_signature_string(procname, 1, NIL, argList))));

	if (get_func_rettype(procOid) != CSTRINGOID)
		ereport(ERROR,
				(errcode(ERRCODE_INVALID_OBJECT_DEFINITION),
				 errmsg("typmod_out function %s must return type %s",
						NameListToString(procname), "cstring")));

	return procOid;
}

static Oid
findTypeAnalyzeFunction(List *procname, Oid typeOid)
{
	Oid			argList[1];
	Oid			procOid;

	/*
	 * Analyze functions always take one INTERNAL argument and return bool.
	 */
	argList[0] = INTERNALOID;

	procOid = LookupFuncName(procname, 1, argList, true);
	if (!OidIsValid(procOid))
		ereport(ERROR,
				(errcode(ERRCODE_UNDEFINED_FUNCTION),
				 errmsg("function %s does not exist",
						func_signature_string(procname, 1, NIL, argList))));

	if (get_func_rettype(procOid) != BOOLOID)
		ereport(ERROR,
				(errcode(ERRCODE_INVALID_OBJECT_DEFINITION),
				 errmsg("type analyze function %s must return type %s",
						NameListToString(procname), "boolean")));

	return procOid;
}

static Oid
findTypeSubscriptingFunction(List *procname)
{
	Oid			argList[1];
	Oid			procOid;

	/*
	 * Subscripting functions always take one INTERNAL argument and return INTERNAL.
	 */
	argList[0] = INTERNALOID;

	procOid = LookupFuncName(procname, 1, argList, true);
	if (!OidIsValid(procOid))
		ereport(ERROR,
				(errcode(ERRCODE_UNDEFINED_FUNCTION),
				 errmsg("function %s does not exist",
						func_signature_string(procname, 1, NIL, argList))));

	if (get_func_rettype(procOid) != INTERNALOID)
		ereport(ERROR,
				(errcode(ERRCODE_INVALID_OBJECT_DEFINITION),
				 errmsg("type subscripting function %s must return type %s",
						NameListToString(procname), "internal")));

	return procOid;
}

/*
 * Find suitable support functions and opclasses for a range type.
 */

/*
 * Find named btree opclass for subtype, or default btree opclass if
 * opcname is NIL.
 */
static Oid
findRangeSubOpclass(List *opcname, Oid subtype)
{
	Oid			opcid;
	Oid			opInputType;

	if (opcname != NIL)
	{
		opcid = get_opclass_oid(BTREE_AM_OID, opcname, false);

		/*
		 * Verify that the operator class accepts this datatype. Note we will
		 * accept binary compatibility.
		 */
		opInputType = get_opclass_input_type(opcid);
		if (!IsBinaryCoercible(subtype, opInputType))
			ereport(ERROR,
					(errcode(ERRCODE_DATATYPE_MISMATCH),
					 errmsg("operator class \"%s\" does not accept data type %s",
							NameListToString(opcname),
							format_type_be(subtype))));
	}
	else
	{
		opcid = GetDefaultOpClass(subtype, BTREE_AM_OID);
		if (!OidIsValid(opcid))
		{
			/* We spell the error message identically to GetIndexOpClass */
			ereport(ERROR,
					(errcode(ERRCODE_UNDEFINED_OBJECT),
					 errmsg("data type %s has no default operator class for access method \"%s\"",
							format_type_be(subtype), "btree"),
					 errhint("You must specify an operator class for the range type or define a default operator class for the subtype.")));
		}
	}

	return opcid;
}

static Oid
findRangeCanonicalFunction(List *procname, Oid typeOid)
{
	Oid			argList[1];
	Oid			procOid;
	AclResult	aclresult;

	/*
	 * Range canonical functions must take and return the range type, and must
	 * be immutable.
	 */
	argList[0] = typeOid;

	procOid = LookupFuncName(procname, 1, argList, true);

	if (!OidIsValid(procOid))
		ereport(ERROR,
				(errcode(ERRCODE_UNDEFINED_FUNCTION),
				 errmsg("function %s does not exist",
						func_signature_string(procname, 1, NIL, argList))));

	if (get_func_rettype(procOid) != typeOid)
		ereport(ERROR,
				(errcode(ERRCODE_INVALID_OBJECT_DEFINITION),
				 errmsg("range canonical function %s must return range type",
						func_signature_string(procname, 1, NIL, argList))));

	if (func_volatile(procOid) != PROVOLATILE_IMMUTABLE)
		ereport(ERROR,
				(errcode(ERRCODE_INVALID_OBJECT_DEFINITION),
				 errmsg("range canonical function %s must be immutable",
						func_signature_string(procname, 1, NIL, argList))));

	/* Also, range type's creator must have permission to call function */
	aclresult = pg_proc_aclcheck(procOid, GetUserId(), ACL_EXECUTE);
	if (aclresult != ACLCHECK_OK)
		aclcheck_error(aclresult, ACL_KIND_PROC, get_func_name(procOid));

	return procOid;
}

static Oid
findRangeSubtypeDiffFunction(List *procname, Oid subtype)
{
	Oid			argList[2];
	Oid			procOid;
	AclResult	aclresult;

	/*
	 * Range subtype diff functions must take two arguments of the subtype,
	 * must return float8, and must be immutable.
	 */
	argList[0] = subtype;
	argList[1] = subtype;

	procOid = LookupFuncName(procname, 2, argList, true);

	if (!OidIsValid(procOid))
		ereport(ERROR,
				(errcode(ERRCODE_UNDEFINED_FUNCTION),
				 errmsg("function %s does not exist",
						func_signature_string(procname, 2, NIL, argList))));

	if (get_func_rettype(procOid) != FLOAT8OID)
		ereport(ERROR,
				(errcode(ERRCODE_INVALID_OBJECT_DEFINITION),
				 errmsg("range subtype diff function %s must return type %s",
						func_signature_string(procname, 2, NIL, argList),
						"double precision")));

	if (func_volatile(procOid) != PROVOLATILE_IMMUTABLE)
		ereport(ERROR,
				(errcode(ERRCODE_INVALID_OBJECT_DEFINITION),
				 errmsg("range subtype diff function %s must be immutable",
						func_signature_string(procname, 2, NIL, argList))));

	/* Also, range type's creator must have permission to call function */
	aclresult = pg_proc_aclcheck(procOid, GetUserId(), ACL_EXECUTE);
	if (aclresult != ACLCHECK_OK)
		aclcheck_error(aclresult, ACL_KIND_PROC, get_func_name(procOid));

	return procOid;
}

/*
 *	AssignTypeArrayOid
 *
 *	Pre-assign the type's array OID for use in pg_type.typarray
 */
Oid
AssignTypeArrayOid(void)
{
	Oid			type_array_oid;

	/* Use binary-upgrade override for pg_type.typarray? */
	if (IsBinaryUpgrade)
	{
		if (!OidIsValid(binary_upgrade_next_array_pg_type_oid))
			ereport(ERROR,
					(errcode(ERRCODE_INVALID_PARAMETER_VALUE),
					 errmsg("pg_type array OID value not set when in binary upgrade mode")));

		type_array_oid = binary_upgrade_next_array_pg_type_oid;
		binary_upgrade_next_array_pg_type_oid = InvalidOid;
	}
	else
	{
		Relation	pg_type = heap_open(TypeRelationId, AccessShareLock);

		type_array_oid = GetNewOid(pg_type);
		heap_close(pg_type, AccessShareLock);
	}

	return type_array_oid;
}


/*-------------------------------------------------------------------
 * DefineCompositeType
 *
 * Create a Composite Type relation.
 * `DefineRelation' does all the work, we just provide the correct
 * arguments!
 *
 * If the relation already exists, then 'DefineRelation' will abort
 * the xact...
 *
 * Return type is the new type's object address.
 *-------------------------------------------------------------------
 */
ObjectAddress
DefineCompositeType(RangeVar *typevar, List *coldeflist)
{
	CreateStmt *createStmt = makeNode(CreateStmt);
	Oid			old_type_oid;
	Oid			typeNamespace;
	ObjectAddress address;

	/*
	 * now set the parameters for keys/inheritance etc. All of these are
	 * uninteresting for composite types...
	 */
	createStmt->relation = typevar;
	createStmt->tableElts = coldeflist;
	createStmt->inhRelations = NIL;
	createStmt->constraints = NIL;
	createStmt->options = NIL;
	createStmt->oncommit = ONCOMMIT_NOOP;
	createStmt->tablespacename = NULL;
	createStmt->if_not_exists = false;

	/*
	 * Check for collision with an existing type name. If there is one and
	 * it's an autogenerated array, we can rename it out of the way.  This
	 * check is here mainly to get a better error message about a "type"
	 * instead of below about a "relation".
	 */
	typeNamespace = RangeVarGetAndCheckCreationNamespace(createStmt->relation,
														 NoLock, NULL);
	RangeVarAdjustRelationPersistence(createStmt->relation, typeNamespace);
	old_type_oid =
		GetSysCacheOid2(TYPENAMENSP,
						CStringGetDatum(createStmt->relation->relname),
						ObjectIdGetDatum(typeNamespace));
	if (OidIsValid(old_type_oid))
	{
		if (!moveArrayTypeName(old_type_oid, createStmt->relation->relname, typeNamespace))
			ereport(ERROR,
					(errcode(ERRCODE_DUPLICATE_OBJECT),
					 errmsg("type \"%s\" already exists", createStmt->relation->relname)));
	}

	/*
	 * Finally create the relation.  This also creates the type.
	 */
	DefineRelation(createStmt, RELKIND_COMPOSITE_TYPE, InvalidOid, &address,
				   NULL);

	return address;
}

/*
 * AlterDomainDefault
 *
 * Routine implementing ALTER DOMAIN SET/DROP DEFAULT statements.
 *
 * Returns ObjectAddress of the modified domain.
 */
ObjectAddress
AlterDomainDefault(List *names, Node *defaultRaw)
{
	TypeName   *typename;
	Oid			domainoid;
	HeapTuple	tup;
	ParseState *pstate;
	Relation	rel;
	char	   *defaultValue;
	Node	   *defaultExpr = NULL; /* NULL if no default specified */
	Datum		new_record[Natts_pg_type];
	bool		new_record_nulls[Natts_pg_type];
	bool		new_record_repl[Natts_pg_type];
	HeapTuple	newtuple;
	Form_pg_type typTup;
	ObjectAddress address;

	/* Make a TypeName so we can use standard type lookup machinery */
	typename = makeTypeNameFromNameList(names);
	domainoid = typenameTypeId(NULL, typename);

	/* Look up the domain in the type table */
	rel = heap_open(TypeRelationId, RowExclusiveLock);

	tup = SearchSysCacheCopy1(TYPEOID, ObjectIdGetDatum(domainoid));
	if (!HeapTupleIsValid(tup))
		elog(ERROR, "cache lookup failed for type %u", domainoid);
	typTup = (Form_pg_type) GETSTRUCT(tup);

	/* Check it's a domain and check user has permission for ALTER DOMAIN */
	checkDomainOwner(tup);

	/* Setup new tuple */
	MemSet(new_record, (Datum) 0, sizeof(new_record));
	MemSet(new_record_nulls, false, sizeof(new_record_nulls));
	MemSet(new_record_repl, false, sizeof(new_record_repl));

	/* Store the new default into the tuple */
	if (defaultRaw)
	{
		/* Create a dummy ParseState for transformExpr */
		pstate = make_parsestate(NULL);

		/*
		 * Cook the colDef->raw_expr into an expression. Note: Name is
		 * strictly for error message
		 */
		defaultExpr = cookDefault(pstate, defaultRaw,
								  typTup->typbasetype,
								  typTup->typtypmod,
								  NameStr(typTup->typname));

		/*
		 * If the expression is just a NULL constant, we treat the command
		 * like ALTER ... DROP DEFAULT.  (But see note for same test in
		 * DefineDomain.)
		 */
		if (defaultExpr == NULL ||
			(IsA(defaultExpr, Const) &&((Const *) defaultExpr)->constisnull))
		{
			/* Default is NULL, drop it */
			new_record_nulls[Anum_pg_type_typdefaultbin - 1] = true;
			new_record_repl[Anum_pg_type_typdefaultbin - 1] = true;
			new_record_nulls[Anum_pg_type_typdefault - 1] = true;
			new_record_repl[Anum_pg_type_typdefault - 1] = true;
		}
		else
		{
			/*
			 * Expression must be stored as a nodeToString result, but we also
			 * require a valid textual representation (mainly to make life
			 * easier for pg_dump).
			 */
			defaultValue = deparse_expression(defaultExpr,
											  NIL, false, false);

			/*
			 * Form an updated tuple with the new default and write it back.
			 */
			new_record[Anum_pg_type_typdefaultbin - 1] = CStringGetTextDatum(nodeToString(defaultExpr));

			new_record_repl[Anum_pg_type_typdefaultbin - 1] = true;
			new_record[Anum_pg_type_typdefault - 1] = CStringGetTextDatum(defaultValue);
			new_record_repl[Anum_pg_type_typdefault - 1] = true;
		}
	}
	else
	{
		/* ALTER ... DROP DEFAULT */
		new_record_nulls[Anum_pg_type_typdefaultbin - 1] = true;
		new_record_repl[Anum_pg_type_typdefaultbin - 1] = true;
		new_record_nulls[Anum_pg_type_typdefault - 1] = true;
		new_record_repl[Anum_pg_type_typdefault - 1] = true;
	}

	newtuple = heap_modify_tuple(tup, RelationGetDescr(rel),
								 new_record, new_record_nulls,
								 new_record_repl);

	CatalogTupleUpdate(rel, &tup->t_self, newtuple);

	/* Rebuild dependencies */
	GenerateTypeDependencies(typTup->typnamespace,
							 domainoid,
							 InvalidOid,	/* typrelid is n/a */
							 0, /* relation kind is n/a */
							 typTup->typowner,
							 typTup->typinput,
							 typTup->typoutput,
							 typTup->typreceive,
							 typTup->typsend,
							 typTup->typmodin,
							 typTup->typmodout,
							 typTup->typanalyze,
							 InvalidOid,
							 false, /* a domain isn't an implicit array */
							 typTup->typbasetype,
							 typTup->typcollation,
							 typTup->typsubsparse,
<<<<<<< HEAD
=======
							 typTup->typsubsassign,
							 typTup->typsubsfetch,
>>>>>>> 5e53d00c
							 defaultExpr,
							 true); /* Rebuild is true */

	InvokeObjectPostAlterHook(TypeRelationId, domainoid, 0);

	ObjectAddressSet(address, TypeRelationId, domainoid);

	/* Clean up */
	heap_close(rel, NoLock);
	heap_freetuple(newtuple);

	return address;
}

/*
 * AlterDomainNotNull
 *
 * Routine implementing ALTER DOMAIN SET/DROP NOT NULL statements.
 *
 * Returns ObjectAddress of the modified domain.
 */
ObjectAddress
AlterDomainNotNull(List *names, bool notNull)
{
	TypeName   *typename;
	Oid			domainoid;
	Relation	typrel;
	HeapTuple	tup;
	Form_pg_type typTup;
	ObjectAddress address = InvalidObjectAddress;

	/* Make a TypeName so we can use standard type lookup machinery */
	typename = makeTypeNameFromNameList(names);
	domainoid = typenameTypeId(NULL, typename);

	/* Look up the domain in the type table */
	typrel = heap_open(TypeRelationId, RowExclusiveLock);

	tup = SearchSysCacheCopy1(TYPEOID, ObjectIdGetDatum(domainoid));
	if (!HeapTupleIsValid(tup))
		elog(ERROR, "cache lookup failed for type %u", domainoid);
	typTup = (Form_pg_type) GETSTRUCT(tup);

	/* Check it's a domain and check user has permission for ALTER DOMAIN */
	checkDomainOwner(tup);

	/* Is the domain already set to the desired constraint? */
	if (typTup->typnotnull == notNull)
	{
		heap_close(typrel, RowExclusiveLock);
		return address;
	}

	/* Adding a NOT NULL constraint requires checking existing columns */
	if (notNull)
	{
		List	   *rels;
		ListCell   *rt;

		/* Fetch relation list with attributes based on this domain */
		/* ShareLock is sufficient to prevent concurrent data changes */

		rels = get_rels_with_domain(domainoid, ShareLock);

		foreach(rt, rels)
		{
			RelToCheck *rtc = (RelToCheck *) lfirst(rt);
			Relation	testrel = rtc->rel;
			TupleDesc	tupdesc = RelationGetDescr(testrel);
			HeapScanDesc scan;
			HeapTuple	tuple;
			Snapshot	snapshot;

			/* Scan all tuples in this relation */
			snapshot = RegisterSnapshot(GetLatestSnapshot());
			scan = heap_beginscan(testrel, snapshot, 0, NULL);
			while ((tuple = heap_getnext(scan, ForwardScanDirection)) != NULL)
			{
				int			i;

				/* Test attributes that are of the domain */
				for (i = 0; i < rtc->natts; i++)
				{
					int			attnum = rtc->atts[i];
					Form_pg_attribute attr = TupleDescAttr(tupdesc, attnum - 1);

					if (heap_attisnull(tuple, attnum))
					{
						/*
						 * In principle the auxiliary information for this
						 * error should be errdatatype(), but errtablecol()
						 * seems considerably more useful in practice.  Since
						 * this code only executes in an ALTER DOMAIN command,
						 * the client should already know which domain is in
						 * question.
						 */
						ereport(ERROR,
								(errcode(ERRCODE_NOT_NULL_VIOLATION),
								 errmsg("column \"%s\" of table \"%s\" contains null values",
										NameStr(attr->attname),
										RelationGetRelationName(testrel)),
								 errtablecol(testrel, attnum)));
					}
				}
			}
			heap_endscan(scan);
			UnregisterSnapshot(snapshot);

			/* Close each rel after processing, but keep lock */
			heap_close(testrel, NoLock);
		}
	}

	/*
	 * Okay to update pg_type row.  We can scribble on typTup because it's a
	 * copy.
	 */
	typTup->typnotnull = notNull;

	CatalogTupleUpdate(typrel, &tup->t_self, tup);

	InvokeObjectPostAlterHook(TypeRelationId, domainoid, 0);

	ObjectAddressSet(address, TypeRelationId, domainoid);

	/* Clean up */
	heap_freetuple(tup);
	heap_close(typrel, RowExclusiveLock);

	return address;
}

/*
 * AlterDomainDropConstraint
 *
 * Implements the ALTER DOMAIN DROP CONSTRAINT statement
 */
ObjectAddress
AlterDomainDropConstraint(List *names, const char *constrName,
						  DropBehavior behavior, bool missing_ok)
{
	TypeName   *typename;
	Oid			domainoid;
	HeapTuple	tup;
	Relation	rel;
	Relation	conrel;
	SysScanDesc conscan;
	ScanKeyData key[1];
	HeapTuple	contup;
	bool		found = false;
	ObjectAddress address = InvalidObjectAddress;

	/* Make a TypeName so we can use standard type lookup machinery */
	typename = makeTypeNameFromNameList(names);
	domainoid = typenameTypeId(NULL, typename);

	/* Look up the domain in the type table */
	rel = heap_open(TypeRelationId, RowExclusiveLock);

	tup = SearchSysCacheCopy1(TYPEOID, ObjectIdGetDatum(domainoid));
	if (!HeapTupleIsValid(tup))
		elog(ERROR, "cache lookup failed for type %u", domainoid);

	/* Check it's a domain and check user has permission for ALTER DOMAIN */
	checkDomainOwner(tup);

	/* Grab an appropriate lock on the pg_constraint relation */
	conrel = heap_open(ConstraintRelationId, RowExclusiveLock);

	/* Use the index to scan only constraints of the target relation */
	ScanKeyInit(&key[0],
				Anum_pg_constraint_contypid,
				BTEqualStrategyNumber, F_OIDEQ,
				ObjectIdGetDatum(HeapTupleGetOid(tup)));

	conscan = systable_beginscan(conrel, ConstraintTypidIndexId, true,
								 NULL, 1, key);

	/*
	 * Scan over the result set, removing any matching entries.
	 */
	while ((contup = systable_getnext(conscan)) != NULL)
	{
		Form_pg_constraint con = (Form_pg_constraint) GETSTRUCT(contup);

		if (strcmp(NameStr(con->conname), constrName) == 0)
		{
			ObjectAddress conobj;

			conobj.classId = ConstraintRelationId;
			conobj.objectId = HeapTupleGetOid(contup);
			conobj.objectSubId = 0;

			performDeletion(&conobj, behavior, 0);
			found = true;
		}
	}

	ObjectAddressSet(address, TypeRelationId, domainoid);

	/* Clean up after the scan */
	systable_endscan(conscan);
	heap_close(conrel, RowExclusiveLock);

	heap_close(rel, NoLock);

	if (!found)
	{
		if (!missing_ok)
			ereport(ERROR,
					(errcode(ERRCODE_UNDEFINED_OBJECT),
					 errmsg("constraint \"%s\" of domain \"%s\" does not exist",
							constrName, TypeNameToString(typename))));
		else
			ereport(NOTICE,
					(errmsg("constraint \"%s\" of domain \"%s\" does not exist, skipping",
							constrName, TypeNameToString(typename))));
	}

	return address;
}

/*
 * AlterDomainAddConstraint
 *
 * Implements the ALTER DOMAIN .. ADD CONSTRAINT statement.
 */
ObjectAddress
AlterDomainAddConstraint(List *names, Node *newConstraint,
						 ObjectAddress *constrAddr)
{
	TypeName   *typename;
	Oid			domainoid;
	Relation	typrel;
	HeapTuple	tup;
	Form_pg_type typTup;
	Constraint *constr;
	char	   *ccbin;
	ObjectAddress address;

	/* Make a TypeName so we can use standard type lookup machinery */
	typename = makeTypeNameFromNameList(names);
	domainoid = typenameTypeId(NULL, typename);

	/* Look up the domain in the type table */
	typrel = heap_open(TypeRelationId, RowExclusiveLock);

	tup = SearchSysCacheCopy1(TYPEOID, ObjectIdGetDatum(domainoid));
	if (!HeapTupleIsValid(tup))
		elog(ERROR, "cache lookup failed for type %u", domainoid);
	typTup = (Form_pg_type) GETSTRUCT(tup);

	/* Check it's a domain and check user has permission for ALTER DOMAIN */
	checkDomainOwner(tup);

	if (!IsA(newConstraint, Constraint))
		elog(ERROR, "unrecognized node type: %d",
			 (int) nodeTag(newConstraint));

	constr = (Constraint *) newConstraint;

	switch (constr->contype)
	{
		case CONSTR_CHECK:
			/* processed below */
			break;

		case CONSTR_UNIQUE:
			ereport(ERROR,
					(errcode(ERRCODE_SYNTAX_ERROR),
					 errmsg("unique constraints not possible for domains")));
			break;

		case CONSTR_PRIMARY:
			ereport(ERROR,
					(errcode(ERRCODE_SYNTAX_ERROR),
					 errmsg("primary key constraints not possible for domains")));
			break;

		case CONSTR_EXCLUSION:
			ereport(ERROR,
					(errcode(ERRCODE_SYNTAX_ERROR),
					 errmsg("exclusion constraints not possible for domains")));
			break;

		case CONSTR_FOREIGN:
			ereport(ERROR,
					(errcode(ERRCODE_SYNTAX_ERROR),
					 errmsg("foreign key constraints not possible for domains")));
			break;

		case CONSTR_ATTR_DEFERRABLE:
		case CONSTR_ATTR_NOT_DEFERRABLE:
		case CONSTR_ATTR_DEFERRED:
		case CONSTR_ATTR_IMMEDIATE:
			ereport(ERROR,
					(errcode(ERRCODE_FEATURE_NOT_SUPPORTED),
					 errmsg("specifying constraint deferrability not supported for domains")));
			break;

		default:
			elog(ERROR, "unrecognized constraint subtype: %d",
				 (int) constr->contype);
			break;
	}

	/*
	 * Since all other constraint types throw errors, this must be a check
	 * constraint.  First, process the constraint expression and add an entry
	 * to pg_constraint.
	 */

	ccbin = domainAddConstraint(domainoid, typTup->typnamespace,
								typTup->typbasetype, typTup->typtypmod,
								constr, NameStr(typTup->typname), constrAddr);

	/*
	 * If requested to validate the constraint, test all values stored in the
	 * attributes based on the domain the constraint is being added to.
	 */
	if (!constr->skip_validation)
		validateDomainConstraint(domainoid, ccbin);

	ObjectAddressSet(address, TypeRelationId, domainoid);

	/* Clean up */
	heap_close(typrel, RowExclusiveLock);

	return address;
}

/*
 * AlterDomainValidateConstraint
 *
 * Implements the ALTER DOMAIN .. VALIDATE CONSTRAINT statement.
 */
ObjectAddress
AlterDomainValidateConstraint(List *names, char *constrName)
{
	TypeName   *typename;
	Oid			domainoid;
	Relation	typrel;
	Relation	conrel;
	HeapTuple	tup;
	Form_pg_constraint con = NULL;
	Form_pg_constraint copy_con;
	char	   *conbin;
	SysScanDesc scan;
	Datum		val;
	bool		found = false;
	bool		isnull;
	HeapTuple	tuple;
	HeapTuple	copyTuple;
	ScanKeyData key;
	ObjectAddress address;

	/* Make a TypeName so we can use standard type lookup machinery */
	typename = makeTypeNameFromNameList(names);
	domainoid = typenameTypeId(NULL, typename);

	/* Look up the domain in the type table */
	typrel = heap_open(TypeRelationId, AccessShareLock);

	tup = SearchSysCache1(TYPEOID, ObjectIdGetDatum(domainoid));
	if (!HeapTupleIsValid(tup))
		elog(ERROR, "cache lookup failed for type %u", domainoid);

	/* Check it's a domain and check user has permission for ALTER DOMAIN */
	checkDomainOwner(tup);

	/*
	 * Find and check the target constraint
	 */
	conrel = heap_open(ConstraintRelationId, RowExclusiveLock);
	ScanKeyInit(&key,
				Anum_pg_constraint_contypid,
				BTEqualStrategyNumber, F_OIDEQ,
				ObjectIdGetDatum(domainoid));
	scan = systable_beginscan(conrel, ConstraintTypidIndexId,
							  true, NULL, 1, &key);

	while (HeapTupleIsValid(tuple = systable_getnext(scan)))
	{
		con = (Form_pg_constraint) GETSTRUCT(tuple);
		if (strcmp(NameStr(con->conname), constrName) == 0)
		{
			found = true;
			break;
		}
	}

	if (!found)
		ereport(ERROR,
				(errcode(ERRCODE_UNDEFINED_OBJECT),
				 errmsg("constraint \"%s\" of domain \"%s\" does not exist",
						constrName, TypeNameToString(typename))));

	if (con->contype != CONSTRAINT_CHECK)
		ereport(ERROR,
				(errcode(ERRCODE_WRONG_OBJECT_TYPE),
				 errmsg("constraint \"%s\" of domain \"%s\" is not a check constraint",
						constrName, TypeNameToString(typename))));

	val = SysCacheGetAttr(CONSTROID, tuple,
						  Anum_pg_constraint_conbin,
						  &isnull);
	if (isnull)
		elog(ERROR, "null conbin for constraint %u",
			 HeapTupleGetOid(tuple));
	conbin = TextDatumGetCString(val);

	validateDomainConstraint(domainoid, conbin);

	/*
	 * Now update the catalog, while we have the door open.
	 */
	copyTuple = heap_copytuple(tuple);
	copy_con = (Form_pg_constraint) GETSTRUCT(copyTuple);
	copy_con->convalidated = true;
	CatalogTupleUpdate(conrel, &copyTuple->t_self, copyTuple);

	InvokeObjectPostAlterHook(ConstraintRelationId,
							  HeapTupleGetOid(copyTuple), 0);

	ObjectAddressSet(address, TypeRelationId, domainoid);

	heap_freetuple(copyTuple);

	systable_endscan(scan);

	heap_close(typrel, AccessShareLock);
	heap_close(conrel, RowExclusiveLock);

	ReleaseSysCache(tup);

	return address;
}

static void
validateDomainConstraint(Oid domainoid, char *ccbin)
{
	Expr	   *expr = (Expr *) stringToNode(ccbin);
	List	   *rels;
	ListCell   *rt;
	EState	   *estate;
	ExprContext *econtext;
	ExprState  *exprstate;

	/* Need an EState to run ExecEvalExpr */
	estate = CreateExecutorState();
	econtext = GetPerTupleExprContext(estate);

	/* build execution state for expr */
	exprstate = ExecPrepareExpr(expr, estate);

	/* Fetch relation list with attributes based on this domain */
	/* ShareLock is sufficient to prevent concurrent data changes */

	rels = get_rels_with_domain(domainoid, ShareLock);

	foreach(rt, rels)
	{
		RelToCheck *rtc = (RelToCheck *) lfirst(rt);
		Relation	testrel = rtc->rel;
		TupleDesc	tupdesc = RelationGetDescr(testrel);
		HeapScanDesc scan;
		HeapTuple	tuple;
		Snapshot	snapshot;

		/* Scan all tuples in this relation */
		snapshot = RegisterSnapshot(GetLatestSnapshot());
		scan = heap_beginscan(testrel, snapshot, 0, NULL);
		while ((tuple = heap_getnext(scan, ForwardScanDirection)) != NULL)
		{
			int			i;

			/* Test attributes that are of the domain */
			for (i = 0; i < rtc->natts; i++)
			{
				int			attnum = rtc->atts[i];
				Datum		d;
				bool		isNull;
				Datum		conResult;
				Form_pg_attribute attr = TupleDescAttr(tupdesc, attnum - 1);

				d = heap_getattr(tuple, attnum, tupdesc, &isNull);

				econtext->domainValue_datum = d;
				econtext->domainValue_isNull = isNull;

				conResult = ExecEvalExprSwitchContext(exprstate,
													  econtext,
													  &isNull);

				if (!isNull && !DatumGetBool(conResult))
				{
					/*
					 * In principle the auxiliary information for this error
					 * should be errdomainconstraint(), but errtablecol()
					 * seems considerably more useful in practice.  Since this
					 * code only executes in an ALTER DOMAIN command, the
					 * client should already know which domain is in question,
					 * and which constraint too.
					 */
					ereport(ERROR,
							(errcode(ERRCODE_CHECK_VIOLATION),
							 errmsg("column \"%s\" of table \"%s\" contains values that violate the new constraint",
									NameStr(attr->attname),
									RelationGetRelationName(testrel)),
							 errtablecol(testrel, attnum)));
				}
			}

			ResetExprContext(econtext);
		}
		heap_endscan(scan);
		UnregisterSnapshot(snapshot);

		/* Hold relation lock till commit (XXX bad for concurrency) */
		heap_close(testrel, NoLock);
	}

	FreeExecutorState(estate);
}

/*
 * get_rels_with_domain
 *
 * Fetch all relations / attributes which are using the domain
 *
 * The result is a list of RelToCheck structs, one for each distinct
 * relation, each containing one or more attribute numbers that are of
 * the domain type.  We have opened each rel and acquired the specified lock
 * type on it.
 *
 * We support nested domains by including attributes that are of derived
 * domain types.  Current callers do not need to distinguish between attributes
 * that are of exactly the given domain and those that are of derived domains.
 *
 * XXX this is completely broken because there is no way to lock the domain
 * to prevent columns from being added or dropped while our command runs.
 * We can partially protect against column drops by locking relations as we
 * come across them, but there is still a race condition (the window between
 * seeing a pg_depend entry and acquiring lock on the relation it references).
 * Also, holding locks on all these relations simultaneously creates a non-
 * trivial risk of deadlock.  We can minimize but not eliminate the deadlock
 * risk by using the weakest suitable lock (ShareLock for most callers).
 *
 * XXX the API for this is not sufficient to support checking domain values
 * that are inside container types, such as composite types, arrays, or
 * ranges.  Currently we just error out if a container type containing the
 * target domain is stored anywhere.
 *
 * Generally used for retrieving a list of tests when adding
 * new constraints to a domain.
 */
static List *
get_rels_with_domain(Oid domainOid, LOCKMODE lockmode)
{
	List	   *result = NIL;
	char	   *domainTypeName = format_type_be(domainOid);
	Relation	depRel;
	ScanKeyData key[2];
	SysScanDesc depScan;
	HeapTuple	depTup;

	Assert(lockmode != NoLock);

	/* since this function recurses, it could be driven to stack overflow */
	check_stack_depth();

	/*
	 * We scan pg_depend to find those things that depend on the domain. (We
	 * assume we can ignore refobjsubid for a domain.)
	 */
	depRel = heap_open(DependRelationId, AccessShareLock);

	ScanKeyInit(&key[0],
				Anum_pg_depend_refclassid,
				BTEqualStrategyNumber, F_OIDEQ,
				ObjectIdGetDatum(TypeRelationId));
	ScanKeyInit(&key[1],
				Anum_pg_depend_refobjid,
				BTEqualStrategyNumber, F_OIDEQ,
				ObjectIdGetDatum(domainOid));

	depScan = systable_beginscan(depRel, DependReferenceIndexId, true,
								 NULL, 2, key);

	while (HeapTupleIsValid(depTup = systable_getnext(depScan)))
	{
		Form_pg_depend pg_depend = (Form_pg_depend) GETSTRUCT(depTup);
		RelToCheck *rtc = NULL;
		ListCell   *rellist;
		Form_pg_attribute pg_att;
		int			ptr;

		/* Check for directly dependent types */
		if (pg_depend->classid == TypeRelationId)
		{
			if (get_typtype(pg_depend->objid) == TYPTYPE_DOMAIN)
			{
				/*
				 * This is a sub-domain, so recursively add dependent columns
				 * to the output list.  This is a bit inefficient since we may
				 * fail to combine RelToCheck entries when attributes of the
				 * same rel have different derived domain types, but it's
				 * probably not worth improving.
				 */
				result = list_concat(result,
									 get_rels_with_domain(pg_depend->objid,
														  lockmode));
			}
			else
			{
				/*
				 * Otherwise, it is some container type using the domain, so
				 * fail if there are any columns of this type.
				 */
				find_composite_type_dependencies(pg_depend->objid,
												 NULL,
												 domainTypeName);
			}
			continue;
		}

		/* Else, ignore dependees that aren't user columns of relations */
		/* (we assume system columns are never of domain types) */
		if (pg_depend->classid != RelationRelationId ||
			pg_depend->objsubid <= 0)
			continue;

		/* See if we already have an entry for this relation */
		foreach(rellist, result)
		{
			RelToCheck *rt = (RelToCheck *) lfirst(rellist);

			if (RelationGetRelid(rt->rel) == pg_depend->objid)
			{
				rtc = rt;
				break;
			}
		}

		if (rtc == NULL)
		{
			/* First attribute found for this relation */
			Relation	rel;

			/* Acquire requested lock on relation */
			rel = relation_open(pg_depend->objid, lockmode);

			/*
			 * Check to see if rowtype is stored anyplace as a composite-type
			 * column; if so we have to fail, for now anyway.
			 */
			if (OidIsValid(rel->rd_rel->reltype))
				find_composite_type_dependencies(rel->rd_rel->reltype,
												 NULL,
												 domainTypeName);

			/*
			 * Otherwise, we can ignore relations except those with both
			 * storage and user-chosen column types.
			 *
			 * XXX If an index-only scan could satisfy "col::some_domain" from
			 * a suitable expression index, this should also check expression
			 * index columns.
			 */
			if (rel->rd_rel->relkind != RELKIND_RELATION &&
				rel->rd_rel->relkind != RELKIND_MATVIEW)
			{
				relation_close(rel, lockmode);
				continue;
			}

			/* Build the RelToCheck entry with enough space for all atts */
			rtc = (RelToCheck *) palloc(sizeof(RelToCheck));
			rtc->rel = rel;
			rtc->natts = 0;
			rtc->atts = (int *) palloc(sizeof(int) * RelationGetNumberOfAttributes(rel));
			result = lcons(rtc, result);
		}

		/*
		 * Confirm column has not been dropped, and is of the expected type.
		 * This defends against an ALTER DROP COLUMN occurring just before we
		 * acquired lock ... but if the whole table were dropped, we'd still
		 * have a problem.
		 */
		if (pg_depend->objsubid > RelationGetNumberOfAttributes(rtc->rel))
			continue;
		pg_att = TupleDescAttr(rtc->rel->rd_att, pg_depend->objsubid - 1);
		if (pg_att->attisdropped || pg_att->atttypid != domainOid)
			continue;

		/*
		 * Okay, add column to result.  We store the columns in column-number
		 * order; this is just a hack to improve predictability of regression
		 * test output ...
		 */
		Assert(rtc->natts < RelationGetNumberOfAttributes(rtc->rel));

		ptr = rtc->natts++;
		while (ptr > 0 && rtc->atts[ptr - 1] > pg_depend->objsubid)
		{
			rtc->atts[ptr] = rtc->atts[ptr - 1];
			ptr--;
		}
		rtc->atts[ptr] = pg_depend->objsubid;
	}

	systable_endscan(depScan);

	relation_close(depRel, AccessShareLock);

	return result;
}

/*
 * checkDomainOwner
 *
 * Check that the type is actually a domain and that the current user
 * has permission to do ALTER DOMAIN on it.  Throw an error if not.
 */
void
checkDomainOwner(HeapTuple tup)
{
	Form_pg_type typTup = (Form_pg_type) GETSTRUCT(tup);

	/* Check that this is actually a domain */
	if (typTup->typtype != TYPTYPE_DOMAIN)
		ereport(ERROR,
				(errcode(ERRCODE_WRONG_OBJECT_TYPE),
				 errmsg("%s is not a domain",
						format_type_be(HeapTupleGetOid(tup)))));

	/* Permission check: must own type */
	if (!pg_type_ownercheck(HeapTupleGetOid(tup), GetUserId()))
		aclcheck_error_type(ACLCHECK_NOT_OWNER, HeapTupleGetOid(tup));
}

/*
 * domainAddConstraint - code shared between CREATE and ALTER DOMAIN
 */
static char *
domainAddConstraint(Oid domainOid, Oid domainNamespace, Oid baseTypeOid,
					int typMod, Constraint *constr,
					char *domainName, ObjectAddress *constrAddr)
{
	Node	   *expr;
	char	   *ccsrc;
	char	   *ccbin;
	ParseState *pstate;
	CoerceToDomainValue *domVal;
	Oid			ccoid;

	/*
	 * Assign or validate constraint name
	 */
	if (constr->conname)
	{
		if (ConstraintNameIsUsed(CONSTRAINT_DOMAIN,
								 domainOid,
								 domainNamespace,
								 constr->conname))
			ereport(ERROR,
					(errcode(ERRCODE_DUPLICATE_OBJECT),
					 errmsg("constraint \"%s\" for domain \"%s\" already exists",
							constr->conname, domainName)));
	}
	else
		constr->conname = ChooseConstraintName(domainName,
											   NULL,
											   "check",
											   domainNamespace,
											   NIL);

	/*
	 * Convert the A_EXPR in raw_expr into an EXPR
	 */
	pstate = make_parsestate(NULL);

	/*
	 * Set up a CoerceToDomainValue to represent the occurrence of VALUE in
	 * the expression.  Note that it will appear to have the type of the base
	 * type, not the domain.  This seems correct since within the check
	 * expression, we should not assume the input value can be considered a
	 * member of the domain.
	 */
	domVal = makeNode(CoerceToDomainValue);
	domVal->typeId = baseTypeOid;
	domVal->typeMod = typMod;
	domVal->collation = get_typcollation(baseTypeOid);
	domVal->location = -1;		/* will be set when/if used */

	pstate->p_pre_columnref_hook = replace_domain_constraint_value;
	pstate->p_ref_hook_state = (void *) domVal;

	expr = transformExpr(pstate, constr->raw_expr, EXPR_KIND_DOMAIN_CHECK);

	/*
	 * Make sure it yields a boolean result.
	 */
	expr = coerce_to_boolean(pstate, expr, "CHECK");

	/*
	 * Fix up collation information.
	 */
	assign_expr_collations(pstate, expr);

	/*
	 * Domains don't allow variables (this is probably dead code now that
	 * add_missing_from is history, but let's be sure).
	 */
	if (list_length(pstate->p_rtable) != 0 ||
		contain_var_clause(expr))
		ereport(ERROR,
				(errcode(ERRCODE_INVALID_COLUMN_REFERENCE),
				 errmsg("cannot use table references in domain check constraint")));

	/*
	 * Convert to string form for storage.
	 */
	ccbin = nodeToString(expr);

	/*
	 * Deparse it to produce text for consrc.
	 */
	ccsrc = deparse_expression(expr,
							   NIL, false, false);

	/*
	 * Store the constraint in pg_constraint
	 */
	ccoid =
		CreateConstraintEntry(constr->conname,	/* Constraint Name */
							  domainNamespace,	/* namespace */
							  CONSTRAINT_CHECK, /* Constraint Type */
							  false,	/* Is Deferrable */
							  false,	/* Is Deferred */
							  !constr->skip_validation, /* Is Validated */
							  InvalidOid,	/* not a relation constraint */
							  NULL,
							  0,
							  domainOid,	/* domain constraint */
							  InvalidOid,	/* no associated index */
							  InvalidOid,	/* Foreign key fields */
							  NULL,
							  NULL,
							  NULL,
							  NULL,
							  0,
							  ' ',
							  ' ',
							  ' ',
							  NULL, /* not an exclusion constraint */
							  expr, /* Tree form of check constraint */
							  ccbin,	/* Binary form of check constraint */
							  ccsrc,	/* Source form of check constraint */
							  true, /* is local */
							  0,	/* inhcount */
							  false,	/* connoinherit */
							  false);	/* is_internal */
	if (constrAddr)
		ObjectAddressSet(*constrAddr, ConstraintRelationId, ccoid);

	/*
	 * Return the compiled constraint expression so the calling routine can
	 * perform any additional required tests.
	 */
	return ccbin;
}

/* Parser pre_columnref_hook for domain CHECK constraint parsing */
static Node *
replace_domain_constraint_value(ParseState *pstate, ColumnRef *cref)
{
	/*
	 * Check for a reference to "value", and if that's what it is, replace
	 * with a CoerceToDomainValue as prepared for us by domainAddConstraint.
	 * (We handle VALUE as a name, not a keyword, to avoid breaking a lot of
	 * applications that have used VALUE as a column name in the past.)
	 */
	if (list_length(cref->fields) == 1)
	{
		Node	   *field1 = (Node *) linitial(cref->fields);
		char	   *colname;

		Assert(IsA(field1, String));
		colname = strVal(field1);
		if (strcmp(colname, "value") == 0)
		{
			CoerceToDomainValue *domVal = copyObject(pstate->p_ref_hook_state);

			/* Propagate location knowledge, if any */
			domVal->location = cref->location;
			return (Node *) domVal;
		}
	}
	return NULL;
}


/*
 * Execute ALTER TYPE RENAME
 */
ObjectAddress
RenameType(RenameStmt *stmt)
{
	List	   *names = castNode(List, stmt->object);
	const char *newTypeName = stmt->newname;
	TypeName   *typename;
	Oid			typeOid;
	Relation	rel;
	HeapTuple	tup;
	Form_pg_type typTup;
	ObjectAddress address;

	/* Make a TypeName so we can use standard type lookup machinery */
	typename = makeTypeNameFromNameList(names);
	typeOid = typenameTypeId(NULL, typename);

	/* Look up the type in the type table */
	rel = heap_open(TypeRelationId, RowExclusiveLock);

	tup = SearchSysCacheCopy1(TYPEOID, ObjectIdGetDatum(typeOid));
	if (!HeapTupleIsValid(tup))
		elog(ERROR, "cache lookup failed for type %u", typeOid);
	typTup = (Form_pg_type) GETSTRUCT(tup);

	/* check permissions on type */
	if (!pg_type_ownercheck(typeOid, GetUserId()))
		aclcheck_error_type(ACLCHECK_NOT_OWNER, typeOid);

	/* ALTER DOMAIN used on a non-domain? */
	if (stmt->renameType == OBJECT_DOMAIN && typTup->typtype != TYPTYPE_DOMAIN)
		ereport(ERROR,
				(errcode(ERRCODE_WRONG_OBJECT_TYPE),
				 errmsg("%s is not a domain",
						format_type_be(typeOid))));

	/*
	 * If it's a composite type, we need to check that it really is a
	 * free-standing composite type, and not a table's rowtype. We want people
	 * to use ALTER TABLE not ALTER TYPE for that case.
	 */
	if (typTup->typtype == TYPTYPE_COMPOSITE &&
		get_rel_relkind(typTup->typrelid) != RELKIND_COMPOSITE_TYPE)
		ereport(ERROR,
				(errcode(ERRCODE_WRONG_OBJECT_TYPE),
				 errmsg("%s is a table's row type",
						format_type_be(typeOid)),
				 errhint("Use ALTER TABLE instead.")));

	/* don't allow direct alteration of array types, either */
	if (OidIsValid(typTup->typelem) &&
		get_array_type(typTup->typelem) == typeOid)
		ereport(ERROR,
				(errcode(ERRCODE_WRONG_OBJECT_TYPE),
				 errmsg("cannot alter array type %s",
						format_type_be(typeOid)),
				 errhint("You can alter type %s, which will alter the array type as well.",
						 format_type_be(typTup->typelem))));

	/*
	 * If type is composite we need to rename associated pg_class entry too.
	 * RenameRelationInternal will call RenameTypeInternal automatically.
	 */
	if (typTup->typtype == TYPTYPE_COMPOSITE)
		RenameRelationInternal(typTup->typrelid, newTypeName, false);
	else
		RenameTypeInternal(typeOid, newTypeName,
						   typTup->typnamespace);

	ObjectAddressSet(address, TypeRelationId, typeOid);
	/* Clean up */
	heap_close(rel, RowExclusiveLock);

	return address;
}

/*
 * Change the owner of a type.
 */
ObjectAddress
AlterTypeOwner(List *names, Oid newOwnerId, ObjectType objecttype)
{
	TypeName   *typename;
	Oid			typeOid;
	Relation	rel;
	HeapTuple	tup;
	HeapTuple	newtup;
	Form_pg_type typTup;
	AclResult	aclresult;
	ObjectAddress address;

	rel = heap_open(TypeRelationId, RowExclusiveLock);

	/* Make a TypeName so we can use standard type lookup machinery */
	typename = makeTypeNameFromNameList(names);

	/* Use LookupTypeName here so that shell types can be processed */
	tup = LookupTypeName(NULL, typename, NULL, false);
	if (tup == NULL)
		ereport(ERROR,
				(errcode(ERRCODE_UNDEFINED_OBJECT),
				 errmsg("type \"%s\" does not exist",
						TypeNameToString(typename))));
	typeOid = typeTypeId(tup);

	/* Copy the syscache entry so we can scribble on it below */
	newtup = heap_copytuple(tup);
	ReleaseSysCache(tup);
	tup = newtup;
	typTup = (Form_pg_type) GETSTRUCT(tup);

	/* Don't allow ALTER DOMAIN on a type */
	if (objecttype == OBJECT_DOMAIN && typTup->typtype != TYPTYPE_DOMAIN)
		ereport(ERROR,
				(errcode(ERRCODE_WRONG_OBJECT_TYPE),
				 errmsg("%s is not a domain",
						format_type_be(typeOid))));

	/*
	 * If it's a composite type, we need to check that it really is a
	 * free-standing composite type, and not a table's rowtype. We want people
	 * to use ALTER TABLE not ALTER TYPE for that case.
	 */
	if (typTup->typtype == TYPTYPE_COMPOSITE &&
		get_rel_relkind(typTup->typrelid) != RELKIND_COMPOSITE_TYPE)
		ereport(ERROR,
				(errcode(ERRCODE_WRONG_OBJECT_TYPE),
				 errmsg("%s is a table's row type",
						format_type_be(typeOid)),
				 errhint("Use ALTER TABLE instead.")));

	/* don't allow direct alteration of array types, either */
	if (OidIsValid(typTup->typelem) &&
		get_array_type(typTup->typelem) == typeOid)
		ereport(ERROR,
				(errcode(ERRCODE_WRONG_OBJECT_TYPE),
				 errmsg("cannot alter array type %s",
						format_type_be(typeOid)),
				 errhint("You can alter type %s, which will alter the array type as well.",
						 format_type_be(typTup->typelem))));

	/*
	 * If the new owner is the same as the existing owner, consider the
	 * command to have succeeded.  This is for dump restoration purposes.
	 */
	if (typTup->typowner != newOwnerId)
	{
		/* Superusers can always do it */
		if (!superuser())
		{
			/* Otherwise, must be owner of the existing object */
			if (!pg_type_ownercheck(HeapTupleGetOid(tup), GetUserId()))
				aclcheck_error_type(ACLCHECK_NOT_OWNER, HeapTupleGetOid(tup));

			/* Must be able to become new owner */
			check_is_member_of_role(GetUserId(), newOwnerId);

			/* New owner must have CREATE privilege on namespace */
			aclresult = pg_namespace_aclcheck(typTup->typnamespace,
											  newOwnerId,
											  ACL_CREATE);
			if (aclresult != ACLCHECK_OK)
				aclcheck_error(aclresult, ACL_KIND_NAMESPACE,
							   get_namespace_name(typTup->typnamespace));
		}

		AlterTypeOwner_oid(typeOid, newOwnerId, true);
	}

	ObjectAddressSet(address, TypeRelationId, typeOid);

	/* Clean up */
	heap_close(rel, RowExclusiveLock);

	return address;
}

/*
 * AlterTypeOwner_oid - change type owner unconditionally
 *
 * This function recurses to handle a pg_class entry, if necessary.  It
 * invokes any necessary access object hooks.  If hasDependEntry is TRUE, this
 * function modifies the pg_shdepend entry appropriately (this should be
 * passed as FALSE only for table rowtypes and array types).
 *
 * This is used by ALTER TABLE/TYPE OWNER commands, as well as by REASSIGN
 * OWNED BY.  It assumes the caller has done all needed check.
 */
void
AlterTypeOwner_oid(Oid typeOid, Oid newOwnerId, bool hasDependEntry)
{
	Relation	rel;
	HeapTuple	tup;
	Form_pg_type typTup;

	rel = heap_open(TypeRelationId, RowExclusiveLock);

	tup = SearchSysCache1(TYPEOID, ObjectIdGetDatum(typeOid));
	if (!HeapTupleIsValid(tup))
		elog(ERROR, "cache lookup failed for type %u", typeOid);
	typTup = (Form_pg_type) GETSTRUCT(tup);

	/*
	 * If it's a composite type, invoke ATExecChangeOwner so that we fix up
	 * the pg_class entry properly.  That will call back to
	 * AlterTypeOwnerInternal to take care of the pg_type entry(s).
	 */
	if (typTup->typtype == TYPTYPE_COMPOSITE)
		ATExecChangeOwner(typTup->typrelid, newOwnerId, true, AccessExclusiveLock);
	else
		AlterTypeOwnerInternal(typeOid, newOwnerId);

	/* Update owner dependency reference */
	if (hasDependEntry)
		changeDependencyOnOwner(TypeRelationId, typeOid, newOwnerId);

	InvokeObjectPostAlterHook(TypeRelationId, typeOid, 0);

	ReleaseSysCache(tup);
	heap_close(rel, RowExclusiveLock);
}

/*
 * AlterTypeOwnerInternal - bare-bones type owner change.
 *
 * This routine simply modifies the owner of a pg_type entry, and recurses
 * to handle a possible array type.
 */
void
AlterTypeOwnerInternal(Oid typeOid, Oid newOwnerId)
{
	Relation	rel;
	HeapTuple	tup;
	Form_pg_type typTup;
	Datum		repl_val[Natts_pg_type];
	bool		repl_null[Natts_pg_type];
	bool		repl_repl[Natts_pg_type];
	Acl		   *newAcl;
	Datum		aclDatum;
	bool		isNull;

	rel = heap_open(TypeRelationId, RowExclusiveLock);

	tup = SearchSysCacheCopy1(TYPEOID, ObjectIdGetDatum(typeOid));
	if (!HeapTupleIsValid(tup))
		elog(ERROR, "cache lookup failed for type %u", typeOid);
	typTup = (Form_pg_type) GETSTRUCT(tup);

	memset(repl_null, false, sizeof(repl_null));
	memset(repl_repl, false, sizeof(repl_repl));

	repl_repl[Anum_pg_type_typowner - 1] = true;
	repl_val[Anum_pg_type_typowner - 1] = ObjectIdGetDatum(newOwnerId);

	aclDatum = heap_getattr(tup,
							Anum_pg_type_typacl,
							RelationGetDescr(rel),
							&isNull);
	/* Null ACLs do not require changes */
	if (!isNull)
	{
		newAcl = aclnewowner(DatumGetAclP(aclDatum),
							 typTup->typowner, newOwnerId);
		repl_repl[Anum_pg_type_typacl - 1] = true;
		repl_val[Anum_pg_type_typacl - 1] = PointerGetDatum(newAcl);
	}

	tup = heap_modify_tuple(tup, RelationGetDescr(rel), repl_val, repl_null,
							repl_repl);

	CatalogTupleUpdate(rel, &tup->t_self, tup);

	/* If it has an array type, update that too */
	if (OidIsValid(typTup->typarray))
		AlterTypeOwnerInternal(typTup->typarray, newOwnerId);

	/* Clean up */
	heap_close(rel, RowExclusiveLock);
}

/*
 * Execute ALTER TYPE SET SCHEMA
 */
ObjectAddress
AlterTypeNamespace(List *names, const char *newschema, ObjectType objecttype,
				   Oid *oldschema)
{
	TypeName   *typename;
	Oid			typeOid;
	Oid			nspOid;
	Oid			oldNspOid;
	ObjectAddresses *objsMoved;
	ObjectAddress myself;

	/* Make a TypeName so we can use standard type lookup machinery */
	typename = makeTypeNameFromNameList(names);
	typeOid = typenameTypeId(NULL, typename);

	/* Don't allow ALTER DOMAIN on a type */
	if (objecttype == OBJECT_DOMAIN && get_typtype(typeOid) != TYPTYPE_DOMAIN)
		ereport(ERROR,
				(errcode(ERRCODE_WRONG_OBJECT_TYPE),
				 errmsg("%s is not a domain",
						format_type_be(typeOid))));

	/* get schema OID and check its permissions */
	nspOid = LookupCreationNamespace(newschema);

	objsMoved = new_object_addresses();
	oldNspOid = AlterTypeNamespace_oid(typeOid, nspOid, objsMoved);
	free_object_addresses(objsMoved);

	if (oldschema)
		*oldschema = oldNspOid;

	ObjectAddressSet(myself, TypeRelationId, typeOid);

	return myself;
}

Oid
AlterTypeNamespace_oid(Oid typeOid, Oid nspOid, ObjectAddresses *objsMoved)
{
	Oid			elemOid;

	/* check permissions on type */
	if (!pg_type_ownercheck(typeOid, GetUserId()))
		aclcheck_error_type(ACLCHECK_NOT_OWNER, typeOid);

	/* don't allow direct alteration of array types */
	elemOid = get_element_type(typeOid);
	if (OidIsValid(elemOid) && get_array_type(elemOid) == typeOid)
		ereport(ERROR,
				(errcode(ERRCODE_WRONG_OBJECT_TYPE),
				 errmsg("cannot alter array type %s",
						format_type_be(typeOid)),
				 errhint("You can alter type %s, which will alter the array type as well.",
						 format_type_be(elemOid))));

	/* and do the work */
	return AlterTypeNamespaceInternal(typeOid, nspOid, false, true, objsMoved);
}

/*
 * Move specified type to new namespace.
 *
 * Caller must have already checked privileges.
 *
 * The function automatically recurses to process the type's array type,
 * if any.  isImplicitArray should be TRUE only when doing this internal
 * recursion (outside callers must never try to move an array type directly).
 *
 * If errorOnTableType is TRUE, the function errors out if the type is
 * a table type.  ALTER TABLE has to be used to move a table to a new
 * namespace.
 *
 * Returns the type's old namespace OID.
 */
Oid
AlterTypeNamespaceInternal(Oid typeOid, Oid nspOid,
						   bool isImplicitArray,
						   bool errorOnTableType,
						   ObjectAddresses *objsMoved)
{
	Relation	rel;
	HeapTuple	tup;
	Form_pg_type typform;
	Oid			oldNspOid;
	Oid			arrayOid;
	bool		isCompositeType;
	ObjectAddress thisobj;

	/*
	 * Make sure we haven't moved this object previously.
	 */
	thisobj.classId = TypeRelationId;
	thisobj.objectId = typeOid;
	thisobj.objectSubId = 0;

	if (object_address_present(&thisobj, objsMoved))
		return InvalidOid;

	rel = heap_open(TypeRelationId, RowExclusiveLock);

	tup = SearchSysCacheCopy1(TYPEOID, ObjectIdGetDatum(typeOid));
	if (!HeapTupleIsValid(tup))
		elog(ERROR, "cache lookup failed for type %u", typeOid);
	typform = (Form_pg_type) GETSTRUCT(tup);

	oldNspOid = typform->typnamespace;
	arrayOid = typform->typarray;

	/* If the type is already there, we scan skip these next few checks. */
	if (oldNspOid != nspOid)
	{
		/* common checks on switching namespaces */
		CheckSetNamespace(oldNspOid, nspOid);

		/* check for duplicate name (more friendly than unique-index failure) */
		if (SearchSysCacheExists2(TYPENAMENSP,
								  NameGetDatum(&typform->typname),
								  ObjectIdGetDatum(nspOid)))
			ereport(ERROR,
					(errcode(ERRCODE_DUPLICATE_OBJECT),
					 errmsg("type \"%s\" already exists in schema \"%s\"",
							NameStr(typform->typname),
							get_namespace_name(nspOid))));
	}

	/* Detect whether type is a composite type (but not a table rowtype) */
	isCompositeType =
		(typform->typtype == TYPTYPE_COMPOSITE &&
		 get_rel_relkind(typform->typrelid) == RELKIND_COMPOSITE_TYPE);

	/* Enforce not-table-type if requested */
	if (typform->typtype == TYPTYPE_COMPOSITE && !isCompositeType &&
		errorOnTableType)
		ereport(ERROR,
				(errcode(ERRCODE_WRONG_OBJECT_TYPE),
				 errmsg("%s is a table's row type",
						format_type_be(typeOid)),
				 errhint("Use ALTER TABLE instead.")));

	if (oldNspOid != nspOid)
	{
		/* OK, modify the pg_type row */

		/* tup is a copy, so we can scribble directly on it */
		typform->typnamespace = nspOid;

		CatalogTupleUpdate(rel, &tup->t_self, tup);
	}

	/*
	 * Composite types have pg_class entries.
	 *
	 * We need to modify the pg_class tuple as well to reflect the change of
	 * schema.
	 */
	if (isCompositeType)
	{
		Relation	classRel;

		classRel = heap_open(RelationRelationId, RowExclusiveLock);

		AlterRelationNamespaceInternal(classRel, typform->typrelid,
									   oldNspOid, nspOid,
									   false, objsMoved);

		heap_close(classRel, RowExclusiveLock);

		/*
		 * Check for constraints associated with the composite type (we don't
		 * currently support this, but probably will someday).
		 */
		AlterConstraintNamespaces(typform->typrelid, oldNspOid,
								  nspOid, false, objsMoved);
	}
	else
	{
		/* If it's a domain, it might have constraints */
		if (typform->typtype == TYPTYPE_DOMAIN)
			AlterConstraintNamespaces(typeOid, oldNspOid, nspOid, true,
									  objsMoved);
	}

	/*
	 * Update dependency on schema, if any --- a table rowtype has not got
	 * one, and neither does an implicit array.
	 */
	if (oldNspOid != nspOid &&
		(isCompositeType || typform->typtype != TYPTYPE_COMPOSITE) &&
		!isImplicitArray)
		if (changeDependencyFor(TypeRelationId, typeOid,
								NamespaceRelationId, oldNspOid, nspOid) != 1)
			elog(ERROR, "failed to change schema dependency for type %s",
				 format_type_be(typeOid));

	InvokeObjectPostAlterHook(TypeRelationId, typeOid, 0);

	heap_freetuple(tup);

	heap_close(rel, RowExclusiveLock);

	add_exact_object_address(&thisobj, objsMoved);

	/* Recursively alter the associated array type, if any */
	if (OidIsValid(arrayOid))
		AlterTypeNamespaceInternal(arrayOid, nspOid, true, true, objsMoved);

	return oldNspOid;
}<|MERGE_RESOLUTION|>--- conflicted
+++ resolved
@@ -126,13 +126,9 @@
 	List	   *typmodinName = NIL;
 	List	   *typmodoutName = NIL;
 	List	   *analyzeName = NIL;
-<<<<<<< HEAD
-	List	   *subscriptingName = NIL;
-=======
 	List	   *subscriptingParseName = NIL;
 	List	   *subscriptingAssignName = NIL;
 	List	   *subscriptingFetchName = NIL;
->>>>>>> 5e53d00c
 	char		category = TYPCATEGORY_USER;
 	bool		preferred = false;
 	char		delimiter = DEFAULT_TYPDELIM;
@@ -151,13 +147,9 @@
 	DefElem    *typmodinNameEl = NULL;
 	DefElem    *typmodoutNameEl = NULL;
 	DefElem    *analyzeNameEl = NULL;
-<<<<<<< HEAD
-	DefElem    *subscriptingNameEl = NULL;
-=======
 	DefElem    *subscriptingParseNameEl = NULL;
 	DefElem    *subscriptingAssignNameEl = NULL;
 	DefElem    *subscriptingFetchNameEl = NULL;
->>>>>>> 5e53d00c
 	DefElem    *categoryEl = NULL;
 	DefElem    *preferredEl = NULL;
 	DefElem    *delimiterEl = NULL;
@@ -180,13 +172,9 @@
 	Oid			resulttype;
 	ListCell   *pl;
 	ObjectAddress address;
-<<<<<<< HEAD
-	Oid			subscriptingOid = InvalidOid;
-=======
 	Oid			subscriptingParseOid = InvalidOid;
 	Oid			subscriptingAssignOid = InvalidOid;
 	Oid			subscriptingFetchOid = InvalidOid;
->>>>>>> 5e53d00c
 
 	/*
 	 * As of Postgres 8.4, we require superuser privilege to create a base
@@ -286,18 +274,12 @@
 		else if (pg_strcasecmp(defel->defname, "analyze") == 0 ||
 				 pg_strcasecmp(defel->defname, "analyse") == 0)
 			defelp = &analyzeNameEl;
-<<<<<<< HEAD
-		else if (pg_strcasecmp(defel->defname, "subscripting") == 0 ||
-				 pg_strcasecmp(defel->defname, "subscripting") == 0)
-			defelp = &subscriptingNameEl;
-=======
 		else if (pg_strcasecmp(defel->defname, "subscripting_parse") == 0)
 			defelp = &subscriptingParseNameEl;
 		else if (pg_strcasecmp(defel->defname, "subscripting_assign") == 0)
 			defelp = &subscriptingAssignNameEl;
 		else if (pg_strcasecmp(defel->defname, "subscripting_fetch") == 0)
 			defelp = &subscriptingFetchNameEl;
->>>>>>> 5e53d00c
 		else if (pg_strcasecmp(defel->defname, "category") == 0)
 			defelp = &categoryEl;
 		else if (pg_strcasecmp(defel->defname, "preferred") == 0)
@@ -368,17 +350,12 @@
 		typmodoutName = defGetQualifiedName(typmodoutNameEl);
 	if (analyzeNameEl)
 		analyzeName = defGetQualifiedName(analyzeNameEl);
-<<<<<<< HEAD
-	if (subscriptingNameEl)
-		subscriptingName = defGetQualifiedName(subscriptingNameEl);
-=======
 	if (subscriptingParseNameEl)
 		subscriptingParseName = defGetQualifiedName(subscriptingParseNameEl);
 	if (subscriptingAssignNameEl)
 		subscriptingAssignName = defGetQualifiedName(subscriptingAssignNameEl);
 	if (subscriptingFetchNameEl)
 		subscriptingFetchName = defGetQualifiedName(subscriptingFetchNameEl);
->>>>>>> 5e53d00c
 	if (categoryEl)
 	{
 		char	   *p = defGetString(categoryEl);
@@ -560,10 +537,6 @@
 	if (analyzeName)
 		analyzeOid = findTypeAnalyzeFunction(analyzeName, typoid);
 
-<<<<<<< HEAD
-	if (subscriptingName)
-		subscriptingOid = findTypeSubscriptingFunction(subscriptingName);
-=======
 	if (subscriptingParseName)
 		subscriptingParseOid = findTypeSubscriptingFunction(subscriptingParseName);
 
@@ -572,7 +545,6 @@
 
 	if (subscriptingFetchName)
 		subscriptingFetchOid = findTypeSubscriptingFunction(subscriptingFetchName);
->>>>>>> 5e53d00c
 
 	/*
 	 * Check permissions on functions.  We choose to require the creator/owner
@@ -694,13 +666,9 @@
 				   0,			/* Array Dimensions of typbasetype */
 				   false,		/* Type NOT NULL */
 				   collation,	/* type's collation */
-<<<<<<< HEAD
-				   subscriptingOid);	/* subscripting procedure */
-=======
 				   subscriptingParseOid,	/* subscripting procedure */
 				   subscriptingAssignOid,
 				   subscriptingFetchOid);
->>>>>>> 5e53d00c
 	Assert(typoid == address.objectId);
 
 	/*
@@ -742,13 +710,9 @@
 			   0,				/* Array dimensions of typbasetype */
 			   false,			/* Type NOT NULL */
 			   collation,		/* type's collation */
-<<<<<<< HEAD
-			   F_ARRAY_SUBSCRIPT_PARSE);
-=======
 			   F_ARRAY_SUBSCRIPT_PARSE,
 			   F_ARRAY_SUBSCRIPT_ASSIGN,
 			   F_ARRAY_SUBSCRIPT_FETCH);
->>>>>>> 5e53d00c
 
 	pfree(array_type);
 
@@ -811,13 +775,9 @@
 	Oid			receiveProcedure;
 	Oid			sendProcedure;
 	Oid			analyzeProcedure;
-<<<<<<< HEAD
-	Oid			subscriptingProcedure;
-=======
 	Oid			subscriptingParseProcedure;
 	Oid			subscriptingAssignProcedure;
 	Oid			subscriptingFetchProcedure;
->>>>>>> 5e53d00c
 	bool		byValue;
 	char		category;
 	char		delimiter;
@@ -945,15 +905,10 @@
 	/* Analysis function */
 	analyzeProcedure = baseType->typanalyze;
 
-<<<<<<< HEAD
-	/* Subscripting function */
-	subscriptingProcedure = baseType->typsubsparse;
-=======
 	/* Subscripting functions */
 	subscriptingParseProcedure = baseType->typsubsparse;
 	subscriptingAssignProcedure = baseType->typsubsassign;
 	subscriptingFetchProcedure = baseType->typsubsfetch;
->>>>>>> 5e53d00c
 
 	/* Inherited default value */
 	datum = SysCacheGetAttr(TYPEOID, typeTup,
@@ -1160,9 +1115,6 @@
 				   typNDims,	/* Array dimensions for base type */
 				   typNotNull,	/* Type NOT NULL */
 				   domaincoll,  /* type's collation */
-<<<<<<< HEAD
-				   subscriptingProcedure);	/* subscripting procedure */
-=======
 				   subscriptingParseProcedure,	/* subscripting procedure */
 				   subscriptingAssignProcedure,
 				   subscriptingFetchProcedure);
@@ -1211,7 +1163,6 @@
 			   F_ARRAY_SUBSCRIPT_FETCH);
 
 	pfree(domainArrayName);
->>>>>>> 5e53d00c
 
 	/*
 	 * Process constraints which refer to the domain ID returned by TypeCreate
@@ -1325,13 +1276,9 @@
 				   0,			/* Array dimensions of typbasetype */
 				   false,		/* Type NOT NULL */
 				   InvalidOid,  /* type's collation */
-<<<<<<< HEAD
-				   InvalidOid);	/* typsubsparse - none */
-=======
 				   InvalidOid,	/* typsubsparse - none */
 				   InvalidOid,	/* typsubsassign - none */
 				   InvalidOid);	/* typsubsfetch - none */
->>>>>>> 5e53d00c
 
 	/* Enter the enum's values into pg_enum */
 	EnumValuesCreate(enumTypeAddr.objectId, stmt->vals);
@@ -1372,13 +1319,9 @@
 			   0,				/* Array dimensions of typbasetype */
 			   false,			/* Type NOT NULL */
 			   InvalidOid,		/* type's collation */
-<<<<<<< HEAD
-			   F_ARRAY_SUBSCRIPT_PARSE);	/* array subscripting implementation */
-=======
 			   F_ARRAY_SUBSCRIPT_PARSE,	/* array subscripting implementation */
 			   F_ARRAY_SUBSCRIPT_ASSIGN,
 			   F_ARRAY_SUBSCRIPT_FETCH);
->>>>>>> 5e53d00c
 
 	pfree(enumArrayName);
 
@@ -1688,13 +1631,9 @@
 				   0,			/* Array dimensions of typbasetype */
 				   false,		/* Type NOT NULL */
 				   InvalidOid,  /* type's collation (ranges never have one) */
-<<<<<<< HEAD
-				   InvalidOid);	/* typsubsparse - none */
-=======
 				   InvalidOid,	/* typsubsparse - none */
 				   InvalidOid,	/* typsubsassign - none */
 				   InvalidOid);	/* typsubsfetch - none */
->>>>>>> 5e53d00c
 	Assert(typoid == address.objectId);
 
 	/* Create the entry in pg_range */
@@ -1737,13 +1676,9 @@
 			   0,				/* Array dimensions of typbasetype */
 			   false,			/* Type NOT NULL */
 			   InvalidOid,		/* typcollation */
-<<<<<<< HEAD
-			   F_ARRAY_SUBSCRIPT_PARSE);	/* array subscripting implementation */
-=======
 			   F_ARRAY_SUBSCRIPT_PARSE,	/* array subscripting implementation */
 			   F_ARRAY_SUBSCRIPT_ASSIGN,
 			   F_ARRAY_SUBSCRIPT_FETCH);
->>>>>>> 5e53d00c
 
 	pfree(rangeArrayName);
 
@@ -2468,11 +2403,8 @@
 							 typTup->typbasetype,
 							 typTup->typcollation,
 							 typTup->typsubsparse,
-<<<<<<< HEAD
-=======
 							 typTup->typsubsassign,
 							 typTup->typsubsfetch,
->>>>>>> 5e53d00c
 							 defaultExpr,
 							 true); /* Rebuild is true */
 
