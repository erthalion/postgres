--- conflicted
+++ resolved
@@ -268,13 +268,9 @@
 		else if (strcmp(defel->defname, "analyze") == 0 ||
 				 strcmp(defel->defname, "analyse") == 0)
 			defelp = &analyzeNameEl;
-<<<<<<< HEAD
 		else if (pg_strcasecmp(defel->defname, "subscripting_handler") == 0)
 			defelp = &subscriptingParseNameEl;
 		else if (pg_strcasecmp(defel->defname, "category") == 0)
-=======
-		else if (strcmp(defel->defname, "category") == 0)
->>>>>>> b1fd4f16
 			defelp = &categoryEl;
 		else if (strcmp(defel->defname, "preferred") == 0)
 			defelp = &preferredEl;
