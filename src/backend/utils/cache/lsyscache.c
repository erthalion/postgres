--- conflicted
+++ resolved
@@ -3106,15 +3106,6 @@
 /*
  * get_typsubsparse
  *
-<<<<<<< HEAD
- *		Given the type OID, return the type's typsubsparse procedure, if any.
- */
-RegProcedure
-get_typsubsparse(Oid typid)
-{
-	HeapTuple		tp;
-	RegProcedure	result = InvalidOid;
-=======
  *		Given the type OID, return the type's subscripting procedures, if any,
  *		through pointers in arguments.
  */
@@ -3123,22 +3114,14 @@
 				 RegProcedure *assign, RegProcedure *fetch)
 {
 	HeapTuple		tp;
->>>>>>> 5e53d00c
 
 	tp = SearchSysCache1(TYPEOID, ObjectIdGetDatum(typid));
 	if (HeapTupleIsValid(tp))
 	{
-<<<<<<< HEAD
-		result = ((Form_pg_type) GETSTRUCT(tp))->typsubsparse;
-		ReleaseSysCache(tp);
-	}
-	return result;
-=======
 		*parse = ((Form_pg_type) GETSTRUCT(tp))->typsubsparse;
 		*assign = ((Form_pg_type) GETSTRUCT(tp))->typsubsassign;
 		*fetch = ((Form_pg_type) GETSTRUCT(tp))->typsubsfetch;
 
 		ReleaseSysCache(tp);
 	}
->>>>>>> 5e53d00c
 }