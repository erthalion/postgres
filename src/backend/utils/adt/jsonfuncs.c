--- conflicted
+++ resolved
@@ -4157,61 +4157,6 @@
 }
 
 /*
-<<<<<<< HEAD
-=======
- * Add values from the jsonb to the parse state.
- *
- * If the parse state container is an object, the jsonb is pushed as
- * a value, not a key.
- *
- * This needs to be done using an iterator because pushJsonbValue doesn't
- * like getting jbvBinary values, so we can't just push jb as a whole.
- */
-static void
-addJsonbToParseState(JsonbParseState **jbps, Jsonb *jb)
-{
-	JsonbIterator *it;
-	JsonbValue *o = &(*jbps)->contVal;
-	JsonbValue	v;
-	JsonbIteratorToken type;
-
-	it = JsonbIteratorInit(&jb->root);
-
-	Assert(o->type == jbvArray || o->type == jbvObject);
-
-	if (JB_ROOT_IS_SCALAR(jb))
-	{
-		(void) JsonbIteratorNext(&it, &v, false);	/* skip array header */
-		Assert(v.type == jbvArray);
-		(void) JsonbIteratorNext(&it, &v, false);	/* fetch scalar value */
-
-		switch (o->type)
-		{
-			case jbvArray:
-				(void) pushJsonbValue(jbps, WJB_ELEM, &v);
-				break;
-			case jbvObject:
-				(void) pushJsonbValue(jbps, WJB_VALUE, &v);
-				break;
-			default:
-				elog(ERROR, "unexpected parent of nested structure");
-		}
-	}
-	else
-	{
-		while ((type = JsonbIteratorNext(&it, &v, false)) != WJB_DONE)
-		{
-			if (type == WJB_KEY || type == WJB_VALUE || type == WJB_ELEM)
-				(void) pushJsonbValue(jbps, type, &v);
-			else
-				(void) pushJsonbValue(jbps, type, NULL);
-		}
-	}
-
-}
-
-/*
->>>>>>> 7f58f666
  * SQL function jsonb_pretty (jsonb)
  *
  * Pretty-printed text for the jsonb
@@ -5016,7 +4961,6 @@
 }
 
 /*
-<<<<<<< HEAD
  * Perform an actual data extraction or modification for the jsonb
  * subscripting. As a result the extracted Datum or the modified containers
  * value will be returned.
@@ -5142,9 +5086,6 @@
 }
 
 /*
- * Iterate over jsonb string values or elements, and pass them together with an
- * iteration state to a specified JsonIterateStringValuesAction.
-=======
  * Parse information about what elements of a jsonb document we want to iterate
  * in functions iterate_json(b)_values. This information is presented in jsonb
  * format, so that it can be easily extended in the future.
@@ -5216,7 +5157,6 @@
 /*
  * Iterate over jsonb values or elements, specified by flags, and pass them
  * together with an iteration state to a specified JsonIterateStringValuesAction.
->>>>>>> 7f58f666
  */
 void
 iterate_jsonb_values(Jsonb *jb, uint32 flags, void *state,
