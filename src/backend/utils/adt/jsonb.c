/*-------------------------------------------------------------------------
 *
 * jsonb.c
 *		I/O routines for jsonb type
 *
 * Copyright (c) 2014-2017, PostgreSQL Global Development Group
 *
 * IDENTIFICATION
 *	  src/backend/utils/adt/jsonb.c
 *
 *-------------------------------------------------------------------------
 */
#include "postgres.h"

#include "miscadmin.h"
#include "access/htup_details.h"
#include "access/transam.h"
#include "catalog/pg_type.h"
#include "funcapi.h"
#include "libpq/pqformat.h"
#include "parser/parse_coerce.h"
#include "utils/builtins.h"
#include "utils/date.h"
#include "utils/datetime.h"
#include "utils/lsyscache.h"
#include "utils/json.h"
#include "utils/jsonapi.h"
#include "utils/jsonb.h"
#include "utils/syscache.h"
#include "utils/typcache.h"

typedef struct JsonbInState
{
	JsonbParseState *parseState;
	JsonbValue *res;
} JsonbInState;

/* unlike with json categories, we need to treat json and jsonb differently */
typedef enum					/* type categories for datum_to_jsonb */
{
	JSONBTYPE_NULL,				/* null, so we didn't bother to identify */
	JSONBTYPE_BOOL,				/* boolean (built-in types only) */
	JSONBTYPE_NUMERIC,			/* numeric (ditto) */
	JSONBTYPE_DATE,				/* we use special formatting for datetimes */
	JSONBTYPE_TIMESTAMP,		/* we use special formatting for timestamp */
	JSONBTYPE_TIMESTAMPTZ,		/* ... and timestamptz */
	JSONBTYPE_JSON,				/* JSON */
	JSONBTYPE_JSONB,			/* JSONB */
	JSONBTYPE_ARRAY,			/* array */
	JSONBTYPE_COMPOSITE,		/* composite */
	JSONBTYPE_JSONCAST,			/* something with an explicit cast to JSON */
	JSONBTYPE_OTHER				/* all else */
} JsonbTypeCategory;

typedef struct JsonbAggState
{
	JsonbInState *res;
	JsonbTypeCategory key_category;
	Oid			key_output_func;
	JsonbTypeCategory val_category;
	Oid			val_output_func;
} JsonbAggState;

static inline Datum jsonb_from_cstring(char *json, int len);
static size_t checkStringLen(size_t len);
static void jsonb_in_object_start(void *pstate);
static void jsonb_in_object_end(void *pstate);
static void jsonb_in_array_start(void *pstate);
static void jsonb_in_array_end(void *pstate);
static void jsonb_in_object_field_start(void *pstate, char *fname, bool isnull);
static void jsonb_put_escaped_value(StringInfo out, JsonbValue *scalarVal);
static void jsonb_in_scalar(void *pstate, char *token, JsonTokenType tokentype);
static void jsonb_categorize_type(Oid typoid,
					  JsonbTypeCategory *tcategory,
					  Oid *outfuncoid);
static void composite_to_jsonb(Datum composite, JsonbInState *result);
static void array_dim_to_jsonb(JsonbInState *result, int dim, int ndims, int *dims,
				   Datum *vals, bool *nulls, int *valcount,
				   JsonbTypeCategory tcategory, Oid outfuncoid);
static void array_to_jsonb_internal(Datum array, JsonbInState *result);
static void jsonb_categorize_type(Oid typoid,
					  JsonbTypeCategory *tcategory,
					  Oid *outfuncoid);
static void datum_to_jsonb(Datum val, bool is_null, JsonbInState *result,
			   JsonbTypeCategory tcategory, Oid outfuncoid,
			   bool key_scalar);
static void add_jsonb(Datum val, bool is_null, JsonbInState *result,
		  Oid val_type, bool key_scalar);
static JsonbParseState *clone_parse_state(JsonbParseState *state);
static char *JsonbToCStringWorker(StringInfo out, JsonbContainer *in, int estimated_len, bool indent);
static void add_indent(StringInfo out, bool indent, int level);

/*
 * jsonb type input function
 */
Datum
jsonb_in(PG_FUNCTION_ARGS)
{
	char	   *json = PG_GETARG_CSTRING(0);

	return jsonb_from_cstring(json, strlen(json));
}

/*
 * jsonb type recv function
 *
 * The type is sent as text in binary mode, so this is almost the same
 * as the input function, but it's prefixed with a version number so we
 * can change the binary format sent in future if necessary. For now,
 * only version 1 is supported.
 */
Datum
jsonb_recv(PG_FUNCTION_ARGS)
{
	StringInfo	buf = (StringInfo) PG_GETARG_POINTER(0);
	int			version = pq_getmsgint(buf, 1);
	char	   *str;
	int			nbytes;

	if (version == 1)
		str = pq_getmsgtext(buf, buf->len - buf->cursor, &nbytes);
	else
		elog(ERROR, "unsupported jsonb version number %d", version);

	return jsonb_from_cstring(str, nbytes);
}

/*
 * jsonb type output function
 */
Datum
jsonb_out(PG_FUNCTION_ARGS)
{
	Jsonb	   *jb = PG_GETARG_JSONB_P(0);
	char	   *out;

	out = JsonbToCString(NULL, &jb->root, VARSIZE(jb));

	PG_RETURN_CSTRING(out);
}

/*
 * jsonb type send function
 *
 * Just send jsonb as a version number, then a string of text
 */
Datum
jsonb_send(PG_FUNCTION_ARGS)
{
	Jsonb	   *jb = PG_GETARG_JSONB_P(0);
	StringInfoData buf;
	StringInfo	jtext = makeStringInfo();
	int			version = 1;

	(void) JsonbToCString(jtext, &jb->root, VARSIZE(jb));

	pq_begintypsend(&buf);
	pq_sendint8(&buf, version);
	pq_sendtext(&buf, jtext->data, jtext->len);
	pfree(jtext->data);
	pfree(jtext);

	PG_RETURN_BYTEA_P(pq_endtypsend(&buf));
}

/*
 * SQL function jsonb_typeof(jsonb) -> text
 *
 * This function is here because the analog json function is in json.c, since
 * it uses the json parser internals not exposed elsewhere.
 */
Datum
jsonb_typeof(PG_FUNCTION_ARGS)
{
	Jsonb	   *in = PG_GETARG_JSONB_P(0);
	JsonbIterator *it;
	JsonbValue	v;
	char	   *result;

	if (JB_ROOT_IS_OBJECT(in))
		result = "object";
	else if (JB_ROOT_IS_ARRAY(in) && !JB_ROOT_IS_SCALAR(in))
		result = "array";
	else
	{
		Assert(JB_ROOT_IS_SCALAR(in));

		it = JsonbIteratorInit(&in->root);

		/*
		 * A root scalar is stored as an array of one element, so we get the
		 * array and then its first (and only) member.
		 */
		(void) JsonbIteratorNext(&it, &v, true);
		Assert(v.type == jbvArray);
		(void) JsonbIteratorNext(&it, &v, true);
		switch (v.type)
		{
			case jbvNull:
				result = "null";
				break;
			case jbvString:
				result = "string";
				break;
			case jbvNumeric:
				result = "number";
				break;
			case jbvBool:
				result = "boolean";
				break;
			default:
				elog(ERROR, "unknown jsonb scalar type");
		}
	}

	PG_RETURN_TEXT_P(cstring_to_text(result));
}

/*
 * jsonb_from_cstring
 *
 * Turns json string into a jsonb Datum.
 *
 * Uses the json parser (with hooks) to construct a jsonb.
 */
static inline Datum
jsonb_from_cstring(char *json, int len)
{
	JsonLexContext *lex;
	JsonbInState state;
	JsonSemAction sem;

	memset(&state, 0, sizeof(state));
	memset(&sem, 0, sizeof(sem));
	lex = makeJsonLexContextCstringLen(json, len, true);

	sem.semstate = (void *) &state;

	sem.object_start = jsonb_in_object_start;
	sem.array_start = jsonb_in_array_start;
	sem.object_end = jsonb_in_object_end;
	sem.array_end = jsonb_in_array_end;
	sem.scalar = jsonb_in_scalar;
	sem.object_field_start = jsonb_in_object_field_start;

	pg_parse_json(lex, &sem);

	/* after parsing, the item member has the composed jsonb structure */
	PG_RETURN_POINTER(JsonbValueToJsonb(state.res));
}

static size_t
checkStringLen(size_t len)
{
	if (len > JENTRY_OFFLENMASK)
		ereport(ERROR,
				(errcode(ERRCODE_PROGRAM_LIMIT_EXCEEDED),
				 errmsg("string too long to represent as jsonb string"),
				 errdetail("Due to an implementation restriction, jsonb strings cannot exceed %d bytes.",
						   JENTRY_OFFLENMASK)));

	return len;
}

static void
jsonb_in_object_start(void *pstate)
{
	JsonbInState *_state = (JsonbInState *) pstate;

	_state->res = pushJsonbValue(&_state->parseState, WJB_BEGIN_OBJECT, NULL);
}

static void
jsonb_in_object_end(void *pstate)
{
	JsonbInState *_state = (JsonbInState *) pstate;

	_state->res = pushJsonbValue(&_state->parseState, WJB_END_OBJECT, NULL);
}

static void
jsonb_in_array_start(void *pstate)
{
	JsonbInState *_state = (JsonbInState *) pstate;

	_state->res = pushJsonbValue(&_state->parseState, WJB_BEGIN_ARRAY, NULL);
}

static void
jsonb_in_array_end(void *pstate)
{
	JsonbInState *_state = (JsonbInState *) pstate;

	_state->res = pushJsonbValue(&_state->parseState, WJB_END_ARRAY, NULL);
}

static void
jsonb_in_object_field_start(void *pstate, char *fname, bool isnull)
{
	JsonbInState *_state = (JsonbInState *) pstate;
	JsonbValue	v;

	Assert(fname != NULL);
	v.type = jbvString;
	v.val.string.len = checkStringLen(strlen(fname));
	v.val.string.val = fname;

	_state->res = pushJsonbValue(&_state->parseState, WJB_KEY, &v);
}

static void
jsonb_put_escaped_value(StringInfo out, JsonbValue *scalarVal)
{
	switch (scalarVal->type)
	{
		case jbvNull:
			appendBinaryStringInfo(out, "null", 4);
			break;
		case jbvString:
			escape_json(out, pnstrdup(scalarVal->val.string.val, scalarVal->val.string.len));
			break;
		case jbvNumeric:
			appendStringInfoString(out,
								   DatumGetCString(DirectFunctionCall1(numeric_out,
																	   PointerGetDatum(scalarVal->val.numeric))));
			break;
		case jbvBool:
			if (scalarVal->val.boolean)
				appendBinaryStringInfo(out, "true", 4);
			else
				appendBinaryStringInfo(out, "false", 5);
			break;
		default:
			elog(ERROR, "unknown jsonb scalar type");
	}
}

/*
 * For jsonb we always want the de-escaped value - that's what's in token
 */
static void
jsonb_in_scalar(void *pstate, char *token, JsonTokenType tokentype)
{
	JsonbInState *_state = (JsonbInState *) pstate;
	JsonbValue	v;

	switch (tokentype)
	{

		case JSON_TOKEN_STRING:
			Assert(token != NULL);
			v.type = jbvString;
			v.val.string.len = checkStringLen(strlen(token));
			v.val.string.val = token;
			break;
		case JSON_TOKEN_NUMBER:

			/*
			 * No need to check size of numeric values, because maximum
			 * numeric size is well below the JsonbValue restriction
			 */
			Assert(token != NULL);
			v.type = jbvNumeric;
			v.val.numeric = DatumGetNumeric(DirectFunctionCall3(numeric_in, CStringGetDatum(token), 0, -1));

			break;
		case JSON_TOKEN_TRUE:
			v.type = jbvBool;
			v.val.boolean = true;

			break;
		case JSON_TOKEN_FALSE:
			v.type = jbvBool;
			v.val.boolean = false;

			break;
		case JSON_TOKEN_NULL:
			v.type = jbvNull;
			break;
		default:
			/* should not be possible */
			elog(ERROR, "invalid json token type");
			break;
	}

	if (_state->parseState == NULL)
	{
		/* single scalar */
		JsonbValue	va;

		va.type = jbvArray;
		va.val.array.rawScalar = true;
		va.val.array.nElems = 1;

		_state->res = pushJsonbValue(&_state->parseState, WJB_BEGIN_ARRAY, &va);
		_state->res = pushJsonbValue(&_state->parseState, WJB_ELEM, &v);
		_state->res = pushJsonbValue(&_state->parseState, WJB_END_ARRAY, NULL);
	}
	else
	{
		JsonbValue *o = &_state->parseState->contVal;

		switch (o->type)
		{
			case jbvArray:
				_state->res = pushJsonbValue(&_state->parseState, WJB_ELEM, &v);
				break;
			case jbvObject:
				_state->res = pushJsonbValue(&_state->parseState, WJB_VALUE, &v);
				break;
			default:
				elog(ERROR, "unexpected parent of nested structure");
		}
	}
}

/*
 * JsonbToCString
 *	   Converts jsonb value to a C-string.
 *
 * If 'out' argument is non-null, the resulting C-string is stored inside the
 * StringBuffer.  The resulting string is always returned.
 *
 * A typical case for passing the StringInfo in rather than NULL is where the
 * caller wants access to the len attribute without having to call strlen, e.g.
 * if they are converting it to a text* object.
 */
char *
JsonbToCString(StringInfo out, JsonbContainer *in, int estimated_len)
{
	return JsonbToCStringWorker(out, in, estimated_len, false);
}

/*
 * same thing but with indentation turned on
 */
char *
JsonbToCStringIndent(StringInfo out, JsonbContainer *in, int estimated_len)
{
	return JsonbToCStringWorker(out, in, estimated_len, true);
}

/*
 * common worker for above two functions
 */
static char *
JsonbToCStringWorker(StringInfo out, JsonbContainer *in, int estimated_len, bool indent)
{
	bool		first = true;
	JsonbIterator *it;
	JsonbValue	v;
	JsonbIteratorToken type = WJB_DONE;
	int			level = 0;
	bool		redo_switch = false;

	/* If we are indenting, don't add a space after a comma */
	int			ispaces = indent ? 1 : 2;

	/*
	 * Don't indent the very first item. This gets set to the indent flag at
	 * the bottom of the loop.
	 */
	bool		use_indent = false;
	bool		raw_scalar = false;
	bool		last_was_key = false;

	if (out == NULL)
		out = makeStringInfo();

	enlargeStringInfo(out, (estimated_len >= 0) ? estimated_len : 64);

	it = JsonbIteratorInit(in);

	while (redo_switch ||
		   ((type = JsonbIteratorNext(&it, &v, false)) != WJB_DONE))
	{
		redo_switch = false;
		switch (type)
		{
			case WJB_BEGIN_ARRAY:
				if (!first)
					appendBinaryStringInfo(out, ", ", ispaces);

				if (!v.val.array.rawScalar)
				{
					add_indent(out, use_indent && !last_was_key, level);
					appendStringInfoCharMacro(out, '[');
				}
				else
					raw_scalar = true;

				first = true;
				level++;
				break;
			case WJB_BEGIN_OBJECT:
				if (!first)
					appendBinaryStringInfo(out, ", ", ispaces);

				add_indent(out, use_indent && !last_was_key, level);
				appendStringInfoCharMacro(out, '{');

				first = true;
				level++;
				break;
			case WJB_KEY:
				if (!first)
					appendBinaryStringInfo(out, ", ", ispaces);
				first = true;

				add_indent(out, use_indent, level);

				/* json rules guarantee this is a string */
				jsonb_put_escaped_value(out, &v);
				appendBinaryStringInfo(out, ": ", 2);

				type = JsonbIteratorNext(&it, &v, false);
				if (type == WJB_VALUE)
				{
					first = false;
					jsonb_put_escaped_value(out, &v);
				}
				else
				{
					Assert(type == WJB_BEGIN_OBJECT || type == WJB_BEGIN_ARRAY);

					/*
					 * We need to rerun the current switch() since we need to
					 * output the object which we just got from the iterator
					 * before calling the iterator again.
					 */
					redo_switch = true;
				}
				break;
			case WJB_ELEM:
				if (!first)
					appendBinaryStringInfo(out, ", ", ispaces);
				first = false;

				if (!raw_scalar)
					add_indent(out, use_indent, level);
				jsonb_put_escaped_value(out, &v);
				break;
			case WJB_END_ARRAY:
				level--;
				if (!raw_scalar)
				{
					add_indent(out, use_indent, level);
					appendStringInfoCharMacro(out, ']');
				}
				first = false;
				break;
			case WJB_END_OBJECT:
				level--;
				add_indent(out, use_indent, level);
				appendStringInfoCharMacro(out, '}');
				first = false;
				break;
			default:
				elog(ERROR, "unknown jsonb iterator token type");
		}
		use_indent = indent;
		last_was_key = redo_switch;
	}

	Assert(level == 0);

	return out->data;
}

static void
add_indent(StringInfo out, bool indent, int level)
{
	if (indent)
	{
		int			i;

		appendStringInfoCharMacro(out, '\n');
		for (i = 0; i < level; i++)
			appendBinaryStringInfo(out, "    ", 4);
	}
}


/*
 * Determine how we want to render values of a given type in datum_to_jsonb.
 *
 * Given the datatype OID, return its JsonbTypeCategory, as well as the type's
 * output function OID.  If the returned category is JSONBTYPE_JSONCAST,
 * we return the OID of the relevant cast function instead.
 */
static void
jsonb_categorize_type(Oid typoid,
					  JsonbTypeCategory *tcategory,
					  Oid *outfuncoid)
{
	bool		typisvarlena;

	/* Look through any domain */
	typoid = getBaseType(typoid);

	*outfuncoid = InvalidOid;

	/*
	 * We need to get the output function for everything except date and
	 * timestamp types, booleans, array and composite types, json and jsonb,
	 * and non-builtin types where there's a cast to json. In this last case
	 * we return the oid of the cast function instead.
	 */

	switch (typoid)
	{
		case BOOLOID:
			*tcategory = JSONBTYPE_BOOL;
			break;

		case INT2OID:
		case INT4OID:
		case INT8OID:
		case FLOAT4OID:
		case FLOAT8OID:
		case NUMERICOID:
			getTypeOutputInfo(typoid, outfuncoid, &typisvarlena);
			*tcategory = JSONBTYPE_NUMERIC;
			break;

		case DATEOID:
			*tcategory = JSONBTYPE_DATE;
			break;

		case TIMESTAMPOID:
			*tcategory = JSONBTYPE_TIMESTAMP;
			break;

		case TIMESTAMPTZOID:
			*tcategory = JSONBTYPE_TIMESTAMPTZ;
			break;

		case JSONBOID:
			*tcategory = JSONBTYPE_JSONB;
			break;

		case JSONOID:
			*tcategory = JSONBTYPE_JSON;
			break;

		default:
			/* Check for arrays and composites */
			if (OidIsValid(get_element_type(typoid)) || typoid == ANYARRAYOID
				|| typoid == RECORDARRAYOID)
				*tcategory = JSONBTYPE_ARRAY;
			else if (type_is_rowtype(typoid))	/* includes RECORDOID */
				*tcategory = JSONBTYPE_COMPOSITE;
			else
			{
				/* It's probably the general case ... */
				*tcategory = JSONBTYPE_OTHER;

				/*
				 * but first let's look for a cast to json (note: not to
				 * jsonb) if it's not built-in.
				 */
				if (typoid >= FirstNormalObjectId)
				{
					Oid			castfunc;
					CoercionPathType ctype;

					ctype = find_coercion_pathway(JSONOID, typoid,
												  COERCION_EXPLICIT, &castfunc);
					if (ctype == COERCION_PATH_FUNC && OidIsValid(castfunc))
					{
						*tcategory = JSONBTYPE_JSONCAST;
						*outfuncoid = castfunc;
					}
					else
					{
						/* not a cast type, so just get the usual output func */
						getTypeOutputInfo(typoid, outfuncoid, &typisvarlena);
					}
				}
				else
				{
					/* any other builtin type */
					getTypeOutputInfo(typoid, outfuncoid, &typisvarlena);
				}
				break;
			}
	}
}

/*
 * Turn a Datum into jsonb, adding it to the result JsonbInState.
 *
 * tcategory and outfuncoid are from a previous call to json_categorize_type,
 * except that if is_null is true then they can be invalid.
 *
 * If key_scalar is true, the value is stored as a key, so insist
 * it's of an acceptable type, and force it to be a jbvString.
 */
static void
datum_to_jsonb(Datum val, bool is_null, JsonbInState *result,
			   JsonbTypeCategory tcategory, Oid outfuncoid,
			   bool key_scalar)
{
	char	   *outputstr;
	bool		numeric_error;
	JsonbValue	jb;
	bool		scalar_jsonb = false;

	check_stack_depth();

	/* Convert val to a JsonbValue in jb (in most cases) */
	if (is_null)
	{
		Assert(!key_scalar);
		jb.type = jbvNull;
	}
	else if (key_scalar &&
			 (tcategory == JSONBTYPE_ARRAY ||
			  tcategory == JSONBTYPE_COMPOSITE ||
			  tcategory == JSONBTYPE_JSON ||
			  tcategory == JSONBTYPE_JSONB ||
			  tcategory == JSONBTYPE_JSONCAST))
	{
		ereport(ERROR,
				(errcode(ERRCODE_INVALID_PARAMETER_VALUE),
				 errmsg("key value must be scalar, not array, composite, or json")));
	}
	else
	{
		if (tcategory == JSONBTYPE_JSONCAST)
			val = OidFunctionCall1(outfuncoid, val);

		switch (tcategory)
		{
			case JSONBTYPE_ARRAY:
				array_to_jsonb_internal(val, result);
				break;
			case JSONBTYPE_COMPOSITE:
				composite_to_jsonb(val, result);
				break;
			case JSONBTYPE_BOOL:
				if (key_scalar)
				{
					outputstr = DatumGetBool(val) ? "true" : "false";
					jb.type = jbvString;
					jb.val.string.len = strlen(outputstr);
					jb.val.string.val = outputstr;
				}
				else
				{
					jb.type = jbvBool;
					jb.val.boolean = DatumGetBool(val);
				}
				break;
			case JSONBTYPE_NUMERIC:
				outputstr = OidOutputFunctionCall(outfuncoid, val);
				if (key_scalar)
				{
					/* always quote keys */
					jb.type = jbvString;
					jb.val.string.len = strlen(outputstr);
					jb.val.string.val = outputstr;
				}
				else
				{
					/*
					 * Make it numeric if it's a valid JSON number, otherwise
					 * a string. Invalid numeric output will always have an
					 * 'N' or 'n' in it (I think).
					 */
					numeric_error = (strchr(outputstr, 'N') != NULL ||
									 strchr(outputstr, 'n') != NULL);
					if (!numeric_error)
					{
						jb.type = jbvNumeric;
						jb.val.numeric = DatumGetNumeric(DirectFunctionCall3(numeric_in, CStringGetDatum(outputstr), 0, -1));

						pfree(outputstr);
					}
					else
					{
						jb.type = jbvString;
						jb.val.string.len = strlen(outputstr);
						jb.val.string.val = outputstr;
					}
				}
				break;
			case JSONBTYPE_DATE:
				{
					DateADT		date;
					struct pg_tm tm;
					char		buf[MAXDATELEN + 1];

					date = DatumGetDateADT(val);
					/* Same as date_out(), but forcing DateStyle */
					if (DATE_NOT_FINITE(date))
						EncodeSpecialDate(date, buf);
					else
					{
						j2date(date + POSTGRES_EPOCH_JDATE,
							   &(tm.tm_year), &(tm.tm_mon), &(tm.tm_mday));
						EncodeDateOnly(&tm, USE_XSD_DATES, buf);
					}
					jb.type = jbvString;
					jb.val.string.len = strlen(buf);
					jb.val.string.val = pstrdup(buf);
				}
				break;
			case JSONBTYPE_TIMESTAMP:
				{
					Timestamp	timestamp;
					struct pg_tm tm;
					fsec_t		fsec;
					char		buf[MAXDATELEN + 1];

					timestamp = DatumGetTimestamp(val);
					/* Same as timestamp_out(), but forcing DateStyle */
					if (TIMESTAMP_NOT_FINITE(timestamp))
						EncodeSpecialTimestamp(timestamp, buf);
					else if (timestamp2tm(timestamp, NULL, &tm, &fsec, NULL, NULL) == 0)
						EncodeDateTime(&tm, fsec, false, 0, NULL, USE_XSD_DATES, buf);
					else
						ereport(ERROR,
								(errcode(ERRCODE_DATETIME_VALUE_OUT_OF_RANGE),
								 errmsg("timestamp out of range")));
					jb.type = jbvString;
					jb.val.string.len = strlen(buf);
					jb.val.string.val = pstrdup(buf);
				}
				break;
			case JSONBTYPE_TIMESTAMPTZ:
				{
					TimestampTz timestamp;
					struct pg_tm tm;
					int			tz;
					fsec_t		fsec;
					const char *tzn = NULL;
					char		buf[MAXDATELEN + 1];

					timestamp = DatumGetTimestampTz(val);
					/* Same as timestamptz_out(), but forcing DateStyle */
					if (TIMESTAMP_NOT_FINITE(timestamp))
						EncodeSpecialTimestamp(timestamp, buf);
					else if (timestamp2tm(timestamp, &tz, &tm, &fsec, &tzn, NULL) == 0)
						EncodeDateTime(&tm, fsec, true, tz, tzn, USE_XSD_DATES, buf);
					else
						ereport(ERROR,
								(errcode(ERRCODE_DATETIME_VALUE_OUT_OF_RANGE),
								 errmsg("timestamp out of range")));
					jb.type = jbvString;
					jb.val.string.len = strlen(buf);
					jb.val.string.val = pstrdup(buf);
				}
				break;
			case JSONBTYPE_JSONCAST:
			case JSONBTYPE_JSON:
				{
					/* parse the json right into the existing result object */
					JsonLexContext *lex;
					JsonSemAction sem;
					text	   *json = DatumGetTextPP(val);

					lex = makeJsonLexContext(json, true);

					memset(&sem, 0, sizeof(sem));

					sem.semstate = (void *) result;

					sem.object_start = jsonb_in_object_start;
					sem.array_start = jsonb_in_array_start;
					sem.object_end = jsonb_in_object_end;
					sem.array_end = jsonb_in_array_end;
					sem.scalar = jsonb_in_scalar;
					sem.object_field_start = jsonb_in_object_field_start;

					pg_parse_json(lex, &sem);

				}
				break;
			case JSONBTYPE_JSONB:
				{
					Jsonb	   *jsonb = DatumGetJsonbP(val);
					JsonbIterator *it;

					it = JsonbIteratorInit(&jsonb->root);

					if (JB_ROOT_IS_SCALAR(jsonb))
					{
						(void) JsonbIteratorNext(&it, &jb, true);
						Assert(jb.type == jbvArray);
						(void) JsonbIteratorNext(&it, &jb, true);
						scalar_jsonb = true;
					}
					else
					{
						JsonbIteratorToken type;

						while ((type = JsonbIteratorNext(&it, &jb, false))
							   != WJB_DONE)
						{
							if (type == WJB_END_ARRAY || type == WJB_END_OBJECT ||
								type == WJB_BEGIN_ARRAY || type == WJB_BEGIN_OBJECT)
								result->res = pushJsonbValue(&result->parseState,
															 type, NULL);
							else
								result->res = pushJsonbValue(&result->parseState,
															 type, &jb);
						}
					}
				}
				break;
			default:
				outputstr = OidOutputFunctionCall(outfuncoid, val);
				jb.type = jbvString;
				jb.val.string.len = checkStringLen(strlen(outputstr));
				jb.val.string.val = outputstr;
				break;
		}
	}

	/* Now insert jb into result, unless we did it recursively */
	if (!is_null && !scalar_jsonb &&
		tcategory >= JSONBTYPE_JSON && tcategory <= JSONBTYPE_JSONCAST)
	{
		/* work has been done recursively */
		return;
	}
	else if (result->parseState == NULL)
	{
		/* single root scalar */
		JsonbValue	va;

		va.type = jbvArray;
		va.val.array.rawScalar = true;
		va.val.array.nElems = 1;

		result->res = pushJsonbValue(&result->parseState, WJB_BEGIN_ARRAY, &va);
		result->res = pushJsonbValue(&result->parseState, WJB_ELEM, &jb);
		result->res = pushJsonbValue(&result->parseState, WJB_END_ARRAY, NULL);
	}
	else
	{
		JsonbValue *o = &result->parseState->contVal;

		switch (o->type)
		{
			case jbvArray:
				result->res = pushJsonbValue(&result->parseState, WJB_ELEM, &jb);
				break;
			case jbvObject:
				result->res = pushJsonbValue(&result->parseState,
											 key_scalar ? WJB_KEY : WJB_VALUE,
											 &jb);
				break;
			default:
				elog(ERROR, "unexpected parent of nested structure");
		}
	}
}

/*
 * Process a single dimension of an array.
 * If it's the innermost dimension, output the values, otherwise call
 * ourselves recursively to process the next dimension.
 */
static void
array_dim_to_jsonb(JsonbInState *result, int dim, int ndims, int *dims, Datum *vals,
				   bool *nulls, int *valcount, JsonbTypeCategory tcategory,
				   Oid outfuncoid)
{
	int			i;

	Assert(dim < ndims);

	result->res = pushJsonbValue(&result->parseState, WJB_BEGIN_ARRAY, NULL);

	for (i = 1; i <= dims[dim]; i++)
	{
		if (dim + 1 == ndims)
		{
			datum_to_jsonb(vals[*valcount], nulls[*valcount], result, tcategory,
						   outfuncoid, false);
			(*valcount)++;
		}
		else
		{
			array_dim_to_jsonb(result, dim + 1, ndims, dims, vals, nulls,
							   valcount, tcategory, outfuncoid);
		}
	}

	result->res = pushJsonbValue(&result->parseState, WJB_END_ARRAY, NULL);
}

/*
 * Turn an array into JSON.
 */
static void
array_to_jsonb_internal(Datum array, JsonbInState *result)
{
	ArrayType  *v = DatumGetArrayTypeP(array);
	Oid			element_type = ARR_ELEMTYPE(v);
	int		   *dim;
	int			ndim;
	int			nitems;
	int			count = 0;
	Datum	   *elements;
	bool	   *nulls;
	int16		typlen;
	bool		typbyval;
	char		typalign;
	JsonbTypeCategory tcategory;
	Oid			outfuncoid;

	ndim = ARR_NDIM(v);
	dim = ARR_DIMS(v);
	nitems = ArrayGetNItems(ndim, dim);

	if (nitems <= 0)
	{
		result->res = pushJsonbValue(&result->parseState, WJB_BEGIN_ARRAY, NULL);
		result->res = pushJsonbValue(&result->parseState, WJB_END_ARRAY, NULL);
		return;
	}

	get_typlenbyvalalign(element_type,
						 &typlen, &typbyval, &typalign);

	jsonb_categorize_type(element_type,
						  &tcategory, &outfuncoid);

	deconstruct_array(v, element_type, typlen, typbyval,
					  typalign, &elements, &nulls,
					  &nitems);

	array_dim_to_jsonb(result, 0, ndim, dim, elements, nulls, &count, tcategory,
					   outfuncoid);

	pfree(elements);
	pfree(nulls);
}

/*
 * Turn a composite / record into JSON.
 */
static void
composite_to_jsonb(Datum composite, JsonbInState *result)
{
	HeapTupleHeader td;
	Oid			tupType;
	int32		tupTypmod;
	TupleDesc	tupdesc;
	HeapTupleData tmptup,
			   *tuple;
	int			i;

	td = DatumGetHeapTupleHeader(composite);

	/* Extract rowtype info and find a tupdesc */
	tupType = HeapTupleHeaderGetTypeId(td);
	tupTypmod = HeapTupleHeaderGetTypMod(td);
	tupdesc = lookup_rowtype_tupdesc(tupType, tupTypmod);

	/* Build a temporary HeapTuple control structure */
	tmptup.t_len = HeapTupleHeaderGetDatumLength(td);
	tmptup.t_data = td;
	tuple = &tmptup;

	result->res = pushJsonbValue(&result->parseState, WJB_BEGIN_OBJECT, NULL);

	for (i = 0; i < tupdesc->natts; i++)
	{
		Datum		val;
		bool		isnull;
		char	   *attname;
		JsonbTypeCategory tcategory;
		Oid			outfuncoid;
		JsonbValue	v;
		Form_pg_attribute att = TupleDescAttr(tupdesc, i);

		if (att->attisdropped)
			continue;

		attname = NameStr(att->attname);

		v.type = jbvString;
		/* don't need checkStringLen here - can't exceed maximum name length */
		v.val.string.len = strlen(attname);
		v.val.string.val = attname;

		result->res = pushJsonbValue(&result->parseState, WJB_KEY, &v);

		val = heap_getattr(tuple, i + 1, tupdesc, &isnull);

		if (isnull)
		{
			tcategory = JSONBTYPE_NULL;
			outfuncoid = InvalidOid;
		}
		else
			jsonb_categorize_type(att->atttypid, &tcategory, &outfuncoid);

		datum_to_jsonb(val, isnull, result, tcategory, outfuncoid, false);
	}

	result->res = pushJsonbValue(&result->parseState, WJB_END_OBJECT, NULL);
	ReleaseTupleDesc(tupdesc);
}

/*
 * Append JSON text for "val" to "result".
 *
 * This is just a thin wrapper around datum_to_jsonb.  If the same type will be
 * printed many times, avoid using this; better to do the jsonb_categorize_type
 * lookups only once.
 */

static void
add_jsonb(Datum val, bool is_null, JsonbInState *result,
		  Oid val_type, bool key_scalar)
{
	JsonbTypeCategory tcategory;
	Oid			outfuncoid;

	if (val_type == InvalidOid)
		ereport(ERROR,
				(errcode(ERRCODE_INVALID_PARAMETER_VALUE),
				 errmsg("could not determine input data type")));

	if (is_null)
	{
		tcategory = JSONBTYPE_NULL;
		outfuncoid = InvalidOid;
	}
	else
		jsonb_categorize_type(val_type,
							  &tcategory, &outfuncoid);

	datum_to_jsonb(val, is_null, result, tcategory, outfuncoid, key_scalar);
}

/*
 * SQL function to_jsonb(anyvalue)
 */
Datum
to_jsonb(PG_FUNCTION_ARGS)
{
	Datum		val = PG_GETARG_DATUM(0);
	Oid			val_type = get_fn_expr_argtype(fcinfo->flinfo, 0);
<<<<<<< HEAD
	JsonbValue *res = to_jsonb_worker(val, val_type);
=======
	JsonbValue *res = to_jsonb_worker(val, val_type, false);
>>>>>>> 5e53d00c
	PG_RETURN_POINTER(JsonbValueToJsonb(res));
}

/*
 * Do the actual conversion to jsonb for to_jsonb function. This logic is
 * separated because it can be useful not only in here (e.g. we use it in
 * jsonb subscripting)
 */
JsonbValue *
<<<<<<< HEAD
to_jsonb_worker(Datum source, Oid source_type)
=======
to_jsonb_worker(Datum source, Oid source_type, bool is_null)
>>>>>>> 5e53d00c
{
	JsonbInState		result;
	JsonbTypeCategory	tcategory;
	Oid					outfuncoid;

	if (source_type == InvalidOid)
		ereport(ERROR,
				(errcode(ERRCODE_INVALID_PARAMETER_VALUE),
				 errmsg("could not determine input data type")));

	jsonb_categorize_type(source_type,
						  &tcategory, &outfuncoid);

	memset(&result, 0, sizeof(JsonbInState));

<<<<<<< HEAD
	datum_to_jsonb(source, false, &result, tcategory, outfuncoid, false);
=======
	datum_to_jsonb(source, is_null, &result, tcategory, outfuncoid, false);
>>>>>>> 5e53d00c
	return result.res;
}

/*
 * SQL function jsonb_build_object(variadic "any")
 */
Datum
jsonb_build_object(PG_FUNCTION_ARGS)
{
	int			nargs;
	int			i;
	JsonbInState result;
	Datum	   *args;
	bool	   *nulls;
	Oid		   *types;

	/* build argument values to build the object */
	nargs = extract_variadic_args(fcinfo, 0, true, &args, &types, &nulls);

	if (nargs < 0)
		PG_RETURN_NULL();

	if (nargs % 2 != 0)
		ereport(ERROR,
				(errcode(ERRCODE_INVALID_PARAMETER_VALUE),
				 errmsg("argument list must have even number of elements"),
				 errhint("The arguments of jsonb_build_object() must consist of alternating keys and values.")));

	memset(&result, 0, sizeof(JsonbInState));

	result.res = pushJsonbValue(&result.parseState, WJB_BEGIN_OBJECT, NULL);

	for (i = 0; i < nargs; i += 2)
	{
		/* process key */
		if (nulls[i])
			ereport(ERROR,
					(errcode(ERRCODE_INVALID_PARAMETER_VALUE),
					 errmsg("argument %d: key must not be null", i + 1)));

		add_jsonb(args[i], false, &result, types[i], true);

		/* process value */
		add_jsonb(args[i + 1], nulls[i + 1], &result, types[i + 1], false);
	}

	result.res = pushJsonbValue(&result.parseState, WJB_END_OBJECT, NULL);

	PG_RETURN_POINTER(JsonbValueToJsonb(result.res));
}

/*
 * degenerate case of jsonb_build_object where it gets 0 arguments.
 */
Datum
jsonb_build_object_noargs(PG_FUNCTION_ARGS)
{
	JsonbInState result;

	memset(&result, 0, sizeof(JsonbInState));

	(void) pushJsonbValue(&result.parseState, WJB_BEGIN_OBJECT, NULL);
	result.res = pushJsonbValue(&result.parseState, WJB_END_OBJECT, NULL);

	PG_RETURN_POINTER(JsonbValueToJsonb(result.res));
}

/*
 * SQL function jsonb_build_array(variadic "any")
 */
Datum
jsonb_build_array(PG_FUNCTION_ARGS)
{
	int			nargs;
	int			i;
	JsonbInState result;
	Datum	   *args;
	bool	   *nulls;
	Oid		   *types;

	/* build argument values to build the array */
	nargs = extract_variadic_args(fcinfo, 0, true, &args, &types, &nulls);

	if (nargs < 0)
		PG_RETURN_NULL();

	memset(&result, 0, sizeof(JsonbInState));

	result.res = pushJsonbValue(&result.parseState, WJB_BEGIN_ARRAY, NULL);

	for (i = 0; i < nargs; i++)
		add_jsonb(args[i], nulls[i], &result, types[i], false);

	result.res = pushJsonbValue(&result.parseState, WJB_END_ARRAY, NULL);

	PG_RETURN_POINTER(JsonbValueToJsonb(result.res));
}

/*
 * degenerate case of jsonb_build_array where it gets 0 arguments.
 */
Datum
jsonb_build_array_noargs(PG_FUNCTION_ARGS)
{
	JsonbInState result;

	memset(&result, 0, sizeof(JsonbInState));

	(void) pushJsonbValue(&result.parseState, WJB_BEGIN_ARRAY, NULL);
	result.res = pushJsonbValue(&result.parseState, WJB_END_ARRAY, NULL);

	PG_RETURN_POINTER(JsonbValueToJsonb(result.res));
}


/*
 * SQL function jsonb_object(text[])
 *
 * take a one or two dimensional array of text as name value pairs
 * for a jsonb object.
 *
 */
Datum
jsonb_object(PG_FUNCTION_ARGS)
{
	ArrayType  *in_array = PG_GETARG_ARRAYTYPE_P(0);
	int			ndims = ARR_NDIM(in_array);
	Datum	   *in_datums;
	bool	   *in_nulls;
	int			in_count,
				count,
				i;
	JsonbInState result;

	memset(&result, 0, sizeof(JsonbInState));

	(void) pushJsonbValue(&result.parseState, WJB_BEGIN_OBJECT, NULL);

	switch (ndims)
	{
		case 0:
			goto close_object;
			break;

		case 1:
			if ((ARR_DIMS(in_array)[0]) % 2)
				ereport(ERROR,
						(errcode(ERRCODE_ARRAY_SUBSCRIPT_ERROR),
						 errmsg("array must have even number of elements")));
			break;

		case 2:
			if ((ARR_DIMS(in_array)[1]) != 2)
				ereport(ERROR,
						(errcode(ERRCODE_ARRAY_SUBSCRIPT_ERROR),
						 errmsg("array must have two columns")));
			break;

		default:
			ereport(ERROR,
					(errcode(ERRCODE_ARRAY_SUBSCRIPT_ERROR),
					 errmsg("wrong number of array subscripts")));
	}

	deconstruct_array(in_array,
					  TEXTOID, -1, false, 'i',
					  &in_datums, &in_nulls, &in_count);

	count = in_count / 2;

	for (i = 0; i < count; ++i)
	{
		JsonbValue	v;
		char	   *str;
		int			len;

		if (in_nulls[i * 2])
			ereport(ERROR,
					(errcode(ERRCODE_NULL_VALUE_NOT_ALLOWED),
					 errmsg("null value not allowed for object key")));

		str = TextDatumGetCString(in_datums[i * 2]);
		len = strlen(str);

		v.type = jbvString;

		v.val.string.len = len;
		v.val.string.val = str;

		(void) pushJsonbValue(&result.parseState, WJB_KEY, &v);

		if (in_nulls[i * 2 + 1])
		{
			v.type = jbvNull;
		}
		else
		{
			str = TextDatumGetCString(in_datums[i * 2 + 1]);
			len = strlen(str);

			v.type = jbvString;

			v.val.string.len = len;
			v.val.string.val = str;
		}

		(void) pushJsonbValue(&result.parseState, WJB_VALUE, &v);
	}

	pfree(in_datums);
	pfree(in_nulls);

close_object:
	result.res = pushJsonbValue(&result.parseState, WJB_END_OBJECT, NULL);

	PG_RETURN_POINTER(JsonbValueToJsonb(result.res));
}

/*
 * SQL function jsonb_object(text[], text[])
 *
 * take separate name and value arrays of text to construct a jsonb object
 * pairwise.
 */
Datum
jsonb_object_two_arg(PG_FUNCTION_ARGS)
{
	ArrayType  *key_array = PG_GETARG_ARRAYTYPE_P(0);
	ArrayType  *val_array = PG_GETARG_ARRAYTYPE_P(1);
	int			nkdims = ARR_NDIM(key_array);
	int			nvdims = ARR_NDIM(val_array);
	Datum	   *key_datums,
			   *val_datums;
	bool	   *key_nulls,
			   *val_nulls;
	int			key_count,
				val_count,
				i;
	JsonbInState result;

	memset(&result, 0, sizeof(JsonbInState));

	(void) pushJsonbValue(&result.parseState, WJB_BEGIN_OBJECT, NULL);

	if (nkdims > 1 || nkdims != nvdims)
		ereport(ERROR,
				(errcode(ERRCODE_ARRAY_SUBSCRIPT_ERROR),
				 errmsg("wrong number of array subscripts")));

	if (nkdims == 0)
		goto close_object;

	deconstruct_array(key_array,
					  TEXTOID, -1, false, 'i',
					  &key_datums, &key_nulls, &key_count);

	deconstruct_array(val_array,
					  TEXTOID, -1, false, 'i',
					  &val_datums, &val_nulls, &val_count);

	if (key_count != val_count)
		ereport(ERROR,
				(errcode(ERRCODE_ARRAY_SUBSCRIPT_ERROR),
				 errmsg("mismatched array dimensions")));

	for (i = 0; i < key_count; ++i)
	{
		JsonbValue	v;
		char	   *str;
		int			len;

		if (key_nulls[i])
			ereport(ERROR,
					(errcode(ERRCODE_NULL_VALUE_NOT_ALLOWED),
					 errmsg("null value not allowed for object key")));

		str = TextDatumGetCString(key_datums[i]);
		len = strlen(str);

		v.type = jbvString;

		v.val.string.len = len;
		v.val.string.val = str;

		(void) pushJsonbValue(&result.parseState, WJB_KEY, &v);

		if (val_nulls[i])
		{
			v.type = jbvNull;
		}
		else
		{
			str = TextDatumGetCString(val_datums[i]);
			len = strlen(str);

			v.type = jbvString;

			v.val.string.len = len;
			v.val.string.val = str;
		}

		(void) pushJsonbValue(&result.parseState, WJB_VALUE, &v);
	}

	pfree(key_datums);
	pfree(key_nulls);
	pfree(val_datums);
	pfree(val_nulls);

close_object:
	result.res = pushJsonbValue(&result.parseState, WJB_END_OBJECT, NULL);

	PG_RETURN_POINTER(JsonbValueToJsonb(result.res));
}


/*
 * shallow clone of a parse state, suitable for use in aggregate
 * final functions that will only append to the values rather than
 * change them.
 */
static JsonbParseState *
clone_parse_state(JsonbParseState *state)
{
	JsonbParseState *result,
			   *icursor,
			   *ocursor;

	if (state == NULL)
		return NULL;

	result = palloc(sizeof(JsonbParseState));
	icursor = state;
	ocursor = result;
	for (;;)
	{
		ocursor->contVal = icursor->contVal;
		ocursor->size = icursor->size;
		icursor = icursor->next;
		if (icursor == NULL)
			break;
		ocursor->next = palloc(sizeof(JsonbParseState));
		ocursor = ocursor->next;
	}
	ocursor->next = NULL;

	return result;
}


/*
 * jsonb_agg aggregate function
 */
Datum
jsonb_agg_transfn(PG_FUNCTION_ARGS)
{
	MemoryContext oldcontext,
				aggcontext;
	JsonbAggState *state;
	JsonbInState elem;
	Datum		val;
	JsonbInState *result;
	bool		single_scalar = false;
	JsonbIterator *it;
	Jsonb	   *jbelem;
	JsonbValue	v;
	JsonbIteratorToken type;

	if (!AggCheckCallContext(fcinfo, &aggcontext))
	{
		/* cannot be called directly because of internal-type argument */
		elog(ERROR, "jsonb_agg_transfn called in non-aggregate context");
	}

	/* set up the accumulator on the first go round */

	if (PG_ARGISNULL(0))
	{
		Oid			arg_type = get_fn_expr_argtype(fcinfo->flinfo, 1);

		if (arg_type == InvalidOid)
			ereport(ERROR,
					(errcode(ERRCODE_INVALID_PARAMETER_VALUE),
					 errmsg("could not determine input data type")));

		oldcontext = MemoryContextSwitchTo(aggcontext);
		state = palloc(sizeof(JsonbAggState));
		result = palloc0(sizeof(JsonbInState));
		state->res = result;
		result->res = pushJsonbValue(&result->parseState,
									 WJB_BEGIN_ARRAY, NULL);
		MemoryContextSwitchTo(oldcontext);

		jsonb_categorize_type(arg_type, &state->val_category,
							  &state->val_output_func);
	}
	else
	{
		state = (JsonbAggState *) PG_GETARG_POINTER(0);
		result = state->res;
	}

	/* turn the argument into jsonb in the normal function context */

	val = PG_ARGISNULL(1) ? (Datum) 0 : PG_GETARG_DATUM(1);

	memset(&elem, 0, sizeof(JsonbInState));

	datum_to_jsonb(val, PG_ARGISNULL(1), &elem, state->val_category,
				   state->val_output_func, false);

	jbelem = JsonbValueToJsonb(elem.res);

	/* switch to the aggregate context for accumulation operations */

	oldcontext = MemoryContextSwitchTo(aggcontext);

	it = JsonbIteratorInit(&jbelem->root);

	while ((type = JsonbIteratorNext(&it, &v, false)) != WJB_DONE)
	{
		switch (type)
		{
			case WJB_BEGIN_ARRAY:
				if (v.val.array.rawScalar)
					single_scalar = true;
				else
					result->res = pushJsonbValue(&result->parseState,
												 type, NULL);
				break;
			case WJB_END_ARRAY:
				if (!single_scalar)
					result->res = pushJsonbValue(&result->parseState,
												 type, NULL);
				break;
			case WJB_BEGIN_OBJECT:
			case WJB_END_OBJECT:
				result->res = pushJsonbValue(&result->parseState,
											 type, NULL);
				break;
			case WJB_ELEM:
			case WJB_KEY:
			case WJB_VALUE:
				if (v.type == jbvString)
				{
					/* copy string values in the aggregate context */
					char	   *buf = palloc(v.val.string.len + 1);

					snprintf(buf, v.val.string.len + 1, "%s", v.val.string.val);
					v.val.string.val = buf;
				}
				else if (v.type == jbvNumeric)
				{
					/* same for numeric */
					v.val.numeric =
						DatumGetNumeric(DirectFunctionCall1(numeric_uplus,
															NumericGetDatum(v.val.numeric)));
				}
				result->res = pushJsonbValue(&result->parseState,
											 type, &v);
				break;
			default:
				elog(ERROR, "unknown jsonb iterator token type");
		}
	}

	MemoryContextSwitchTo(oldcontext);

	PG_RETURN_POINTER(state);
}

Datum
jsonb_agg_finalfn(PG_FUNCTION_ARGS)
{
	JsonbAggState *arg;
	JsonbInState result;
	Jsonb	   *out;

	/* cannot be called directly because of internal-type argument */
	Assert(AggCheckCallContext(fcinfo, NULL));

	if (PG_ARGISNULL(0))
		PG_RETURN_NULL();		/* returns null iff no input values */

	arg = (JsonbAggState *) PG_GETARG_POINTER(0);

	/*
	 * We need to do a shallow clone of the argument in case the final
	 * function is called more than once, so we avoid changing the argument. A
	 * shallow clone is sufficient as we aren't going to change any of the
	 * values, just add the final array end marker.
	 */

	result.parseState = clone_parse_state(arg->res->parseState);

	result.res = pushJsonbValue(&result.parseState,
								WJB_END_ARRAY, NULL);

	out = JsonbValueToJsonb(result.res);

	PG_RETURN_POINTER(out);
}

/*
 * jsonb_object_agg aggregate function
 */
Datum
jsonb_object_agg_transfn(PG_FUNCTION_ARGS)
{
	MemoryContext oldcontext,
				aggcontext;
	JsonbInState elem;
	JsonbAggState *state;
	Datum		val;
	JsonbInState *result;
	bool		single_scalar;
	JsonbIterator *it;
	Jsonb	   *jbkey,
			   *jbval;
	JsonbValue	v;
	JsonbIteratorToken type;

	if (!AggCheckCallContext(fcinfo, &aggcontext))
	{
		/* cannot be called directly because of internal-type argument */
		elog(ERROR, "jsonb_object_agg_transfn called in non-aggregate context");
	}

	/* set up the accumulator on the first go round */

	if (PG_ARGISNULL(0))
	{
		Oid			arg_type;

		oldcontext = MemoryContextSwitchTo(aggcontext);
		state = palloc(sizeof(JsonbAggState));
		result = palloc0(sizeof(JsonbInState));
		state->res = result;
		result->res = pushJsonbValue(&result->parseState,
									 WJB_BEGIN_OBJECT, NULL);
		MemoryContextSwitchTo(oldcontext);

		arg_type = get_fn_expr_argtype(fcinfo->flinfo, 1);

		if (arg_type == InvalidOid)
			ereport(ERROR,
					(errcode(ERRCODE_INVALID_PARAMETER_VALUE),
					 errmsg("could not determine input data type")));

		jsonb_categorize_type(arg_type, &state->key_category,
							  &state->key_output_func);

		arg_type = get_fn_expr_argtype(fcinfo->flinfo, 2);

		if (arg_type == InvalidOid)
			ereport(ERROR,
					(errcode(ERRCODE_INVALID_PARAMETER_VALUE),
					 errmsg("could not determine input data type")));

		jsonb_categorize_type(arg_type, &state->val_category,
							  &state->val_output_func);
	}
	else
	{
		state = (JsonbAggState *) PG_GETARG_POINTER(0);
		result = state->res;
	}

	/* turn the argument into jsonb in the normal function context */

	if (PG_ARGISNULL(1))
		ereport(ERROR,
				(errcode(ERRCODE_INVALID_PARAMETER_VALUE),
				 errmsg("field name must not be null")));

	val = PG_GETARG_DATUM(1);

	memset(&elem, 0, sizeof(JsonbInState));

	datum_to_jsonb(val, false, &elem, state->key_category,
				   state->key_output_func, true);

	jbkey = JsonbValueToJsonb(elem.res);

	val = PG_ARGISNULL(2) ? (Datum) 0 : PG_GETARG_DATUM(2);

	memset(&elem, 0, sizeof(JsonbInState));

	datum_to_jsonb(val, PG_ARGISNULL(2), &elem, state->val_category,
				   state->val_output_func, false);

	jbval = JsonbValueToJsonb(elem.res);

	it = JsonbIteratorInit(&jbkey->root);

	/* switch to the aggregate context for accumulation operations */

	oldcontext = MemoryContextSwitchTo(aggcontext);

	/*
	 * keys should be scalar, and we should have already checked for that
	 * above when calling datum_to_jsonb, so we only need to look for these
	 * things.
	 */

	while ((type = JsonbIteratorNext(&it, &v, false)) != WJB_DONE)
	{
		switch (type)
		{
			case WJB_BEGIN_ARRAY:
				if (!v.val.array.rawScalar)
					elog(ERROR, "unexpected structure for key");
				break;
			case WJB_ELEM:
				if (v.type == jbvString)
				{
					/* copy string values in the aggregate context */
					char	   *buf = palloc(v.val.string.len + 1);

					snprintf(buf, v.val.string.len + 1, "%s", v.val.string.val);
					v.val.string.val = buf;
				}
				else
				{
					ereport(ERROR,
							(errcode(ERRCODE_INVALID_PARAMETER_VALUE),
							 errmsg("object keys must be strings")));
				}
				result->res = pushJsonbValue(&result->parseState,
											 WJB_KEY, &v);
				break;
			case WJB_END_ARRAY:
				break;
			default:
				elog(ERROR, "unexpected structure for key");
				break;
		}
	}

	it = JsonbIteratorInit(&jbval->root);

	single_scalar = false;

	/*
	 * values can be anything, including structured and null, so we treat them
	 * as in json_agg_transfn, except that single scalars are always pushed as
	 * WJB_VALUE items.
	 */

	while ((type = JsonbIteratorNext(&it, &v, false)) != WJB_DONE)
	{
		switch (type)
		{
			case WJB_BEGIN_ARRAY:
				if (v.val.array.rawScalar)
					single_scalar = true;
				else
					result->res = pushJsonbValue(&result->parseState,
												 type, NULL);
				break;
			case WJB_END_ARRAY:
				if (!single_scalar)
					result->res = pushJsonbValue(&result->parseState,
												 type, NULL);
				break;
			case WJB_BEGIN_OBJECT:
			case WJB_END_OBJECT:
				result->res = pushJsonbValue(&result->parseState,
											 type, NULL);
				break;
			case WJB_ELEM:
			case WJB_KEY:
			case WJB_VALUE:
				if (v.type == jbvString)
				{
					/* copy string values in the aggregate context */
					char	   *buf = palloc(v.val.string.len + 1);

					snprintf(buf, v.val.string.len + 1, "%s", v.val.string.val);
					v.val.string.val = buf;
				}
				else if (v.type == jbvNumeric)
				{
					/* same for numeric */
					v.val.numeric =
						DatumGetNumeric(DirectFunctionCall1(numeric_uplus,
															NumericGetDatum(v.val.numeric)));
				}
				result->res = pushJsonbValue(&result->parseState,
											 single_scalar ? WJB_VALUE : type,
											 &v);
				break;
			default:
				elog(ERROR, "unknown jsonb iterator token type");
		}
	}

	MemoryContextSwitchTo(oldcontext);

	PG_RETURN_POINTER(state);
}

Datum
jsonb_object_agg_finalfn(PG_FUNCTION_ARGS)
{
	JsonbAggState *arg;
	JsonbInState result;
	Jsonb	   *out;

	/* cannot be called directly because of internal-type argument */
	Assert(AggCheckCallContext(fcinfo, NULL));

	if (PG_ARGISNULL(0))
		PG_RETURN_NULL();		/* returns null iff no input values */

	arg = (JsonbAggState *) PG_GETARG_POINTER(0);

	/*
	 * We need to do a shallow clone of the argument's res field in case the
	 * final function is called more than once, so we avoid changing the
	 * aggregate state value.  A shallow clone is sufficient as we aren't
	 * going to change any of the values, just add the final object end
	 * marker.
	 */

	result.parseState = clone_parse_state(arg->res->parseState);

	result.res = pushJsonbValue(&result.parseState,
								WJB_END_OBJECT, NULL);

	out = JsonbValueToJsonb(result.res);

	PG_RETURN_POINTER(out);
}<|MERGE_RESOLUTION|>--- conflicted
+++ resolved
@@ -1147,11 +1147,7 @@
 {
 	Datum		val = PG_GETARG_DATUM(0);
 	Oid			val_type = get_fn_expr_argtype(fcinfo->flinfo, 0);
-<<<<<<< HEAD
-	JsonbValue *res = to_jsonb_worker(val, val_type);
-=======
 	JsonbValue *res = to_jsonb_worker(val, val_type, false);
->>>>>>> 5e53d00c
 	PG_RETURN_POINTER(JsonbValueToJsonb(res));
 }
 
@@ -1161,11 +1157,7 @@
  * jsonb subscripting)
  */
 JsonbValue *
-<<<<<<< HEAD
-to_jsonb_worker(Datum source, Oid source_type)
-=======
 to_jsonb_worker(Datum source, Oid source_type, bool is_null)
->>>>>>> 5e53d00c
 {
 	JsonbInState		result;
 	JsonbTypeCategory	tcategory;
@@ -1181,11 +1173,7 @@
 
 	memset(&result, 0, sizeof(JsonbInState));
 
-<<<<<<< HEAD
-	datum_to_jsonb(source, false, &result, tcategory, outfuncoid, false);
-=======
 	datum_to_jsonb(source, is_null, &result, tcategory, outfuncoid, false);
->>>>>>> 5e53d00c
 	return result.res;
 }
 
