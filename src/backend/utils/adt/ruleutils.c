--- conflicted
+++ resolved
@@ -7371,17 +7371,10 @@
 							return false;
 						return true;	/* own parentheses */
 					}
-<<<<<<< HEAD
 				case T_BoolExpr:		/* lower precedence */
-				case T_SubscriptingRef:		/* other separators */
+				case T_SubscriptingRef:	/* other separators */
 				case T_ArrayExpr:		/* other separators */
 				case T_RowExpr:	/* other separators */
-=======
-				case T_BoolExpr:	/* lower precedence */
-				case T_ArrayRef:	/* other separators */
-				case T_ArrayExpr:	/* other separators */
-				case T_RowExpr: /* other separators */
->>>>>>> 5191e357
 				case T_CoalesceExpr:	/* own parentheses */
 				case T_MinMaxExpr:	/* own parentheses */
 				case T_XmlExpr: /* own parentheses */
@@ -7429,15 +7422,9 @@
 							return false;
 						return true;	/* own parentheses */
 					}
-<<<<<<< HEAD
-				case T_SubscriptingRef:		/* other separators */
+				case T_SubscriptingRef:	/* other separators */
 				case T_ArrayExpr:		/* other separators */
 				case T_RowExpr:	/* other separators */
-=======
-				case T_ArrayRef:	/* other separators */
-				case T_ArrayExpr:	/* other separators */
-				case T_RowExpr: /* other separators */
->>>>>>> 5191e357
 				case T_CoalesceExpr:	/* own parentheses */
 				case T_MinMaxExpr:	/* own parentheses */
 				case T_XmlExpr: /* own parentheses */
