--- conflicted
+++ resolved
@@ -6596,20 +6596,12 @@
 	}
 
 	for(i = 0; i < sbstate->numupper; i++)
-<<<<<<< HEAD
-		u_index.indx[i] = DatumGetInt32(sbstate->upper[i]);
-=======
 		u_index.indx[i] = DatumGetInt32(sbstate->upperindex[i]);
->>>>>>> 9a930c96
 
 	if (is_slice)
 	{
 		for(i = 0; i < sbstate->numlower; i++)
-<<<<<<< HEAD
-			l_index.indx[i] = DatumGetInt32(sbstate->lower[i]);
-=======
 			l_index.indx[i] = DatumGetInt32(sbstate->lowerindex[i]);
->>>>>>> 9a930c96
 	}
 
 	/*
@@ -6664,20 +6656,12 @@
 	}
 
 	for(i = 0; i < sbstate->numupper; i++)
-<<<<<<< HEAD
-		u_index.indx[i] = DatumGetInt32(sbstate->upper[i]);
-=======
 		u_index.indx[i] = DatumGetInt32(sbstate->upperindex[i]);
->>>>>>> 9a930c96
 
 	if (is_slice)
 	{
 		for(i = 0; i < sbstate->numlower; i++)
-<<<<<<< HEAD
-			l_index.indx[i] = DatumGetInt32(sbstate->lower[i]);
-=======
 			l_index.indx[i] = DatumGetInt32(sbstate->lowerindex[i]);
->>>>>>> 9a930c96
 	}
 
 	if (!is_slice)
@@ -6705,12 +6689,8 @@
 Datum
 array_subscript_handler(PG_FUNCTION_ARGS)
 {
-<<<<<<< HEAD
-	SbsRoutines *sbsroutines = (SbsRoutines *) palloc(sizeof(SbsRoutines));
-=======
 	SubscriptRoutines *sbsroutines = (SubscriptRoutines *)
 									 palloc(sizeof(SubscriptRoutines));
->>>>>>> 9a930c96
 
 	sbsroutines->prepare = array_subscript_prepare;
 	sbsroutines->validate = array_subscript_validate;
@@ -6853,7 +6833,6 @@
 
 	sbsref->refnestedfunc = F_ARRAY_SUBSCRIPT_HANDLER;
 
-<<<<<<< HEAD
 	/* Verify subscript list lengths are within limit */
 	if (list_length(sbsref->refupperindexpr) > MAXDIM)
 		ereport(ERROR,
@@ -6867,7 +6846,5 @@
 				 errmsg("number of array dimensions (%d) exceeds the maximum allowed (%d)",
 						list_length(sbsref->reflowerindexpr), MAXDIM)));
 
-=======
->>>>>>> 9a930c96
 	return sbsref;
 }