--- conflicted
+++ resolved
@@ -108,15 +108,9 @@
 static int fsm_set_and_search(Relation rel, FSMAddress addr, uint16 slot,
 				   uint8 newValue, uint8 minValue);
 static BlockNumber fsm_search(Relation rel, uint8 min_cat);
-<<<<<<< HEAD
-static uint8 fsm_vacuum_page(Relation rel, FSMAddress addr, Size threshold, bool *eof);
-static BlockNumber fsm_get_lastblckno(Relation rel, FSMAddress addr);
-static void fsm_update_recursive(Relation rel, FSMAddress addr, uint8 new_cat);
-=======
 static uint8 fsm_vacuum_page(Relation rel, FSMAddress addr,
 				BlockNumber start, BlockNumber end,
 				bool *eof);
->>>>>>> c79f6df7
 
 
 /******** Public API ********/
@@ -356,13 +350,6 @@
 {
 	bool		dummy;
 
-<<<<<<< HEAD
-	/*
-	 * Traverse the tree in depth-first order. The tree is stored physically
-	 * in depth-first order, so this should be pretty I/O efficient.
-	 */
-	fsm_vacuum_page(rel, FSM_ROOT_ADDRESS, threshold, &dummy);
-=======
 	/* Recursively scan the tree, starting at the root */
 	(void) fsm_vacuum_page(rel, FSM_ROOT_ADDRESS,
 						   (BlockNumber) 0, InvalidBlockNumber,
@@ -385,7 +372,6 @@
 	/* Recursively scan the tree, starting at the root */
 	if (end > start)
 		(void) fsm_vacuum_page(rel, FSM_ROOT_ADDRESS, start, end, &dummy);
->>>>>>> c79f6df7
 }
 
 /******** Internal routines ********/
@@ -802,13 +788,9 @@
  * physically in depth-first order, so this should be pretty I/O efficient.
  */
 static uint8
-<<<<<<< HEAD
-fsm_vacuum_page(Relation rel, FSMAddress addr, Size threshold, bool *eof_p)
-=======
 fsm_vacuum_page(Relation rel, FSMAddress addr,
 				BlockNumber start, BlockNumber end,
 				bool *eof_p)
->>>>>>> c79f6df7
 {
 	Buffer		buf;
 	Page		page;
@@ -888,13 +870,9 @@
 
 			/* After we hit end-of-file, just clear the rest of the slots */
 			if (!eof)
-<<<<<<< HEAD
-				child_avail = fsm_vacuum_page(rel, fsm_get_child(addr, slot), threshold, &eof);
-=======
 				child_avail = fsm_vacuum_page(rel, fsm_get_child(addr, slot),
 											  start, end,
 											  &eof);
->>>>>>> c79f6df7
 			else
 				child_avail = 0;
 
@@ -923,51 +901,4 @@
 	ReleaseBuffer(buf);
 
 	return max_avail;
-<<<<<<< HEAD
-}
-
-/*
- * This function will return the last block number stored on given
- * FSM page address.
- */
-static BlockNumber
-fsm_get_lastblckno(Relation rel, FSMAddress addr)
-{
-	int			slot;
-
-	/*
-	 * Get the last slot number on the given address and convert that to block
-	 * number
-	 */
-	slot = SlotsPerFSMPage - 1;
-	return fsm_get_heap_blk(addr, slot);
-}
-
-/*
- * Recursively update the FSM tree from given address to
- * all the way up to root.
- */
-static void
-fsm_update_recursive(Relation rel, FSMAddress addr, uint8 new_cat)
-{
-	uint16		parentslot;
-	FSMAddress	parent;
-
-	if (addr.level == FSM_ROOT_LEVEL)
-		return;
-
-	/*
-	 * Get the parent page and our slot in the parent page, and update the
-	 * information in that.
-	 */
-	parent = fsm_get_parent(addr, &parentslot);
-	new_cat = fsm_set_and_search(rel, parent, parentslot, new_cat, 0);
-
-	/*
-	 * Bubble up, not the value we just set, but the one now in the root
-	 * node of the just-updated page, which is the page's highest value.
-	 */
-	fsm_update_recursive(rel, parent, new_cat);
-=======
->>>>>>> c79f6df7
 }