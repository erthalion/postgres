/*-------------------------------------------------------------------------
 *
 * heap.c
 *	  code to create and destroy POSTGRES heap relations
 *
 * Portions Copyright (c) 1996-2017, PostgreSQL Global Development Group
 * Portions Copyright (c) 1994, Regents of the University of California
 *
 *
 * IDENTIFICATION
 *	  src/backend/catalog/heap.c
 *
 *
 * INTERFACE ROUTINES
 *		heap_create()			- Create an uncataloged heap relation
 *		heap_create_with_catalog() - Create a cataloged relation
 *		heap_drop_with_catalog() - Removes named relation from catalogs
 *
 * NOTES
 *	  this code taken from access/heap/create.c, which contains
 *	  the old heap_create_with_catalog, amcreate, and amdestroy.
 *	  those routines will soon call these routines using the function
 *	  manager,
 *	  just like the poorly named "NewXXX" routines do.  The
 *	  "New" routines are all going to die soon, once and for all!
 *		-cim 1/13/91
 *
 *-------------------------------------------------------------------------
 */
#include "postgres.h"

#include "access/htup_details.h"
#include "access/multixact.h"
#include "access/sysattr.h"
#include "access/transam.h"
#include "access/xact.h"
#include "access/xlog.h"
#include "catalog/binary_upgrade.h"
#include "catalog/catalog.h"
#include "catalog/dependency.h"
#include "catalog/heap.h"
#include "catalog/index.h"
#include "catalog/objectaccess.h"
#include "catalog/partition.h"
#include "catalog/pg_attrdef.h"
#include "catalog/pg_collation.h"
#include "catalog/pg_constraint.h"
#include "catalog/pg_constraint_fn.h"
#include "catalog/pg_foreign_table.h"
#include "catalog/pg_inherits.h"
#include "catalog/pg_namespace.h"
#include "catalog/pg_opclass.h"
#include "catalog/pg_partitioned_table.h"
#include "catalog/pg_statistic.h"
#include "catalog/pg_subscription_rel.h"
#include "catalog/pg_tablespace.h"
#include "catalog/pg_type.h"
#include "catalog/pg_type_fn.h"
#include "catalog/storage.h"
#include "catalog/storage_xlog.h"
#include "commands/tablecmds.h"
#include "commands/typecmds.h"
#include "miscadmin.h"
#include "nodes/nodeFuncs.h"
#include "optimizer/var.h"
#include "parser/parse_coerce.h"
#include "parser/parse_collate.h"
#include "parser/parse_expr.h"
#include "parser/parse_relation.h"
#include "storage/lmgr.h"
#include "storage/predicate.h"
#include "storage/smgr.h"
#include "utils/acl.h"
#include "utils/builtins.h"
#include "utils/fmgroids.h"
#include "utils/inval.h"
#include "utils/lsyscache.h"
#include "utils/rel.h"
#include "utils/ruleutils.h"
#include "utils/snapmgr.h"
#include "utils/syscache.h"
#include "utils/tqual.h"


/* Potentially set by pg_upgrade_support functions */
Oid			binary_upgrade_next_heap_pg_class_oid = InvalidOid;
Oid			binary_upgrade_next_toast_pg_class_oid = InvalidOid;

static void AddNewRelationTuple(Relation pg_class_desc,
					Relation new_rel_desc,
					Oid new_rel_oid,
					Oid new_type_oid,
					Oid reloftype,
					Oid relowner,
					char relkind,
					Datum relacl,
					Datum reloptions);
static ObjectAddress AddNewRelationType(const char *typeName,
				   Oid typeNamespace,
				   Oid new_rel_oid,
				   char new_rel_kind,
				   Oid ownerid,
				   Oid new_row_type,
				   Oid new_array_type);
static void RelationRemoveInheritance(Oid relid);
static Oid StoreRelCheck(Relation rel, char *ccname, Node *expr,
			  bool is_validated, bool is_local, int inhcount,
			  bool is_no_inherit, bool is_internal);
static void StoreConstraints(Relation rel, List *cooked_constraints,
				 bool is_internal);
static bool MergeWithExistingConstraint(Relation rel, char *ccname, Node *expr,
							bool allow_merge, bool is_local,
							bool is_initially_valid,
							bool is_no_inherit);
static void SetRelationNumChecks(Relation rel, int numchecks);
static Node *cookConstraint(ParseState *pstate,
			   Node *raw_constraint,
			   char *relname);
static List *insert_ordered_unique_oid(List *list, Oid datum);


/* ----------------------------------------------------------------
 *				XXX UGLY HARD CODED BADNESS FOLLOWS XXX
 *
 *		these should all be moved to someplace in the lib/catalog
 *		module, if not obliterated first.
 * ----------------------------------------------------------------
 */


/*
 * Note:
 *		Should the system special case these attributes in the future?
 *		Advantage:	consume much less space in the ATTRIBUTE relation.
 *		Disadvantage:  special cases will be all over the place.
 */

/*
 * The initializers below do not include trailing variable length fields,
 * but that's OK - we're never going to reference anything beyond the
 * fixed-size portion of the structure anyway.
 */

static FormData_pg_attribute a1 = {
	0, {"ctid"}, TIDOID, 0, sizeof(ItemPointerData),
	SelfItemPointerAttributeNumber, 0, -1, -1,
	false, 'p', 's', true, false, '\0', false, true, 0
};

static FormData_pg_attribute a2 = {
	0, {"oid"}, OIDOID, 0, sizeof(Oid),
	ObjectIdAttributeNumber, 0, -1, -1,
	true, 'p', 'i', true, false, '\0', false, true, 0
};

static FormData_pg_attribute a3 = {
	0, {"xmin"}, XIDOID, 0, sizeof(TransactionId),
	MinTransactionIdAttributeNumber, 0, -1, -1,
	true, 'p', 'i', true, false, '\0', false, true, 0
};

static FormData_pg_attribute a4 = {
	0, {"cmin"}, CIDOID, 0, sizeof(CommandId),
	MinCommandIdAttributeNumber, 0, -1, -1,
	true, 'p', 'i', true, false, '\0', false, true, 0
};

static FormData_pg_attribute a5 = {
	0, {"xmax"}, XIDOID, 0, sizeof(TransactionId),
	MaxTransactionIdAttributeNumber, 0, -1, -1,
	true, 'p', 'i', true, false, '\0', false, true, 0
};

static FormData_pg_attribute a6 = {
	0, {"cmax"}, CIDOID, 0, sizeof(CommandId),
	MaxCommandIdAttributeNumber, 0, -1, -1,
	true, 'p', 'i', true, false, '\0', false, true, 0
};

/*
 * We decided to call this attribute "tableoid" rather than say
 * "classoid" on the basis that in the future there may be more than one
 * table of a particular class/type. In any case table is still the word
 * used in SQL.
 */
static FormData_pg_attribute a7 = {
	0, {"tableoid"}, OIDOID, 0, sizeof(Oid),
	TableOidAttributeNumber, 0, -1, -1,
	true, 'p', 'i', true, false, '\0', false, true, 0
};

static const Form_pg_attribute SysAtt[] = {&a1, &a2, &a3, &a4, &a5, &a6, &a7};

/*
 * This function returns a Form_pg_attribute pointer for a system attribute.
 * Note that we elog if the presented attno is invalid, which would only
 * happen if there's a problem upstream.
 */
Form_pg_attribute
SystemAttributeDefinition(AttrNumber attno, bool relhasoids)
{
	if (attno >= 0 || attno < -(int) lengthof(SysAtt))
		elog(ERROR, "invalid system attribute number %d", attno);
	if (attno == ObjectIdAttributeNumber && !relhasoids)
		elog(ERROR, "invalid system attribute number %d", attno);
	return SysAtt[-attno - 1];
}

/*
 * If the given name is a system attribute name, return a Form_pg_attribute
 * pointer for a prototype definition.  If not, return NULL.
 */
Form_pg_attribute
SystemAttributeByName(const char *attname, bool relhasoids)
{
	int			j;

	for (j = 0; j < (int) lengthof(SysAtt); j++)
	{
		Form_pg_attribute att = SysAtt[j];

		if (relhasoids || att->attnum != ObjectIdAttributeNumber)
		{
			if (strcmp(NameStr(att->attname), attname) == 0)
				return att;
		}
	}

	return NULL;
}


/* ----------------------------------------------------------------
 *				XXX END OF UGLY HARD CODED BADNESS XXX
 * ---------------------------------------------------------------- */


/* ----------------------------------------------------------------
 *		heap_create		- Create an uncataloged heap relation
 *
 *		Note API change: the caller must now always provide the OID
 *		to use for the relation.  The relfilenode may (and, normally,
 *		should) be left unspecified.
 *
 *		rel->rd_rel is initialized by RelationBuildLocalRelation,
 *		and is mostly zeroes at return.
 * ----------------------------------------------------------------
 */
Relation
heap_create(const char *relname,
			Oid relnamespace,
			Oid reltablespace,
			Oid relid,
			Oid relfilenode,
			TupleDesc tupDesc,
			char relkind,
			char relpersistence,
			bool shared_relation,
			bool mapped_relation,
			bool allow_system_table_mods)
{
	bool		create_storage;
	Relation	rel;

	/* The caller must have provided an OID for the relation. */
	Assert(OidIsValid(relid));

	/*
	 * Don't allow creating relations in pg_catalog directly, even though it
	 * is allowed to move user defined relations there. Semantics with search
	 * paths including pg_catalog are too confusing for now.
	 *
	 * But allow creating indexes on relations in pg_catalog even if
	 * allow_system_table_mods = off, upper layers already guarantee it's on a
	 * user defined relation, not a system one.
	 */
	if (!allow_system_table_mods &&
		((IsSystemNamespace(relnamespace) && relkind != RELKIND_INDEX) ||
		 IsToastNamespace(relnamespace)) &&
		IsNormalProcessingMode())
		ereport(ERROR,
				(errcode(ERRCODE_INSUFFICIENT_PRIVILEGE),
				 errmsg("permission denied to create \"%s.%s\"",
						get_namespace_name(relnamespace), relname),
				 errdetail("System catalog modifications are currently disallowed.")));

	/*
	 * Decide if we need storage or not, and handle a couple other special
	 * cases for particular relkinds.
	 */
	switch (relkind)
	{
		case RELKIND_VIEW:
		case RELKIND_COMPOSITE_TYPE:
		case RELKIND_FOREIGN_TABLE:
		case RELKIND_PARTITIONED_TABLE:
			create_storage = false;

			/*
			 * Force reltablespace to zero if the relation has no physical
			 * storage.  This is mainly just for cleanliness' sake.
			 */
			reltablespace = InvalidOid;
			break;
		case RELKIND_SEQUENCE:
			create_storage = true;

			/*
			 * Force reltablespace to zero for sequences, since we don't
			 * support moving them around into different tablespaces.
			 */
			reltablespace = InvalidOid;
			break;
		default:
			create_storage = true;
			break;
	}

	/*
	 * Unless otherwise requested, the physical ID (relfilenode) is initially
	 * the same as the logical ID (OID).  When the caller did specify a
	 * relfilenode, it already exists; do not attempt to create it.
	 */
	if (OidIsValid(relfilenode))
		create_storage = false;
	else
		relfilenode = relid;

	/*
	 * Never allow a pg_class entry to explicitly specify the database's
	 * default tablespace in reltablespace; force it to zero instead. This
	 * ensures that if the database is cloned with a different default
	 * tablespace, the pg_class entry will still match where CREATE DATABASE
	 * will put the physically copied relation.
	 *
	 * Yes, this is a bit of a hack.
	 */
	if (reltablespace == MyDatabaseTableSpace)
		reltablespace = InvalidOid;

	/*
	 * build the relcache entry.
	 */
	rel = RelationBuildLocalRelation(relname,
									 relnamespace,
									 tupDesc,
									 relid,
									 relfilenode,
									 reltablespace,
									 shared_relation,
									 mapped_relation,
									 relpersistence,
									 relkind);

	/*
	 * Have the storage manager create the relation's disk file, if needed.
	 *
	 * We only create the main fork here, other forks will be created on
	 * demand.
	 */
	if (create_storage)
	{
		RelationOpenSmgr(rel);
		RelationCreateStorage(rel->rd_node, relpersistence);
	}

	return rel;
}

/* ----------------------------------------------------------------
 *		heap_create_with_catalog		- Create a cataloged relation
 *
 *		this is done in multiple steps:
 *
 *		1) CheckAttributeNamesTypes() is used to make certain the tuple
 *		   descriptor contains a valid set of attribute names and types
 *
 *		2) pg_class is opened and get_relname_relid()
 *		   performs a scan to ensure that no relation with the
 *		   same name already exists.
 *
 *		3) heap_create() is called to create the new relation on disk.
 *
 *		4) TypeCreate() is called to define a new type corresponding
 *		   to the new relation.
 *
 *		5) AddNewRelationTuple() is called to register the
 *		   relation in pg_class.
 *
 *		6) AddNewAttributeTuples() is called to register the
 *		   new relation's schema in pg_attribute.
 *
 *		7) StoreConstraints is called ()		- vadim 08/22/97
 *
 *		8) the relations are closed and the new relation's oid
 *		   is returned.
 *
 * ----------------------------------------------------------------
 */

/* --------------------------------
 *		CheckAttributeNamesTypes
 *
 *		this is used to make certain the tuple descriptor contains a
 *		valid set of attribute names and datatypes.  a problem simply
 *		generates ereport(ERROR) which aborts the current transaction.
 * --------------------------------
 */
void
CheckAttributeNamesTypes(TupleDesc tupdesc, char relkind,
						 bool allow_system_table_mods)
{
	int			i;
	int			j;
	int			natts = tupdesc->natts;

	/* Sanity check on column count */
	if (natts < 0 || natts > MaxHeapAttributeNumber)
		ereport(ERROR,
				(errcode(ERRCODE_TOO_MANY_COLUMNS),
				 errmsg("tables can have at most %d columns",
						MaxHeapAttributeNumber)));

	/*
	 * first check for collision with system attribute names
	 *
	 * Skip this for a view or type relation, since those don't have system
	 * attributes.
	 */
	if (relkind != RELKIND_VIEW && relkind != RELKIND_COMPOSITE_TYPE)
	{
		for (i = 0; i < natts; i++)
		{
			Form_pg_attribute attr = TupleDescAttr(tupdesc, i);

			if (SystemAttributeByName(NameStr(attr->attname),
									  tupdesc->tdhasoid) != NULL)
				ereport(ERROR,
						(errcode(ERRCODE_DUPLICATE_COLUMN),
						 errmsg("column name \"%s\" conflicts with a system column name",
								NameStr(attr->attname))));
		}
	}

	/*
	 * next check for repeated attribute names
	 */
	for (i = 1; i < natts; i++)
	{
		for (j = 0; j < i; j++)
		{
			if (strcmp(NameStr(TupleDescAttr(tupdesc, j)->attname),
					   NameStr(TupleDescAttr(tupdesc, i)->attname)) == 0)
				ereport(ERROR,
						(errcode(ERRCODE_DUPLICATE_COLUMN),
						 errmsg("column name \"%s\" specified more than once",
								NameStr(TupleDescAttr(tupdesc, j)->attname))));
		}
	}

	/*
	 * next check the attribute types
	 */
	for (i = 0; i < natts; i++)
	{
		CheckAttributeType(NameStr(TupleDescAttr(tupdesc, i)->attname),
						   TupleDescAttr(tupdesc, i)->atttypid,
						   TupleDescAttr(tupdesc, i)->attcollation,
						   NIL, /* assume we're creating a new rowtype */
						   allow_system_table_mods);
	}
}

/* --------------------------------
 *		CheckAttributeType
 *
 *		Verify that the proposed datatype of an attribute is legal.
 *		This is needed mainly because there are types (and pseudo-types)
 *		in the catalogs that we do not support as elements of real tuples.
 *		We also check some other properties required of a table column.
 *
 * If the attribute is being proposed for addition to an existing table or
 * composite type, pass a one-element list of the rowtype OID as
 * containing_rowtypes.  When checking a to-be-created rowtype, it's
 * sufficient to pass NIL, because there could not be any recursive reference
 * to a not-yet-existing rowtype.
 * --------------------------------
 */
void
CheckAttributeType(const char *attname,
				   Oid atttypid, Oid attcollation,
				   List *containing_rowtypes,
				   bool allow_system_table_mods)
{
	char		att_typtype = get_typtype(atttypid);
	Oid			att_typelem;

	if (att_typtype == TYPTYPE_PSEUDO)
	{
		/*
		 * Refuse any attempt to create a pseudo-type column, except for a
		 * special hack for pg_statistic: allow ANYARRAY when modifying system
		 * catalogs (this allows creating pg_statistic and cloning it during
		 * VACUUM FULL)
		 */
		if (atttypid != ANYARRAYOID || !allow_system_table_mods)
			ereport(ERROR,
					(errcode(ERRCODE_INVALID_TABLE_DEFINITION),
					 errmsg("column \"%s\" has pseudo-type %s",
							attname, format_type_be(atttypid))));
	}
	else if (att_typtype == TYPTYPE_DOMAIN)
	{
		/*
		 * If it's a domain, recurse to check its base type.
		 */
		CheckAttributeType(attname, getBaseType(atttypid), attcollation,
						   containing_rowtypes,
						   allow_system_table_mods);
	}
	else if (att_typtype == TYPTYPE_COMPOSITE)
	{
		/*
		 * For a composite type, recurse into its attributes.
		 */
		Relation	relation;
		TupleDesc	tupdesc;
		int			i;

		/*
		 * Check for self-containment.  Eventually we might be able to allow
		 * this (just return without complaint, if so) but it's not clear how
		 * many other places would require anti-recursion defenses before it
		 * would be safe to allow tables to contain their own rowtype.
		 */
		if (list_member_oid(containing_rowtypes, atttypid))
			ereport(ERROR,
					(errcode(ERRCODE_INVALID_TABLE_DEFINITION),
					 errmsg("composite type %s cannot be made a member of itself",
							format_type_be(atttypid))));

		containing_rowtypes = lcons_oid(atttypid, containing_rowtypes);

		relation = relation_open(get_typ_typrelid(atttypid), AccessShareLock);

		tupdesc = RelationGetDescr(relation);

		for (i = 0; i < tupdesc->natts; i++)
		{
			Form_pg_attribute attr = TupleDescAttr(tupdesc, i);

			if (attr->attisdropped)
				continue;
			CheckAttributeType(NameStr(attr->attname),
							   attr->atttypid, attr->attcollation,
							   containing_rowtypes,
							   allow_system_table_mods);
		}

		relation_close(relation, AccessShareLock);

		containing_rowtypes = list_delete_first(containing_rowtypes);
	}
	else if (OidIsValid((att_typelem = get_element_type(atttypid))))
	{
		/*
		 * Must recurse into array types, too, in case they are composite.
		 */
		CheckAttributeType(attname, att_typelem, attcollation,
						   containing_rowtypes,
						   allow_system_table_mods);
	}

	/*
	 * This might not be strictly invalid per SQL standard, but it is pretty
	 * useless, and it cannot be dumped, so we must disallow it.
	 */
	if (!OidIsValid(attcollation) && type_is_collatable(atttypid))
		ereport(ERROR,
				(errcode(ERRCODE_INVALID_TABLE_DEFINITION),
				 errmsg("no collation was derived for column \"%s\" with collatable type %s",
						attname, format_type_be(atttypid)),
				 errhint("Use the COLLATE clause to set the collation explicitly.")));
}

/*
 * InsertPgAttributeTuple
 *		Construct and insert a new tuple in pg_attribute.
 *
 * Caller has already opened and locked pg_attribute.  new_attribute is the
 * attribute to insert (but we ignore attacl and attoptions, which are always
 * initialized to NULL).
 *
 * indstate is the index state for CatalogTupleInsertWithInfo.  It can be
 * passed as NULL, in which case we'll fetch the necessary info.  (Don't do
 * this when inserting multiple attributes, because it's a tad more
 * expensive.)
 */
void
InsertPgAttributeTuple(Relation pg_attribute_rel,
					   Form_pg_attribute new_attribute,
					   CatalogIndexState indstate)
{
	Datum		values[Natts_pg_attribute];
	bool		nulls[Natts_pg_attribute];
	HeapTuple	tup;

	/* This is a tad tedious, but way cleaner than what we used to do... */
	memset(values, 0, sizeof(values));
	memset(nulls, false, sizeof(nulls));

	values[Anum_pg_attribute_attrelid - 1] = ObjectIdGetDatum(new_attribute->attrelid);
	values[Anum_pg_attribute_attname - 1] = NameGetDatum(&new_attribute->attname);
	values[Anum_pg_attribute_atttypid - 1] = ObjectIdGetDatum(new_attribute->atttypid);
	values[Anum_pg_attribute_attstattarget - 1] = Int32GetDatum(new_attribute->attstattarget);
	values[Anum_pg_attribute_attlen - 1] = Int16GetDatum(new_attribute->attlen);
	values[Anum_pg_attribute_attnum - 1] = Int16GetDatum(new_attribute->attnum);
	values[Anum_pg_attribute_attndims - 1] = Int32GetDatum(new_attribute->attndims);
	values[Anum_pg_attribute_attcacheoff - 1] = Int32GetDatum(new_attribute->attcacheoff);
	values[Anum_pg_attribute_atttypmod - 1] = Int32GetDatum(new_attribute->atttypmod);
	values[Anum_pg_attribute_attbyval - 1] = BoolGetDatum(new_attribute->attbyval);
	values[Anum_pg_attribute_attstorage - 1] = CharGetDatum(new_attribute->attstorage);
	values[Anum_pg_attribute_attalign - 1] = CharGetDatum(new_attribute->attalign);
	values[Anum_pg_attribute_attnotnull - 1] = BoolGetDatum(new_attribute->attnotnull);
	values[Anum_pg_attribute_atthasdef - 1] = BoolGetDatum(new_attribute->atthasdef);
	values[Anum_pg_attribute_attidentity - 1] = CharGetDatum(new_attribute->attidentity);
	values[Anum_pg_attribute_attisdropped - 1] = BoolGetDatum(new_attribute->attisdropped);
	values[Anum_pg_attribute_attislocal - 1] = BoolGetDatum(new_attribute->attislocal);
	values[Anum_pg_attribute_attinhcount - 1] = Int32GetDatum(new_attribute->attinhcount);
	values[Anum_pg_attribute_attcollation - 1] = ObjectIdGetDatum(new_attribute->attcollation);

	/* start out with empty permissions and empty options */
	nulls[Anum_pg_attribute_attacl - 1] = true;
	nulls[Anum_pg_attribute_attoptions - 1] = true;
	nulls[Anum_pg_attribute_attfdwoptions - 1] = true;

	tup = heap_form_tuple(RelationGetDescr(pg_attribute_rel), values, nulls);

	/* finally insert the new tuple, update the indexes, and clean up */
	if (indstate != NULL)
		CatalogTupleInsertWithInfo(pg_attribute_rel, tup, indstate);
	else
		CatalogTupleInsert(pg_attribute_rel, tup);

	heap_freetuple(tup);
}

/* --------------------------------
 *		AddNewAttributeTuples
 *
 *		this registers the new relation's schema by adding
 *		tuples to pg_attribute.
 * --------------------------------
 */
static void
AddNewAttributeTuples(Oid new_rel_oid,
					  TupleDesc tupdesc,
					  char relkind,
					  bool oidislocal,
					  int oidinhcount)
{
	Form_pg_attribute attr;
	int			i;
	Relation	rel;
	CatalogIndexState indstate;
	int			natts = tupdesc->natts;
	ObjectAddress myself,
				referenced;

	/*
	 * open pg_attribute and its indexes.
	 */
	rel = heap_open(AttributeRelationId, RowExclusiveLock);

	indstate = CatalogOpenIndexes(rel);

	/*
	 * First we add the user attributes.  This is also a convenient place to
	 * add dependencies on their datatypes and collations.
	 */
	for (i = 0; i < natts; i++)
	{
		attr = TupleDescAttr(tupdesc, i);
		/* Fill in the correct relation OID */
		attr->attrelid = new_rel_oid;
		/* Make sure these are OK, too */
		attr->attstattarget = -1;
		attr->attcacheoff = -1;

		InsertPgAttributeTuple(rel, attr, indstate);

		/* Add dependency info */
		myself.classId = RelationRelationId;
		myself.objectId = new_rel_oid;
		myself.objectSubId = i + 1;
		referenced.classId = TypeRelationId;
		referenced.objectId = attr->atttypid;
		referenced.objectSubId = 0;
		recordDependencyOn(&myself, &referenced, DEPENDENCY_NORMAL);

		/* The default collation is pinned, so don't bother recording it */
		if (OidIsValid(attr->attcollation) &&
			attr->attcollation != DEFAULT_COLLATION_OID)
		{
			referenced.classId = CollationRelationId;
			referenced.objectId = attr->attcollation;
			referenced.objectSubId = 0;
			recordDependencyOn(&myself, &referenced, DEPENDENCY_NORMAL);
		}
	}

	/*
	 * Next we add the system attributes.  Skip OID if rel has no OIDs. Skip
	 * all for a view or type relation.  We don't bother with making datatype
	 * dependencies here, since presumably all these types are pinned.
	 */
	if (relkind != RELKIND_VIEW && relkind != RELKIND_COMPOSITE_TYPE)
	{
		for (i = 0; i < (int) lengthof(SysAtt); i++)
		{
			FormData_pg_attribute attStruct;

			/* skip OID where appropriate */
			if (!tupdesc->tdhasoid &&
				SysAtt[i]->attnum == ObjectIdAttributeNumber)
				continue;

			memcpy(&attStruct, (char *) SysAtt[i], sizeof(FormData_pg_attribute));

			/* Fill in the correct relation OID in the copied tuple */
			attStruct.attrelid = new_rel_oid;

			/* Fill in correct inheritance info for the OID column */
			if (attStruct.attnum == ObjectIdAttributeNumber)
			{
				attStruct.attislocal = oidislocal;
				attStruct.attinhcount = oidinhcount;
			}

			InsertPgAttributeTuple(rel, &attStruct, indstate);
		}
	}

	/*
	 * clean up
	 */
	CatalogCloseIndexes(indstate);

	heap_close(rel, RowExclusiveLock);
}

/* --------------------------------
 *		InsertPgClassTuple
 *
 *		Construct and insert a new tuple in pg_class.
 *
 * Caller has already opened and locked pg_class.
 * Tuple data is taken from new_rel_desc->rd_rel, except for the
 * variable-width fields which are not present in a cached reldesc.
 * relacl and reloptions are passed in Datum form (to avoid having
 * to reference the data types in heap.h).  Pass (Datum) 0 to set them
 * to NULL.
 * --------------------------------
 */
void
InsertPgClassTuple(Relation pg_class_desc,
				   Relation new_rel_desc,
				   Oid new_rel_oid,
				   Datum relacl,
				   Datum reloptions)
{
	Form_pg_class rd_rel = new_rel_desc->rd_rel;
	Datum		values[Natts_pg_class];
	bool		nulls[Natts_pg_class];
	HeapTuple	tup;

	/* This is a tad tedious, but way cleaner than what we used to do... */
	memset(values, 0, sizeof(values));
	memset(nulls, false, sizeof(nulls));

	values[Anum_pg_class_relname - 1] = NameGetDatum(&rd_rel->relname);
	values[Anum_pg_class_relnamespace - 1] = ObjectIdGetDatum(rd_rel->relnamespace);
	values[Anum_pg_class_reltype - 1] = ObjectIdGetDatum(rd_rel->reltype);
	values[Anum_pg_class_reloftype - 1] = ObjectIdGetDatum(rd_rel->reloftype);
	values[Anum_pg_class_relowner - 1] = ObjectIdGetDatum(rd_rel->relowner);
	values[Anum_pg_class_relam - 1] = ObjectIdGetDatum(rd_rel->relam);
	values[Anum_pg_class_relfilenode - 1] = ObjectIdGetDatum(rd_rel->relfilenode);
	values[Anum_pg_class_reltablespace - 1] = ObjectIdGetDatum(rd_rel->reltablespace);
	values[Anum_pg_class_relpages - 1] = Int32GetDatum(rd_rel->relpages);
	values[Anum_pg_class_reltuples - 1] = Float4GetDatum(rd_rel->reltuples);
	values[Anum_pg_class_relallvisible - 1] = Int32GetDatum(rd_rel->relallvisible);
	values[Anum_pg_class_reltoastrelid - 1] = ObjectIdGetDatum(rd_rel->reltoastrelid);
	values[Anum_pg_class_relhasindex - 1] = BoolGetDatum(rd_rel->relhasindex);
	values[Anum_pg_class_relisshared - 1] = BoolGetDatum(rd_rel->relisshared);
	values[Anum_pg_class_relpersistence - 1] = CharGetDatum(rd_rel->relpersistence);
	values[Anum_pg_class_relkind - 1] = CharGetDatum(rd_rel->relkind);
	values[Anum_pg_class_relnatts - 1] = Int16GetDatum(rd_rel->relnatts);
	values[Anum_pg_class_relchecks - 1] = Int16GetDatum(rd_rel->relchecks);
	values[Anum_pg_class_relhasoids - 1] = BoolGetDatum(rd_rel->relhasoids);
	values[Anum_pg_class_relhaspkey - 1] = BoolGetDatum(rd_rel->relhaspkey);
	values[Anum_pg_class_relhasrules - 1] = BoolGetDatum(rd_rel->relhasrules);
	values[Anum_pg_class_relhastriggers - 1] = BoolGetDatum(rd_rel->relhastriggers);
	values[Anum_pg_class_relrowsecurity - 1] = BoolGetDatum(rd_rel->relrowsecurity);
	values[Anum_pg_class_relforcerowsecurity - 1] = BoolGetDatum(rd_rel->relforcerowsecurity);
	values[Anum_pg_class_relhassubclass - 1] = BoolGetDatum(rd_rel->relhassubclass);
	values[Anum_pg_class_relispopulated - 1] = BoolGetDatum(rd_rel->relispopulated);
	values[Anum_pg_class_relreplident - 1] = CharGetDatum(rd_rel->relreplident);
	values[Anum_pg_class_relispartition - 1] = BoolGetDatum(rd_rel->relispartition);
	values[Anum_pg_class_relfrozenxid - 1] = TransactionIdGetDatum(rd_rel->relfrozenxid);
	values[Anum_pg_class_relminmxid - 1] = MultiXactIdGetDatum(rd_rel->relminmxid);
	if (relacl != (Datum) 0)
		values[Anum_pg_class_relacl - 1] = relacl;
	else
		nulls[Anum_pg_class_relacl - 1] = true;
	if (reloptions != (Datum) 0)
		values[Anum_pg_class_reloptions - 1] = reloptions;
	else
		nulls[Anum_pg_class_reloptions - 1] = true;

	/* relpartbound is set by updating this tuple, if necessary */
	nulls[Anum_pg_class_relpartbound - 1] = true;

	tup = heap_form_tuple(RelationGetDescr(pg_class_desc), values, nulls);

	/*
	 * The new tuple must have the oid already chosen for the rel.  Sure would
	 * be embarrassing to do this sort of thing in polite company.
	 */
	HeapTupleSetOid(tup, new_rel_oid);

	/* finally insert the new tuple, update the indexes, and clean up */
	CatalogTupleInsert(pg_class_desc, tup);

	heap_freetuple(tup);
}

/* --------------------------------
 *		AddNewRelationTuple
 *
 *		this registers the new relation in the catalogs by
 *		adding a tuple to pg_class.
 * --------------------------------
 */
static void
AddNewRelationTuple(Relation pg_class_desc,
					Relation new_rel_desc,
					Oid new_rel_oid,
					Oid new_type_oid,
					Oid reloftype,
					Oid relowner,
					char relkind,
					Datum relacl,
					Datum reloptions)
{
	Form_pg_class new_rel_reltup;

	/*
	 * first we update some of the information in our uncataloged relation's
	 * relation descriptor.
	 */
	new_rel_reltup = new_rel_desc->rd_rel;

	switch (relkind)
	{
		case RELKIND_RELATION:
		case RELKIND_MATVIEW:
		case RELKIND_INDEX:
		case RELKIND_TOASTVALUE:
			/* The relation is real, but as yet empty */
			new_rel_reltup->relpages = 0;
			new_rel_reltup->reltuples = 0;
			new_rel_reltup->relallvisible = 0;
			break;
		case RELKIND_SEQUENCE:
			/* Sequences always have a known size */
			new_rel_reltup->relpages = 1;
			new_rel_reltup->reltuples = 1;
			new_rel_reltup->relallvisible = 0;
			break;
		default:
			/* Views, etc, have no disk storage */
			new_rel_reltup->relpages = 0;
			new_rel_reltup->reltuples = 0;
			new_rel_reltup->relallvisible = 0;
			break;
	}

	/* Initialize relfrozenxid and relminmxid */
	if (relkind == RELKIND_RELATION ||
		relkind == RELKIND_MATVIEW ||
		relkind == RELKIND_TOASTVALUE)
	{
		/*
		 * Initialize to the minimum XID that could put tuples in the table.
		 * We know that no xacts older than RecentXmin are still running, so
		 * that will do.
		 */
		new_rel_reltup->relfrozenxid = RecentXmin;

		/*
		 * Similarly, initialize the minimum Multixact to the first value that
		 * could possibly be stored in tuples in the table.  Running
		 * transactions could reuse values from their local cache, so we are
		 * careful to consider all currently running multis.
		 *
		 * XXX this could be refined further, but is it worth the hassle?
		 */
		new_rel_reltup->relminmxid = GetOldestMultiXactId();
	}
	else
	{
		/*
		 * Other relation types will not contain XIDs, so set relfrozenxid to
		 * InvalidTransactionId.  (Note: a sequence does contain a tuple, but
		 * we force its xmin to be FrozenTransactionId always; see
		 * commands/sequence.c.)
		 */
		new_rel_reltup->relfrozenxid = InvalidTransactionId;
		new_rel_reltup->relminmxid = InvalidMultiXactId;
	}

	new_rel_reltup->relowner = relowner;
	new_rel_reltup->reltype = new_type_oid;
	new_rel_reltup->reloftype = reloftype;

	/* relispartition is always set by updating this tuple later */
	new_rel_reltup->relispartition = false;

	new_rel_desc->rd_att->tdtypeid = new_type_oid;

	/* Now build and insert the tuple */
	InsertPgClassTuple(pg_class_desc, new_rel_desc, new_rel_oid,
					   relacl, reloptions);
}


/* --------------------------------
 *		AddNewRelationType -
 *
 *		define a composite type corresponding to the new relation
 * --------------------------------
 */
static ObjectAddress
AddNewRelationType(const char *typeName,
				   Oid typeNamespace,
				   Oid new_rel_oid,
				   char new_rel_kind,
				   Oid ownerid,
				   Oid new_row_type,
				   Oid new_array_type)
{
	return
		TypeCreate(new_row_type,	/* optional predetermined OID */
				   typeName,	/* type name */
				   typeNamespace,	/* type namespace */
				   new_rel_oid, /* relation oid */
				   new_rel_kind,	/* relation kind */
				   ownerid,		/* owner's ID */
				   -1,			/* internal size (varlena) */
				   TYPTYPE_COMPOSITE,	/* type-type (composite) */
				   TYPCATEGORY_COMPOSITE,	/* type-category (ditto) */
				   false,		/* composite types are never preferred */
				   DEFAULT_TYPDELIM,	/* default array delimiter */
				   F_RECORD_IN, /* input procedure */
				   F_RECORD_OUT,	/* output procedure */
				   F_RECORD_RECV,	/* receive procedure */
				   F_RECORD_SEND,	/* send procedure */
				   InvalidOid,	/* typmodin procedure - none */
				   InvalidOid,	/* typmodout procedure - none */
				   InvalidOid,	/* analyze procedure - default */
				   InvalidOid,	/* array element type - irrelevant */
				   false,		/* this is not an array type */
				   new_array_type,	/* array type if any */
				   InvalidOid,	/* domain base type - irrelevant */
				   NULL,		/* default value - none */
				   NULL,		/* default binary representation */
				   false,		/* passed by reference */
				   'd',			/* alignment - must be the largest! */
				   'x',			/* fully TOASTable */
				   -1,			/* typmod */
				   0,			/* array dimensions for typBaseType */
				   false,		/* Type NOT NULL */
				   InvalidOid,  /* rowtypes never have a collation */
<<<<<<< HEAD
				   InvalidOid);	/* typsubsparse - none */
=======
				   InvalidOid,	/* typsubsparse - none */
				   InvalidOid,	/* typsubsassign - none */
				   InvalidOid);	/* typsubsfetch - none */
>>>>>>> 5e53d00c
}

/* --------------------------------
 *		heap_create_with_catalog
 *
 *		creates a new cataloged relation.  see comments above.
 *
 * Arguments:
 *	relname: name to give to new rel
 *	relnamespace: OID of namespace it goes in
 *	reltablespace: OID of tablespace it goes in
 *	relid: OID to assign to new rel, or InvalidOid to select a new OID
 *	reltypeid: OID to assign to rel's rowtype, or InvalidOid to select one
 *	reloftypeid: if a typed table, OID of underlying type; else InvalidOid
 *	ownerid: OID of new rel's owner
 *	tupdesc: tuple descriptor (source of column definitions)
 *	cooked_constraints: list of precooked check constraints and defaults
 *	relkind: relkind for new rel
 *	relpersistence: rel's persistence status (permanent, temp, or unlogged)
 *	shared_relation: TRUE if it's to be a shared relation
 *	mapped_relation: TRUE if the relation will use the relfilenode map
 *	oidislocal: TRUE if oid column (if any) should be marked attislocal
 *	oidinhcount: attinhcount to assign to oid column (if any)
 *	oncommit: ON COMMIT marking (only relevant if it's a temp table)
 *	reloptions: reloptions in Datum form, or (Datum) 0 if none
 *	use_user_acl: TRUE if should look for user-defined default permissions;
 *		if FALSE, relacl is always set NULL
 *	allow_system_table_mods: TRUE to allow creation in system namespaces
 *	is_internal: is this a system-generated catalog?
 *
 * Output parameters:
 *	typaddress: if not null, gets the object address of the new pg_type entry
 *
 * Returns the OID of the new relation
 * --------------------------------
 */
Oid
heap_create_with_catalog(const char *relname,
						 Oid relnamespace,
						 Oid reltablespace,
						 Oid relid,
						 Oid reltypeid,
						 Oid reloftypeid,
						 Oid ownerid,
						 TupleDesc tupdesc,
						 List *cooked_constraints,
						 char relkind,
						 char relpersistence,
						 bool shared_relation,
						 bool mapped_relation,
						 bool oidislocal,
						 int oidinhcount,
						 OnCommitAction oncommit,
						 Datum reloptions,
						 bool use_user_acl,
						 bool allow_system_table_mods,
						 bool is_internal,
						 ObjectAddress *typaddress)
{
	Relation	pg_class_desc;
	Relation	new_rel_desc;
	Acl		   *relacl;
	Oid			existing_relid;
	Oid			old_type_oid;
	Oid			new_type_oid;
	ObjectAddress new_type_addr;
	Oid			new_array_oid = InvalidOid;

	pg_class_desc = heap_open(RelationRelationId, RowExclusiveLock);

	/*
	 * sanity checks
	 */
	Assert(IsNormalProcessingMode() || IsBootstrapProcessingMode());

	CheckAttributeNamesTypes(tupdesc, relkind, allow_system_table_mods);

	/*
	 * This would fail later on anyway, if the relation already exists.  But
	 * by catching it here we can emit a nicer error message.
	 */
	existing_relid = get_relname_relid(relname, relnamespace);
	if (existing_relid != InvalidOid)
		ereport(ERROR,
				(errcode(ERRCODE_DUPLICATE_TABLE),
				 errmsg("relation \"%s\" already exists", relname)));

	/*
	 * Since we are going to create a rowtype as well, also check for
	 * collision with an existing type name.  If there is one and it's an
	 * autogenerated array, we can rename it out of the way; otherwise we can
	 * at least give a good error message.
	 */
	old_type_oid = GetSysCacheOid2(TYPENAMENSP,
								   CStringGetDatum(relname),
								   ObjectIdGetDatum(relnamespace));
	if (OidIsValid(old_type_oid))
	{
		if (!moveArrayTypeName(old_type_oid, relname, relnamespace))
			ereport(ERROR,
					(errcode(ERRCODE_DUPLICATE_OBJECT),
					 errmsg("type \"%s\" already exists", relname),
					 errhint("A relation has an associated type of the same name, "
							 "so you must use a name that doesn't conflict "
							 "with any existing type.")));
	}

	/*
	 * Shared relations must be in pg_global (last-ditch check)
	 */
	if (shared_relation && reltablespace != GLOBALTABLESPACE_OID)
		elog(ERROR, "shared relations must be placed in pg_global tablespace");

	/*
	 * Allocate an OID for the relation, unless we were told what to use.
	 *
	 * The OID will be the relfilenode as well, so make sure it doesn't
	 * collide with either pg_class OIDs or existing physical files.
	 */
	if (!OidIsValid(relid))
	{
		/* Use binary-upgrade override for pg_class.oid/relfilenode? */
		if (IsBinaryUpgrade &&
			(relkind == RELKIND_RELATION || relkind == RELKIND_SEQUENCE ||
			 relkind == RELKIND_VIEW || relkind == RELKIND_MATVIEW ||
			 relkind == RELKIND_COMPOSITE_TYPE || relkind == RELKIND_FOREIGN_TABLE ||
			 relkind == RELKIND_PARTITIONED_TABLE))
		{
			if (!OidIsValid(binary_upgrade_next_heap_pg_class_oid))
				ereport(ERROR,
						(errcode(ERRCODE_INVALID_PARAMETER_VALUE),
						 errmsg("pg_class heap OID value not set when in binary upgrade mode")));

			relid = binary_upgrade_next_heap_pg_class_oid;
			binary_upgrade_next_heap_pg_class_oid = InvalidOid;
		}
		/* There might be no TOAST table, so we have to test for it. */
		else if (IsBinaryUpgrade &&
				 OidIsValid(binary_upgrade_next_toast_pg_class_oid) &&
				 relkind == RELKIND_TOASTVALUE)
		{
			relid = binary_upgrade_next_toast_pg_class_oid;
			binary_upgrade_next_toast_pg_class_oid = InvalidOid;
		}
		else
			relid = GetNewRelFileNode(reltablespace, pg_class_desc,
									  relpersistence);
	}

	/*
	 * Determine the relation's initial permissions.
	 */
	if (use_user_acl)
	{
		switch (relkind)
		{
			case RELKIND_RELATION:
			case RELKIND_VIEW:
			case RELKIND_MATVIEW:
			case RELKIND_FOREIGN_TABLE:
			case RELKIND_PARTITIONED_TABLE:
				relacl = get_user_default_acl(ACL_OBJECT_RELATION, ownerid,
											  relnamespace);
				break;
			case RELKIND_SEQUENCE:
				relacl = get_user_default_acl(ACL_OBJECT_SEQUENCE, ownerid,
											  relnamespace);
				break;
			default:
				relacl = NULL;
				break;
		}
	}
	else
		relacl = NULL;

	/*
	 * Create the relcache entry (mostly dummy at this point) and the physical
	 * disk file.  (If we fail further down, it's the smgr's responsibility to
	 * remove the disk file again.)
	 */
	new_rel_desc = heap_create(relname,
							   relnamespace,
							   reltablespace,
							   relid,
							   InvalidOid,
							   tupdesc,
							   relkind,
							   relpersistence,
							   shared_relation,
							   mapped_relation,
							   allow_system_table_mods);

	Assert(relid == RelationGetRelid(new_rel_desc));

	/*
	 * Decide whether to create an array type over the relation's rowtype. We
	 * do not create any array types for system catalogs (ie, those made
	 * during initdb). We do not create them where the use of a relation as
	 * such is an implementation detail: toast tables, sequences and indexes.
	 */
	if (IsUnderPostmaster && (relkind == RELKIND_RELATION ||
							  relkind == RELKIND_VIEW ||
							  relkind == RELKIND_MATVIEW ||
							  relkind == RELKIND_FOREIGN_TABLE ||
							  relkind == RELKIND_COMPOSITE_TYPE ||
							  relkind == RELKIND_PARTITIONED_TABLE))
		new_array_oid = AssignTypeArrayOid();

	/*
	 * Since defining a relation also defines a complex type, we add a new
	 * system type corresponding to the new relation.  The OID of the type can
	 * be preselected by the caller, but if reltypeid is InvalidOid, we'll
	 * generate a new OID for it.
	 *
	 * NOTE: we could get a unique-index failure here, in case someone else is
	 * creating the same type name in parallel but hadn't committed yet when
	 * we checked for a duplicate name above.
	 */
	new_type_addr = AddNewRelationType(relname,
									   relnamespace,
									   relid,
									   relkind,
									   ownerid,
									   reltypeid,
									   new_array_oid);
	new_type_oid = new_type_addr.objectId;
	if (typaddress)
		*typaddress = new_type_addr;

	/*
	 * Now make the array type if wanted.
	 */
	if (OidIsValid(new_array_oid))
	{
		char	   *relarrayname;

		relarrayname = makeArrayTypeName(relname, relnamespace);

		TypeCreate(new_array_oid,	/* force the type's OID to this */
				   relarrayname,	/* Array type name */
				   relnamespace,	/* Same namespace as parent */
				   InvalidOid,	/* Not composite, no relationOid */
				   0,			/* relkind, also N/A here */
				   ownerid,		/* owner's ID */
				   -1,			/* Internal size (varlena) */
				   TYPTYPE_BASE,	/* Not composite - typelem is */
				   TYPCATEGORY_ARRAY,	/* type-category (array) */
				   false,		/* array types are never preferred */
				   DEFAULT_TYPDELIM,	/* default array delimiter */
				   F_ARRAY_IN,	/* array input proc */
				   F_ARRAY_OUT, /* array output proc */
				   F_ARRAY_RECV,	/* array recv (bin) proc */
				   F_ARRAY_SEND,	/* array send (bin) proc */
				   InvalidOid,	/* typmodin procedure - none */
				   InvalidOid,	/* typmodout procedure - none */
				   F_ARRAY_TYPANALYZE,	/* array analyze procedure */
				   new_type_oid,	/* array element type - the rowtype */
				   true,		/* yes, this is an array type */
				   InvalidOid,	/* this has no array type */
				   InvalidOid,	/* domain base type - irrelevant */
				   NULL,		/* default value - none */
				   NULL,		/* default binary representation */
				   false,		/* passed by reference */
				   'd',			/* alignment - must be the largest! */
				   'x',			/* fully TOASTable */
				   -1,			/* typmod */
				   0,			/* array dimensions for typBaseType */
				   false,		/* Type NOT NULL */
				   InvalidOid,  /* rowtypes never have a collation */
<<<<<<< HEAD
				   F_ARRAY_SUBSCRIPT_PARSE);	/* array implementation */
=======
				   F_ARRAY_SUBSCRIPT_PARSE,
				   F_ARRAY_SUBSCRIPT_ASSIGN,
				   F_ARRAY_SUBSCRIPT_FETCH);	/* array implementation */
>>>>>>> 5e53d00c

		pfree(relarrayname);
	}

	/*
	 * now create an entry in pg_class for the relation.
	 *
	 * NOTE: we could get a unique-index failure here, in case someone else is
	 * creating the same relation name in parallel but hadn't committed yet
	 * when we checked for a duplicate name above.
	 */
	AddNewRelationTuple(pg_class_desc,
						new_rel_desc,
						relid,
						new_type_oid,
						reloftypeid,
						ownerid,
						relkind,
						PointerGetDatum(relacl),
						reloptions);

	/*
	 * now add tuples to pg_attribute for the attributes in our new relation.
	 */
	AddNewAttributeTuples(relid, new_rel_desc->rd_att, relkind,
						  oidislocal, oidinhcount);

	/*
	 * Make a dependency link to force the relation to be deleted if its
	 * namespace is.  Also make a dependency link to its owner, as well as
	 * dependencies for any roles mentioned in the default ACL.
	 *
	 * For composite types, these dependencies are tracked for the pg_type
	 * entry, so we needn't record them here.  Likewise, TOAST tables don't
	 * need a namespace dependency (they live in a pinned namespace) nor an
	 * owner dependency (they depend indirectly through the parent table), nor
	 * should they have any ACL entries.  The same applies for extension
	 * dependencies.
	 *
	 * Also, skip this in bootstrap mode, since we don't make dependencies
	 * while bootstrapping.
	 */
	if (relkind != RELKIND_COMPOSITE_TYPE &&
		relkind != RELKIND_TOASTVALUE &&
		!IsBootstrapProcessingMode())
	{
		ObjectAddress myself,
					referenced;

		myself.classId = RelationRelationId;
		myself.objectId = relid;
		myself.objectSubId = 0;
		referenced.classId = NamespaceRelationId;
		referenced.objectId = relnamespace;
		referenced.objectSubId = 0;
		recordDependencyOn(&myself, &referenced, DEPENDENCY_NORMAL);

		recordDependencyOnOwner(RelationRelationId, relid, ownerid);

		recordDependencyOnCurrentExtension(&myself, false);

		if (reloftypeid)
		{
			referenced.classId = TypeRelationId;
			referenced.objectId = reloftypeid;
			referenced.objectSubId = 0;
			recordDependencyOn(&myself, &referenced, DEPENDENCY_NORMAL);
		}

		if (relacl != NULL)
		{
			int			nnewmembers;
			Oid		   *newmembers;

			nnewmembers = aclmembers(relacl, &newmembers);
			updateAclDependencies(RelationRelationId, relid, 0,
								  ownerid,
								  0, NULL,
								  nnewmembers, newmembers);
		}
	}

	/* Post creation hook for new relation */
	InvokeObjectPostCreateHookArg(RelationRelationId, relid, 0, is_internal);

	/*
	 * Store any supplied constraints and defaults.
	 *
	 * NB: this may do a CommandCounterIncrement and rebuild the relcache
	 * entry, so the relation must be valid and self-consistent at this point.
	 * In particular, there are not yet constraints and defaults anywhere.
	 */
	StoreConstraints(new_rel_desc, cooked_constraints, is_internal);

	/*
	 * If there's a special on-commit action, remember it
	 */
	if (oncommit != ONCOMMIT_NOOP)
		register_on_commit_action(relid, oncommit);

	/*
	 * Unlogged objects need an init fork, except for partitioned tables which
	 * have no storage at all.
	 */
	if (relpersistence == RELPERSISTENCE_UNLOGGED &&
		relkind != RELKIND_PARTITIONED_TABLE)
		heap_create_init_fork(new_rel_desc);

	/*
	 * ok, the relation has been cataloged, so close our relations and return
	 * the OID of the newly created relation.
	 */
	heap_close(new_rel_desc, NoLock);	/* do not unlock till end of xact */
	heap_close(pg_class_desc, RowExclusiveLock);

	return relid;
}

/*
 * Set up an init fork for an unlogged table so that it can be correctly
 * reinitialized on restart.  An immediate sync is required even if the
 * page has been logged, because the write did not go through
 * shared_buffers and therefore a concurrent checkpoint may have moved
 * the redo pointer past our xlog record.  Recovery may as well remove it
 * while replaying, for example, XLOG_DBASE_CREATE or XLOG_TBLSPC_CREATE
 * record. Therefore, logging is necessary even if wal_level=minimal.
 */
void
heap_create_init_fork(Relation rel)
{
	Assert(rel->rd_rel->relkind == RELKIND_RELATION ||
		   rel->rd_rel->relkind == RELKIND_MATVIEW ||
		   rel->rd_rel->relkind == RELKIND_TOASTVALUE);
	RelationOpenSmgr(rel);
	smgrcreate(rel->rd_smgr, INIT_FORKNUM, false);
	log_smgrcreate(&rel->rd_smgr->smgr_rnode.node, INIT_FORKNUM);
	smgrimmedsync(rel->rd_smgr, INIT_FORKNUM);
}

/*
 *		RelationRemoveInheritance
 *
 * Formerly, this routine checked for child relations and aborted the
 * deletion if any were found.  Now we rely on the dependency mechanism
 * to check for or delete child relations.  By the time we get here,
 * there are no children and we need only remove any pg_inherits rows
 * linking this relation to its parent(s).
 */
static void
RelationRemoveInheritance(Oid relid)
{
	Relation	catalogRelation;
	SysScanDesc scan;
	ScanKeyData key;
	HeapTuple	tuple;

	catalogRelation = heap_open(InheritsRelationId, RowExclusiveLock);

	ScanKeyInit(&key,
				Anum_pg_inherits_inhrelid,
				BTEqualStrategyNumber, F_OIDEQ,
				ObjectIdGetDatum(relid));

	scan = systable_beginscan(catalogRelation, InheritsRelidSeqnoIndexId, true,
							  NULL, 1, &key);

	while (HeapTupleIsValid(tuple = systable_getnext(scan)))
		CatalogTupleDelete(catalogRelation, &tuple->t_self);

	systable_endscan(scan);
	heap_close(catalogRelation, RowExclusiveLock);
}

/*
 *		DeleteRelationTuple
 *
 * Remove pg_class row for the given relid.
 *
 * Note: this is shared by relation deletion and index deletion.  It's
 * not intended for use anyplace else.
 */
void
DeleteRelationTuple(Oid relid)
{
	Relation	pg_class_desc;
	HeapTuple	tup;

	/* Grab an appropriate lock on the pg_class relation */
	pg_class_desc = heap_open(RelationRelationId, RowExclusiveLock);

	tup = SearchSysCache1(RELOID, ObjectIdGetDatum(relid));
	if (!HeapTupleIsValid(tup))
		elog(ERROR, "cache lookup failed for relation %u", relid);

	/* delete the relation tuple from pg_class, and finish up */
	CatalogTupleDelete(pg_class_desc, &tup->t_self);

	ReleaseSysCache(tup);

	heap_close(pg_class_desc, RowExclusiveLock);
}

/*
 *		DeleteAttributeTuples
 *
 * Remove pg_attribute rows for the given relid.
 *
 * Note: this is shared by relation deletion and index deletion.  It's
 * not intended for use anyplace else.
 */
void
DeleteAttributeTuples(Oid relid)
{
	Relation	attrel;
	SysScanDesc scan;
	ScanKeyData key[1];
	HeapTuple	atttup;

	/* Grab an appropriate lock on the pg_attribute relation */
	attrel = heap_open(AttributeRelationId, RowExclusiveLock);

	/* Use the index to scan only attributes of the target relation */
	ScanKeyInit(&key[0],
				Anum_pg_attribute_attrelid,
				BTEqualStrategyNumber, F_OIDEQ,
				ObjectIdGetDatum(relid));

	scan = systable_beginscan(attrel, AttributeRelidNumIndexId, true,
							  NULL, 1, key);

	/* Delete all the matching tuples */
	while ((atttup = systable_getnext(scan)) != NULL)
		CatalogTupleDelete(attrel, &atttup->t_self);

	/* Clean up after the scan */
	systable_endscan(scan);
	heap_close(attrel, RowExclusiveLock);
}

/*
 *		DeleteSystemAttributeTuples
 *
 * Remove pg_attribute rows for system columns of the given relid.
 *
 * Note: this is only used when converting a table to a view.  Views don't
 * have system columns, so we should remove them from pg_attribute.
 */
void
DeleteSystemAttributeTuples(Oid relid)
{
	Relation	attrel;
	SysScanDesc scan;
	ScanKeyData key[2];
	HeapTuple	atttup;

	/* Grab an appropriate lock on the pg_attribute relation */
	attrel = heap_open(AttributeRelationId, RowExclusiveLock);

	/* Use the index to scan only system attributes of the target relation */
	ScanKeyInit(&key[0],
				Anum_pg_attribute_attrelid,
				BTEqualStrategyNumber, F_OIDEQ,
				ObjectIdGetDatum(relid));
	ScanKeyInit(&key[1],
				Anum_pg_attribute_attnum,
				BTLessEqualStrategyNumber, F_INT2LE,
				Int16GetDatum(0));

	scan = systable_beginscan(attrel, AttributeRelidNumIndexId, true,
							  NULL, 2, key);

	/* Delete all the matching tuples */
	while ((atttup = systable_getnext(scan)) != NULL)
		CatalogTupleDelete(attrel, &atttup->t_self);

	/* Clean up after the scan */
	systable_endscan(scan);
	heap_close(attrel, RowExclusiveLock);
}

/*
 *		RemoveAttributeById
 *
 * This is the guts of ALTER TABLE DROP COLUMN: actually mark the attribute
 * deleted in pg_attribute.  We also remove pg_statistic entries for it.
 * (Everything else needed, such as getting rid of any pg_attrdef entry,
 * is handled by dependency.c.)
 */
void
RemoveAttributeById(Oid relid, AttrNumber attnum)
{
	Relation	rel;
	Relation	attr_rel;
	HeapTuple	tuple;
	Form_pg_attribute attStruct;
	char		newattname[NAMEDATALEN];

	/*
	 * Grab an exclusive lock on the target table, which we will NOT release
	 * until end of transaction.  (In the simple case where we are directly
	 * dropping this column, AlterTableDropColumn already did this ... but
	 * when cascading from a drop of some other object, we may not have any
	 * lock.)
	 */
	rel = relation_open(relid, AccessExclusiveLock);

	attr_rel = heap_open(AttributeRelationId, RowExclusiveLock);

	tuple = SearchSysCacheCopy2(ATTNUM,
								ObjectIdGetDatum(relid),
								Int16GetDatum(attnum));
	if (!HeapTupleIsValid(tuple))	/* shouldn't happen */
		elog(ERROR, "cache lookup failed for attribute %d of relation %u",
			 attnum, relid);
	attStruct = (Form_pg_attribute) GETSTRUCT(tuple);

	if (attnum < 0)
	{
		/* System attribute (probably OID) ... just delete the row */

		CatalogTupleDelete(attr_rel, &tuple->t_self);
	}
	else
	{
		/* Dropping user attributes is lots harder */

		/* Mark the attribute as dropped */
		attStruct->attisdropped = true;

		/*
		 * Set the type OID to invalid.  A dropped attribute's type link
		 * cannot be relied on (once the attribute is dropped, the type might
		 * be too). Fortunately we do not need the type row --- the only
		 * really essential information is the type's typlen and typalign,
		 * which are preserved in the attribute's attlen and attalign.  We set
		 * atttypid to zero here as a means of catching code that incorrectly
		 * expects it to be valid.
		 */
		attStruct->atttypid = InvalidOid;

		/* Remove any NOT NULL constraint the column may have */
		attStruct->attnotnull = false;

		/* We don't want to keep stats for it anymore */
		attStruct->attstattarget = 0;

		/*
		 * Change the column name to something that isn't likely to conflict
		 */
		snprintf(newattname, sizeof(newattname),
				 "........pg.dropped.%d........", attnum);
		namestrcpy(&(attStruct->attname), newattname);

		CatalogTupleUpdate(attr_rel, &tuple->t_self, tuple);
	}

	/*
	 * Because updating the pg_attribute row will trigger a relcache flush for
	 * the target relation, we need not do anything else to notify other
	 * backends of the change.
	 */

	heap_close(attr_rel, RowExclusiveLock);

	if (attnum > 0)
		RemoveStatistics(relid, attnum);

	relation_close(rel, NoLock);
}

/*
 *		RemoveAttrDefault
 *
 * If the specified relation/attribute has a default, remove it.
 * (If no default, raise error if complain is true, else return quietly.)
 */
void
RemoveAttrDefault(Oid relid, AttrNumber attnum,
				  DropBehavior behavior, bool complain, bool internal)
{
	Relation	attrdef_rel;
	ScanKeyData scankeys[2];
	SysScanDesc scan;
	HeapTuple	tuple;
	bool		found = false;

	attrdef_rel = heap_open(AttrDefaultRelationId, RowExclusiveLock);

	ScanKeyInit(&scankeys[0],
				Anum_pg_attrdef_adrelid,
				BTEqualStrategyNumber, F_OIDEQ,
				ObjectIdGetDatum(relid));
	ScanKeyInit(&scankeys[1],
				Anum_pg_attrdef_adnum,
				BTEqualStrategyNumber, F_INT2EQ,
				Int16GetDatum(attnum));

	scan = systable_beginscan(attrdef_rel, AttrDefaultIndexId, true,
							  NULL, 2, scankeys);

	/* There should be at most one matching tuple, but we loop anyway */
	while (HeapTupleIsValid(tuple = systable_getnext(scan)))
	{
		ObjectAddress object;

		object.classId = AttrDefaultRelationId;
		object.objectId = HeapTupleGetOid(tuple);
		object.objectSubId = 0;

		performDeletion(&object, behavior,
						internal ? PERFORM_DELETION_INTERNAL : 0);

		found = true;
	}

	systable_endscan(scan);
	heap_close(attrdef_rel, RowExclusiveLock);

	if (complain && !found)
		elog(ERROR, "could not find attrdef tuple for relation %u attnum %d",
			 relid, attnum);
}

/*
 *		RemoveAttrDefaultById
 *
 * Remove a pg_attrdef entry specified by OID.  This is the guts of
 * attribute-default removal.  Note it should be called via performDeletion,
 * not directly.
 */
void
RemoveAttrDefaultById(Oid attrdefId)
{
	Relation	attrdef_rel;
	Relation	attr_rel;
	Relation	myrel;
	ScanKeyData scankeys[1];
	SysScanDesc scan;
	HeapTuple	tuple;
	Oid			myrelid;
	AttrNumber	myattnum;

	/* Grab an appropriate lock on the pg_attrdef relation */
	attrdef_rel = heap_open(AttrDefaultRelationId, RowExclusiveLock);

	/* Find the pg_attrdef tuple */
	ScanKeyInit(&scankeys[0],
				ObjectIdAttributeNumber,
				BTEqualStrategyNumber, F_OIDEQ,
				ObjectIdGetDatum(attrdefId));

	scan = systable_beginscan(attrdef_rel, AttrDefaultOidIndexId, true,
							  NULL, 1, scankeys);

	tuple = systable_getnext(scan);
	if (!HeapTupleIsValid(tuple))
		elog(ERROR, "could not find tuple for attrdef %u", attrdefId);

	myrelid = ((Form_pg_attrdef) GETSTRUCT(tuple))->adrelid;
	myattnum = ((Form_pg_attrdef) GETSTRUCT(tuple))->adnum;

	/* Get an exclusive lock on the relation owning the attribute */
	myrel = relation_open(myrelid, AccessExclusiveLock);

	/* Now we can delete the pg_attrdef row */
	CatalogTupleDelete(attrdef_rel, &tuple->t_self);

	systable_endscan(scan);
	heap_close(attrdef_rel, RowExclusiveLock);

	/* Fix the pg_attribute row */
	attr_rel = heap_open(AttributeRelationId, RowExclusiveLock);

	tuple = SearchSysCacheCopy2(ATTNUM,
								ObjectIdGetDatum(myrelid),
								Int16GetDatum(myattnum));
	if (!HeapTupleIsValid(tuple))	/* shouldn't happen */
		elog(ERROR, "cache lookup failed for attribute %d of relation %u",
			 myattnum, myrelid);

	((Form_pg_attribute) GETSTRUCT(tuple))->atthasdef = false;

	CatalogTupleUpdate(attr_rel, &tuple->t_self, tuple);

	/*
	 * Our update of the pg_attribute row will force a relcache rebuild, so
	 * there's nothing else to do here.
	 */
	heap_close(attr_rel, RowExclusiveLock);

	/* Keep lock on attribute's rel until end of xact */
	relation_close(myrel, NoLock);
}

/*
 * heap_drop_with_catalog	- removes specified relation from catalogs
 *
 * Note that this routine is not responsible for dropping objects that are
 * linked to the pg_class entry via dependencies (for example, indexes and
 * constraints).  Those are deleted by the dependency-tracing logic in
 * dependency.c before control gets here.  In general, therefore, this routine
 * should never be called directly; go through performDeletion() instead.
 */
void
heap_drop_with_catalog(Oid relid)
{
	Relation	rel;
	HeapTuple	tuple;
	Oid			parentOid = InvalidOid,
				defaultPartOid = InvalidOid;

	/*
	 * To drop a partition safely, we must grab exclusive lock on its parent,
	 * because another backend might be about to execute a query on the parent
	 * table.  If it relies on previously cached partition descriptor, then it
	 * could attempt to access the just-dropped relation as its partition. We
	 * must therefore take a table lock strong enough to prevent all queries
	 * on the table from proceeding until we commit and send out a
	 * shared-cache-inval notice that will make them update their index lists.
	 */
	tuple = SearchSysCache1(RELOID, ObjectIdGetDatum(relid));
	if (((Form_pg_class) GETSTRUCT(tuple))->relispartition)
	{
		parentOid = get_partition_parent(relid);
		LockRelationOid(parentOid, AccessExclusiveLock);

		/*
		 * If this is not the default partition, dropping it will change the
		 * default partition's partition constraint, so we must lock it.
		 */
		defaultPartOid = get_default_partition_oid(parentOid);
		if (OidIsValid(defaultPartOid) && relid != defaultPartOid)
			LockRelationOid(defaultPartOid, AccessExclusiveLock);
	}

	ReleaseSysCache(tuple);

	/*
	 * Open and lock the relation.
	 */
	rel = relation_open(relid, AccessExclusiveLock);

	/*
	 * There can no longer be anyone *else* touching the relation, but we
	 * might still have open queries or cursors, or pending trigger events, in
	 * our own session.
	 */
	CheckTableNotInUse(rel, "DROP TABLE");

	/*
	 * This effectively deletes all rows in the table, and may be done in a
	 * serializable transaction.  In that case we must record a rw-conflict in
	 * to this transaction from each transaction holding a predicate lock on
	 * the table.
	 */
	CheckTableForSerializableConflictIn(rel);

	/*
	 * Delete pg_foreign_table tuple first.
	 */
	if (rel->rd_rel->relkind == RELKIND_FOREIGN_TABLE)
	{
		Relation	rel;
		HeapTuple	tuple;

		rel = heap_open(ForeignTableRelationId, RowExclusiveLock);

		tuple = SearchSysCache1(FOREIGNTABLEREL, ObjectIdGetDatum(relid));
		if (!HeapTupleIsValid(tuple))
			elog(ERROR, "cache lookup failed for foreign table %u", relid);

		CatalogTupleDelete(rel, &tuple->t_self);

		ReleaseSysCache(tuple);
		heap_close(rel, RowExclusiveLock);
	}

	/*
	 * If a partitioned table, delete the pg_partitioned_table tuple.
	 */
	if (rel->rd_rel->relkind == RELKIND_PARTITIONED_TABLE)
		RemovePartitionKeyByRelId(relid);

	/*
	 * If the relation being dropped is the default partition itself,
	 * invalidate its entry in pg_partitioned_table.
	 */
	if (relid == defaultPartOid)
		update_default_partition_oid(parentOid, InvalidOid);

	/*
	 * Schedule unlinking of the relation's physical files at commit.
	 */
	if (rel->rd_rel->relkind != RELKIND_VIEW &&
		rel->rd_rel->relkind != RELKIND_COMPOSITE_TYPE &&
		rel->rd_rel->relkind != RELKIND_FOREIGN_TABLE &&
		rel->rd_rel->relkind != RELKIND_PARTITIONED_TABLE)
	{
		RelationDropStorage(rel);
	}

	/*
	 * Close relcache entry, but *keep* AccessExclusiveLock on the relation
	 * until transaction commit.  This ensures no one else will try to do
	 * something with the doomed relation.
	 */
	relation_close(rel, NoLock);

	/*
	 * Remove any associated relation synchronization states.
	 */
	RemoveSubscriptionRel(InvalidOid, relid);

	/*
	 * Forget any ON COMMIT action for the rel
	 */
	remove_on_commit_action(relid);

	/*
	 * Flush the relation from the relcache.  We want to do this before
	 * starting to remove catalog entries, just to be certain that no relcache
	 * entry rebuild will happen partway through.  (That should not really
	 * matter, since we don't do CommandCounterIncrement here, but let's be
	 * safe.)
	 */
	RelationForgetRelation(relid);

	/*
	 * remove inheritance information
	 */
	RelationRemoveInheritance(relid);

	/*
	 * delete statistics
	 */
	RemoveStatistics(relid, 0);

	/*
	 * delete attribute tuples
	 */
	DeleteAttributeTuples(relid);

	/*
	 * delete relation tuple
	 */
	DeleteRelationTuple(relid);

	if (OidIsValid(parentOid))
	{
		/*
		 * If this is not the default partition, the partition constraint of
		 * the default partition has changed to include the portion of the key
		 * space previously covered by the dropped partition.
		 */
		if (OidIsValid(defaultPartOid) && relid != defaultPartOid)
			CacheInvalidateRelcacheByRelid(defaultPartOid);

		/*
		 * Invalidate the parent's relcache so that the partition is no longer
		 * included in its partition descriptor.
		 */
		CacheInvalidateRelcacheByRelid(parentOid);
		/* keep the lock */
	}
}


/*
 * Store a default expression for column attnum of relation rel.
 *
 * Returns the OID of the new pg_attrdef tuple.
 */
Oid
StoreAttrDefault(Relation rel, AttrNumber attnum,
				 Node *expr, bool is_internal)
{
	char	   *adbin;
	char	   *adsrc;
	Relation	adrel;
	HeapTuple	tuple;
	Datum		values[4];
	static bool nulls[4] = {false, false, false, false};
	Relation	attrrel;
	HeapTuple	atttup;
	Form_pg_attribute attStruct;
	Oid			attrdefOid;
	ObjectAddress colobject,
				defobject;

	/*
	 * Flatten expression to string form for storage.
	 */
	adbin = nodeToString(expr);

	/*
	 * Also deparse it to form the mostly-obsolete adsrc field.
	 */
	adsrc = deparse_expression(expr,
							   deparse_context_for(RelationGetRelationName(rel),
												   RelationGetRelid(rel)),
							   false, false);

	/*
	 * Make the pg_attrdef entry.
	 */
	values[Anum_pg_attrdef_adrelid - 1] = RelationGetRelid(rel);
	values[Anum_pg_attrdef_adnum - 1] = attnum;
	values[Anum_pg_attrdef_adbin - 1] = CStringGetTextDatum(adbin);
	values[Anum_pg_attrdef_adsrc - 1] = CStringGetTextDatum(adsrc);

	adrel = heap_open(AttrDefaultRelationId, RowExclusiveLock);

	tuple = heap_form_tuple(adrel->rd_att, values, nulls);
	attrdefOid = CatalogTupleInsert(adrel, tuple);

	defobject.classId = AttrDefaultRelationId;
	defobject.objectId = attrdefOid;
	defobject.objectSubId = 0;

	heap_close(adrel, RowExclusiveLock);

	/* now can free some of the stuff allocated above */
	pfree(DatumGetPointer(values[Anum_pg_attrdef_adbin - 1]));
	pfree(DatumGetPointer(values[Anum_pg_attrdef_adsrc - 1]));
	heap_freetuple(tuple);
	pfree(adbin);
	pfree(adsrc);

	/*
	 * Update the pg_attribute entry for the column to show that a default
	 * exists.
	 */
	attrrel = heap_open(AttributeRelationId, RowExclusiveLock);
	atttup = SearchSysCacheCopy2(ATTNUM,
								 ObjectIdGetDatum(RelationGetRelid(rel)),
								 Int16GetDatum(attnum));
	if (!HeapTupleIsValid(atttup))
		elog(ERROR, "cache lookup failed for attribute %d of relation %u",
			 attnum, RelationGetRelid(rel));
	attStruct = (Form_pg_attribute) GETSTRUCT(atttup);
	if (!attStruct->atthasdef)
	{
		attStruct->atthasdef = true;
		CatalogTupleUpdate(attrrel, &atttup->t_self, atttup);
	}
	heap_close(attrrel, RowExclusiveLock);
	heap_freetuple(atttup);

	/*
	 * Make a dependency so that the pg_attrdef entry goes away if the column
	 * (or whole table) is deleted.
	 */
	colobject.classId = RelationRelationId;
	colobject.objectId = RelationGetRelid(rel);
	colobject.objectSubId = attnum;

	recordDependencyOn(&defobject, &colobject, DEPENDENCY_AUTO);

	/*
	 * Record dependencies on objects used in the expression, too.
	 */
	recordDependencyOnExpr(&defobject, expr, NIL, DEPENDENCY_NORMAL);

	/*
	 * Post creation hook for attribute defaults.
	 *
	 * XXX. ALTER TABLE ALTER COLUMN SET/DROP DEFAULT is implemented with a
	 * couple of deletion/creation of the attribute's default entry, so the
	 * callee should check existence of an older version of this entry if it
	 * needs to distinguish.
	 */
	InvokeObjectPostCreateHookArg(AttrDefaultRelationId,
								  RelationGetRelid(rel), attnum, is_internal);

	return attrdefOid;
}

/*
 * Store a check-constraint expression for the given relation.
 *
 * Caller is responsible for updating the count of constraints
 * in the pg_class entry for the relation.
 *
 * The OID of the new constraint is returned.
 */
static Oid
StoreRelCheck(Relation rel, char *ccname, Node *expr,
			  bool is_validated, bool is_local, int inhcount,
			  bool is_no_inherit, bool is_internal)
{
	char	   *ccbin;
	char	   *ccsrc;
	List	   *varList;
	int			keycount;
	int16	   *attNos;
	Oid			constrOid;

	/*
	 * Flatten expression to string form for storage.
	 */
	ccbin = nodeToString(expr);

	/*
	 * Also deparse it to form the mostly-obsolete consrc field.
	 */
	ccsrc = deparse_expression(expr,
							   deparse_context_for(RelationGetRelationName(rel),
												   RelationGetRelid(rel)),
							   false, false);

	/*
	 * Find columns of rel that are used in expr
	 *
	 * NB: pull_var_clause is okay here only because we don't allow subselects
	 * in check constraints; it would fail to examine the contents of
	 * subselects.
	 */
	varList = pull_var_clause(expr, 0);
	keycount = list_length(varList);

	if (keycount > 0)
	{
		ListCell   *vl;
		int			i = 0;

		attNos = (int16 *) palloc(keycount * sizeof(int16));
		foreach(vl, varList)
		{
			Var		   *var = (Var *) lfirst(vl);
			int			j;

			for (j = 0; j < i; j++)
				if (attNos[j] == var->varattno)
					break;
			if (j == i)
				attNos[i++] = var->varattno;
		}
		keycount = i;
	}
	else
		attNos = NULL;

	/*
	 * Partitioned tables do not contain any rows themselves, so a NO INHERIT
	 * constraint makes no sense.
	 */
	if (is_no_inherit &&
		rel->rd_rel->relkind == RELKIND_PARTITIONED_TABLE)
		ereport(ERROR,
				(errcode(ERRCODE_INVALID_TABLE_DEFINITION),
				 errmsg("cannot add NO INHERIT constraint to partitioned table \"%s\"",
						RelationGetRelationName(rel))));

	/*
	 * Create the Check Constraint
	 */
	constrOid =
		CreateConstraintEntry(ccname,	/* Constraint Name */
							  RelationGetNamespace(rel),	/* namespace */
							  CONSTRAINT_CHECK, /* Constraint Type */
							  false,	/* Is Deferrable */
							  false,	/* Is Deferred */
							  is_validated,
							  RelationGetRelid(rel),	/* relation */
							  attNos,	/* attrs in the constraint */
							  keycount, /* # attrs in the constraint */
							  InvalidOid,	/* not a domain constraint */
							  InvalidOid,	/* no associated index */
							  InvalidOid,	/* Foreign key fields */
							  NULL,
							  NULL,
							  NULL,
							  NULL,
							  0,
							  ' ',
							  ' ',
							  ' ',
							  NULL, /* not an exclusion constraint */
							  expr, /* Tree form of check constraint */
							  ccbin,	/* Binary form of check constraint */
							  ccsrc,	/* Source form of check constraint */
							  is_local, /* conislocal */
							  inhcount, /* coninhcount */
							  is_no_inherit,	/* connoinherit */
							  is_internal); /* internally constructed? */

	pfree(ccbin);
	pfree(ccsrc);

	return constrOid;
}

/*
 * Store defaults and constraints (passed as a list of CookedConstraint).
 *
 * Each CookedConstraint struct is modified to store the new catalog tuple OID.
 *
 * NOTE: only pre-cooked expressions will be passed this way, which is to
 * say expressions inherited from an existing relation.  Newly parsed
 * expressions can be added later, by direct calls to StoreAttrDefault
 * and StoreRelCheck (see AddRelationNewConstraints()).
 */
static void
StoreConstraints(Relation rel, List *cooked_constraints, bool is_internal)
{
	int			numchecks = 0;
	ListCell   *lc;

	if (cooked_constraints == NIL)
		return;					/* nothing to do */

	/*
	 * Deparsing of constraint expressions will fail unless the just-created
	 * pg_attribute tuples for this relation are made visible.  So, bump the
	 * command counter.  CAUTION: this will cause a relcache entry rebuild.
	 */
	CommandCounterIncrement();

	foreach(lc, cooked_constraints)
	{
		CookedConstraint *con = (CookedConstraint *) lfirst(lc);

		switch (con->contype)
		{
			case CONSTR_DEFAULT:
				con->conoid = StoreAttrDefault(rel, con->attnum, con->expr,
											   is_internal);
				break;
			case CONSTR_CHECK:
				con->conoid =
					StoreRelCheck(rel, con->name, con->expr,
								  !con->skip_validation, con->is_local,
								  con->inhcount, con->is_no_inherit,
								  is_internal);
				numchecks++;
				break;
			default:
				elog(ERROR, "unrecognized constraint type: %d",
					 (int) con->contype);
		}
	}

	if (numchecks > 0)
		SetRelationNumChecks(rel, numchecks);
}

/*
 * AddRelationNewConstraints
 *
 * Add new column default expressions and/or constraint check expressions
 * to an existing relation.  This is defined to do both for efficiency in
 * DefineRelation, but of course you can do just one or the other by passing
 * empty lists.
 *
 * rel: relation to be modified
 * newColDefaults: list of RawColumnDefault structures
 * newConstraints: list of Constraint nodes
 * allow_merge: TRUE if check constraints may be merged with existing ones
 * is_local: TRUE if definition is local, FALSE if it's inherited
 * is_internal: TRUE if result of some internal process, not a user request
 *
 * All entries in newColDefaults will be processed.  Entries in newConstraints
 * will be processed only if they are CONSTR_CHECK type.
 *
 * Returns a list of CookedConstraint nodes that shows the cooked form of
 * the default and constraint expressions added to the relation.
 *
 * NB: caller should have opened rel with AccessExclusiveLock, and should
 * hold that lock till end of transaction.  Also, we assume the caller has
 * done a CommandCounterIncrement if necessary to make the relation's catalog
 * tuples visible.
 */
List *
AddRelationNewConstraints(Relation rel,
						  List *newColDefaults,
						  List *newConstraints,
						  bool allow_merge,
						  bool is_local,
						  bool is_internal)
{
	List	   *cookedConstraints = NIL;
	TupleDesc	tupleDesc;
	TupleConstr *oldconstr;
	int			numoldchecks;
	ParseState *pstate;
	RangeTblEntry *rte;
	int			numchecks;
	List	   *checknames;
	ListCell   *cell;
	Node	   *expr;
	CookedConstraint *cooked;

	/*
	 * Get info about existing constraints.
	 */
	tupleDesc = RelationGetDescr(rel);
	oldconstr = tupleDesc->constr;
	if (oldconstr)
		numoldchecks = oldconstr->num_check;
	else
		numoldchecks = 0;

	/*
	 * Create a dummy ParseState and insert the target relation as its sole
	 * rangetable entry.  We need a ParseState for transformExpr.
	 */
	pstate = make_parsestate(NULL);
	rte = addRangeTableEntryForRelation(pstate,
										rel,
										NULL,
										false,
										true);
	addRTEtoQuery(pstate, rte, true, true, true);

	/*
	 * Process column default expressions.
	 */
	foreach(cell, newColDefaults)
	{
		RawColumnDefault *colDef = (RawColumnDefault *) lfirst(cell);
		Form_pg_attribute atp = TupleDescAttr(rel->rd_att, colDef->attnum - 1);
		Oid			defOid;

		expr = cookDefault(pstate, colDef->raw_default,
						   atp->atttypid, atp->atttypmod,
						   NameStr(atp->attname));

		/*
		 * If the expression is just a NULL constant, we do not bother to make
		 * an explicit pg_attrdef entry, since the default behavior is
		 * equivalent.
		 *
		 * Note a nonobvious property of this test: if the column is of a
		 * domain type, what we'll get is not a bare null Const but a
		 * CoerceToDomain expr, so we will not discard the default.  This is
		 * critical because the column default needs to be retained to
		 * override any default that the domain might have.
		 */
		if (expr == NULL ||
			(IsA(expr, Const) &&((Const *) expr)->constisnull))
			continue;

		defOid = StoreAttrDefault(rel, colDef->attnum, expr, is_internal);

		cooked = (CookedConstraint *) palloc(sizeof(CookedConstraint));
		cooked->contype = CONSTR_DEFAULT;
		cooked->conoid = defOid;
		cooked->name = NULL;
		cooked->attnum = colDef->attnum;
		cooked->expr = expr;
		cooked->skip_validation = false;
		cooked->is_local = is_local;
		cooked->inhcount = is_local ? 0 : 1;
		cooked->is_no_inherit = false;
		cookedConstraints = lappend(cookedConstraints, cooked);
	}

	/*
	 * Process constraint expressions.
	 */
	numchecks = numoldchecks;
	checknames = NIL;
	foreach(cell, newConstraints)
	{
		Constraint *cdef = (Constraint *) lfirst(cell);
		char	   *ccname;
		Oid			constrOid;

		if (cdef->contype != CONSTR_CHECK)
			continue;

		if (cdef->raw_expr != NULL)
		{
			Assert(cdef->cooked_expr == NULL);

			/*
			 * Transform raw parsetree to executable expression, and verify
			 * it's valid as a CHECK constraint.
			 */
			expr = cookConstraint(pstate, cdef->raw_expr,
								  RelationGetRelationName(rel));
		}
		else
		{
			Assert(cdef->cooked_expr != NULL);

			/*
			 * Here, we assume the parser will only pass us valid CHECK
			 * expressions, so we do no particular checking.
			 */
			expr = stringToNode(cdef->cooked_expr);
		}

		/*
		 * Check name uniqueness, or generate a name if none was given.
		 */
		if (cdef->conname != NULL)
		{
			ListCell   *cell2;

			ccname = cdef->conname;
			/* Check against other new constraints */
			/* Needed because we don't do CommandCounterIncrement in loop */
			foreach(cell2, checknames)
			{
				if (strcmp((char *) lfirst(cell2), ccname) == 0)
					ereport(ERROR,
							(errcode(ERRCODE_DUPLICATE_OBJECT),
							 errmsg("check constraint \"%s\" already exists",
									ccname)));
			}

			/* save name for future checks */
			checknames = lappend(checknames, ccname);

			/*
			 * Check against pre-existing constraints.  If we are allowed to
			 * merge with an existing constraint, there's no more to do here.
			 * (We omit the duplicate constraint from the result, which is
			 * what ATAddCheckConstraint wants.)
			 */
			if (MergeWithExistingConstraint(rel, ccname, expr,
											allow_merge, is_local,
											cdef->initially_valid,
											cdef->is_no_inherit))
				continue;
		}
		else
		{
			/*
			 * When generating a name, we want to create "tab_col_check" for a
			 * column constraint and "tab_check" for a table constraint.  We
			 * no longer have any info about the syntactic positioning of the
			 * constraint phrase, so we approximate this by seeing whether the
			 * expression references more than one column.  (If the user
			 * played by the rules, the result is the same...)
			 *
			 * Note: pull_var_clause() doesn't descend into sublinks, but we
			 * eliminated those above; and anyway this only needs to be an
			 * approximate answer.
			 */
			List	   *vars;
			char	   *colname;

			vars = pull_var_clause(expr, 0);

			/* eliminate duplicates */
			vars = list_union(NIL, vars);

			if (list_length(vars) == 1)
				colname = get_attname(RelationGetRelid(rel),
									  ((Var *) linitial(vars))->varattno);
			else
				colname = NULL;

			ccname = ChooseConstraintName(RelationGetRelationName(rel),
										  colname,
										  "check",
										  RelationGetNamespace(rel),
										  checknames);

			/* save name for future checks */
			checknames = lappend(checknames, ccname);
		}

		/*
		 * OK, store it.
		 */
		constrOid =
			StoreRelCheck(rel, ccname, expr, cdef->initially_valid, is_local,
						  is_local ? 0 : 1, cdef->is_no_inherit, is_internal);

		numchecks++;

		cooked = (CookedConstraint *) palloc(sizeof(CookedConstraint));
		cooked->contype = CONSTR_CHECK;
		cooked->conoid = constrOid;
		cooked->name = ccname;
		cooked->attnum = 0;
		cooked->expr = expr;
		cooked->skip_validation = cdef->skip_validation;
		cooked->is_local = is_local;
		cooked->inhcount = is_local ? 0 : 1;
		cooked->is_no_inherit = cdef->is_no_inherit;
		cookedConstraints = lappend(cookedConstraints, cooked);
	}

	/*
	 * Update the count of constraints in the relation's pg_class tuple. We do
	 * this even if there was no change, in order to ensure that an SI update
	 * message is sent out for the pg_class tuple, which will force other
	 * backends to rebuild their relcache entries for the rel. (This is
	 * critical if we added defaults but not constraints.)
	 */
	SetRelationNumChecks(rel, numchecks);

	return cookedConstraints;
}

/*
 * Check for a pre-existing check constraint that conflicts with a proposed
 * new one, and either adjust its conislocal/coninhcount settings or throw
 * error as needed.
 *
 * Returns TRUE if merged (constraint is a duplicate), or FALSE if it's
 * got a so-far-unique name, or throws error if conflict.
 *
 * XXX See MergeConstraintsIntoExisting too if you change this code.
 */
static bool
MergeWithExistingConstraint(Relation rel, char *ccname, Node *expr,
							bool allow_merge, bool is_local,
							bool is_initially_valid,
							bool is_no_inherit)
{
	bool		found;
	Relation	conDesc;
	SysScanDesc conscan;
	ScanKeyData skey[2];
	HeapTuple	tup;

	/* Search for a pg_constraint entry with same name and relation */
	conDesc = heap_open(ConstraintRelationId, RowExclusiveLock);

	found = false;

	ScanKeyInit(&skey[0],
				Anum_pg_constraint_conname,
				BTEqualStrategyNumber, F_NAMEEQ,
				CStringGetDatum(ccname));

	ScanKeyInit(&skey[1],
				Anum_pg_constraint_connamespace,
				BTEqualStrategyNumber, F_OIDEQ,
				ObjectIdGetDatum(RelationGetNamespace(rel)));

	conscan = systable_beginscan(conDesc, ConstraintNameNspIndexId, true,
								 NULL, 2, skey);

	while (HeapTupleIsValid(tup = systable_getnext(conscan)))
	{
		Form_pg_constraint con = (Form_pg_constraint) GETSTRUCT(tup);

		if (con->conrelid == RelationGetRelid(rel))
		{
			/* Found it.  Conflicts if not identical check constraint */
			if (con->contype == CONSTRAINT_CHECK)
			{
				Datum		val;
				bool		isnull;

				val = fastgetattr(tup,
								  Anum_pg_constraint_conbin,
								  conDesc->rd_att, &isnull);
				if (isnull)
					elog(ERROR, "null conbin for rel %s",
						 RelationGetRelationName(rel));
				if (equal(expr, stringToNode(TextDatumGetCString(val))))
					found = true;
			}

			/*
			 * If the existing constraint is purely inherited (no local
			 * definition) then interpret addition of a local constraint as a
			 * legal merge.  This allows ALTER ADD CONSTRAINT on parent and
			 * child tables to be given in either order with same end state.
			 * However if the relation is a partition, all inherited
			 * constraints are always non-local, including those that were
			 * merged.
			 */
			if (is_local && !con->conislocal && !rel->rd_rel->relispartition)
				allow_merge = true;

			if (!found || !allow_merge)
				ereport(ERROR,
						(errcode(ERRCODE_DUPLICATE_OBJECT),
						 errmsg("constraint \"%s\" for relation \"%s\" already exists",
								ccname, RelationGetRelationName(rel))));

			/* If the child constraint is "no inherit" then cannot merge */
			if (con->connoinherit)
				ereport(ERROR,
						(errcode(ERRCODE_INVALID_OBJECT_DEFINITION),
						 errmsg("constraint \"%s\" conflicts with non-inherited constraint on relation \"%s\"",
								ccname, RelationGetRelationName(rel))));

			/*
			 * Must not change an existing inherited constraint to "no
			 * inherit" status.  That's because inherited constraints should
			 * be able to propagate to lower-level children.
			 */
			if (con->coninhcount > 0 && is_no_inherit)
				ereport(ERROR,
						(errcode(ERRCODE_INVALID_OBJECT_DEFINITION),
						 errmsg("constraint \"%s\" conflicts with inherited constraint on relation \"%s\"",
								ccname, RelationGetRelationName(rel))));

			/*
			 * If the child constraint is "not valid" then cannot merge with a
			 * valid parent constraint
			 */
			if (is_initially_valid && !con->convalidated)
				ereport(ERROR,
						(errcode(ERRCODE_INVALID_OBJECT_DEFINITION),
						 errmsg("constraint \"%s\" conflicts with NOT VALID constraint on relation \"%s\"",
								ccname, RelationGetRelationName(rel))));

			/* OK to update the tuple */
			ereport(NOTICE,
					(errmsg("merging constraint \"%s\" with inherited definition",
							ccname)));

			tup = heap_copytuple(tup);
			con = (Form_pg_constraint) GETSTRUCT(tup);

			/*
			 * In case of partitions, an inherited constraint must be
			 * inherited only once since it cannot have multiple parents and
			 * it is never considered local.
			 */
			if (rel->rd_rel->relispartition)
			{
				con->coninhcount = 1;
				con->conislocal = false;
			}
			else
			{
				if (is_local)
					con->conislocal = true;
				else
					con->coninhcount++;
			}

			if (is_no_inherit)
			{
				Assert(is_local);
				con->connoinherit = true;
			}
			CatalogTupleUpdate(conDesc, &tup->t_self, tup);
			break;
		}
	}

	systable_endscan(conscan);
	heap_close(conDesc, RowExclusiveLock);

	return found;
}

/*
 * Update the count of constraints in the relation's pg_class tuple.
 *
 * Caller had better hold exclusive lock on the relation.
 *
 * An important side effect is that a SI update message will be sent out for
 * the pg_class tuple, which will force other backends to rebuild their
 * relcache entries for the rel.  Also, this backend will rebuild its
 * own relcache entry at the next CommandCounterIncrement.
 */
static void
SetRelationNumChecks(Relation rel, int numchecks)
{
	Relation	relrel;
	HeapTuple	reltup;
	Form_pg_class relStruct;

	relrel = heap_open(RelationRelationId, RowExclusiveLock);
	reltup = SearchSysCacheCopy1(RELOID,
								 ObjectIdGetDatum(RelationGetRelid(rel)));
	if (!HeapTupleIsValid(reltup))
		elog(ERROR, "cache lookup failed for relation %u",
			 RelationGetRelid(rel));
	relStruct = (Form_pg_class) GETSTRUCT(reltup);

	if (relStruct->relchecks != numchecks)
	{
		relStruct->relchecks = numchecks;

		CatalogTupleUpdate(relrel, &reltup->t_self, reltup);
	}
	else
	{
		/* Skip the disk update, but force relcache inval anyway */
		CacheInvalidateRelcache(rel);
	}

	heap_freetuple(reltup);
	heap_close(relrel, RowExclusiveLock);
}

/*
 * Take a raw default and convert it to a cooked format ready for
 * storage.
 *
 * Parse state should be set up to recognize any vars that might appear
 * in the expression.  (Even though we plan to reject vars, it's more
 * user-friendly to give the correct error message than "unknown var".)
 *
 * If atttypid is not InvalidOid, coerce the expression to the specified
 * type (and typmod atttypmod).   attname is only needed in this case:
 * it is used in the error message, if any.
 */
Node *
cookDefault(ParseState *pstate,
			Node *raw_default,
			Oid atttypid,
			int32 atttypmod,
			char *attname)
{
	Node	   *expr;

	Assert(raw_default != NULL);

	/*
	 * Transform raw parsetree to executable expression.
	 */
	expr = transformExpr(pstate, raw_default, EXPR_KIND_COLUMN_DEFAULT);

	/*
	 * Make sure default expr does not refer to any vars (we need this check
	 * since the pstate includes the target table).
	 */
	if (contain_var_clause(expr))
		ereport(ERROR,
				(errcode(ERRCODE_INVALID_COLUMN_REFERENCE),
				 errmsg("cannot use column references in default expression")));

	/*
	 * transformExpr() should have already rejected subqueries, aggregates,
	 * window functions, and SRFs, based on the EXPR_KIND_ for a default
	 * expression.
	 */

	/*
	 * Coerce the expression to the correct type and typmod, if given. This
	 * should match the parser's processing of non-defaulted expressions ---
	 * see transformAssignedExpr().
	 */
	if (OidIsValid(atttypid))
	{
		Oid			type_id = exprType(expr);

		expr = coerce_to_target_type(pstate, expr, type_id,
									 atttypid, atttypmod,
									 COERCION_ASSIGNMENT,
									 COERCE_IMPLICIT_CAST,
									 -1);
		if (expr == NULL)
			ereport(ERROR,
					(errcode(ERRCODE_DATATYPE_MISMATCH),
					 errmsg("column \"%s\" is of type %s"
							" but default expression is of type %s",
							attname,
							format_type_be(atttypid),
							format_type_be(type_id)),
					 errhint("You will need to rewrite or cast the expression.")));
	}

	/*
	 * Finally, take care of collations in the finished expression.
	 */
	assign_expr_collations(pstate, expr);

	return expr;
}

/*
 * Take a raw CHECK constraint expression and convert it to a cooked format
 * ready for storage.
 *
 * Parse state must be set up to recognize any vars that might appear
 * in the expression.
 */
static Node *
cookConstraint(ParseState *pstate,
			   Node *raw_constraint,
			   char *relname)
{
	Node	   *expr;

	/*
	 * Transform raw parsetree to executable expression.
	 */
	expr = transformExpr(pstate, raw_constraint, EXPR_KIND_CHECK_CONSTRAINT);

	/*
	 * Make sure it yields a boolean result.
	 */
	expr = coerce_to_boolean(pstate, expr, "CHECK");

	/*
	 * Take care of collations.
	 */
	assign_expr_collations(pstate, expr);

	/*
	 * Make sure no outside relations are referred to (this is probably dead
	 * code now that add_missing_from is history).
	 */
	if (list_length(pstate->p_rtable) != 1)
		ereport(ERROR,
				(errcode(ERRCODE_INVALID_COLUMN_REFERENCE),
				 errmsg("only table \"%s\" can be referenced in check constraint",
						relname)));

	return expr;
}


/*
 * RemoveStatistics --- remove entries in pg_statistic for a rel or column
 *
 * If attnum is zero, remove all entries for rel; else remove only the one(s)
 * for that column.
 */
void
RemoveStatistics(Oid relid, AttrNumber attnum)
{
	Relation	pgstatistic;
	SysScanDesc scan;
	ScanKeyData key[2];
	int			nkeys;
	HeapTuple	tuple;

	pgstatistic = heap_open(StatisticRelationId, RowExclusiveLock);

	ScanKeyInit(&key[0],
				Anum_pg_statistic_starelid,
				BTEqualStrategyNumber, F_OIDEQ,
				ObjectIdGetDatum(relid));

	if (attnum == 0)
		nkeys = 1;
	else
	{
		ScanKeyInit(&key[1],
					Anum_pg_statistic_staattnum,
					BTEqualStrategyNumber, F_INT2EQ,
					Int16GetDatum(attnum));
		nkeys = 2;
	}

	scan = systable_beginscan(pgstatistic, StatisticRelidAttnumInhIndexId, true,
							  NULL, nkeys, key);

	/* we must loop even when attnum != 0, in case of inherited stats */
	while (HeapTupleIsValid(tuple = systable_getnext(scan)))
		CatalogTupleDelete(pgstatistic, &tuple->t_self);

	systable_endscan(scan);

	heap_close(pgstatistic, RowExclusiveLock);
}


/*
 * RelationTruncateIndexes - truncate all indexes associated
 * with the heap relation to zero tuples.
 *
 * The routine will truncate and then reconstruct the indexes on
 * the specified relation.  Caller must hold exclusive lock on rel.
 */
static void
RelationTruncateIndexes(Relation heapRelation)
{
	ListCell   *indlist;

	/* Ask the relcache to produce a list of the indexes of the rel */
	foreach(indlist, RelationGetIndexList(heapRelation))
	{
		Oid			indexId = lfirst_oid(indlist);
		Relation	currentIndex;
		IndexInfo  *indexInfo;

		/* Open the index relation; use exclusive lock, just to be sure */
		currentIndex = index_open(indexId, AccessExclusiveLock);

		/* Fetch info needed for index_build */
		indexInfo = BuildIndexInfo(currentIndex);

		/*
		 * Now truncate the actual file (and discard buffers).
		 */
		RelationTruncate(currentIndex, 0);

		/* Initialize the index and rebuild */
		/* Note: we do not need to re-establish pkey setting */
		index_build(heapRelation, currentIndex, indexInfo, false, true);

		/* We're done with this index */
		index_close(currentIndex, NoLock);
	}
}

/*
 *	 heap_truncate
 *
 *	 This routine deletes all data within all the specified relations.
 *
 * This is not transaction-safe!  There is another, transaction-safe
 * implementation in commands/tablecmds.c.  We now use this only for
 * ON COMMIT truncation of temporary tables, where it doesn't matter.
 */
void
heap_truncate(List *relids)
{
	List	   *relations = NIL;
	ListCell   *cell;

	/* Open relations for processing, and grab exclusive access on each */
	foreach(cell, relids)
	{
		Oid			rid = lfirst_oid(cell);
		Relation	rel;

		rel = heap_open(rid, AccessExclusiveLock);
		relations = lappend(relations, rel);
	}

	/* Don't allow truncate on tables that are referenced by foreign keys */
	heap_truncate_check_FKs(relations, true);

	/* OK to do it */
	foreach(cell, relations)
	{
		Relation	rel = lfirst(cell);

		/* Truncate the relation */
		heap_truncate_one_rel(rel);

		/* Close the relation, but keep exclusive lock on it until commit */
		heap_close(rel, NoLock);
	}
}

/*
 *	 heap_truncate_one_rel
 *
 *	 This routine deletes all data within the specified relation.
 *
 * This is not transaction-safe, because the truncation is done immediately
 * and cannot be rolled back later.  Caller is responsible for having
 * checked permissions etc, and must have obtained AccessExclusiveLock.
 */
void
heap_truncate_one_rel(Relation rel)
{
	Oid			toastrelid;

	/* Truncate the actual file (and discard buffers) */
	RelationTruncate(rel, 0);

	/* If the relation has indexes, truncate the indexes too */
	RelationTruncateIndexes(rel);

	/* If there is a toast table, truncate that too */
	toastrelid = rel->rd_rel->reltoastrelid;
	if (OidIsValid(toastrelid))
	{
		Relation	toastrel = heap_open(toastrelid, AccessExclusiveLock);

		RelationTruncate(toastrel, 0);
		RelationTruncateIndexes(toastrel);
		/* keep the lock... */
		heap_close(toastrel, NoLock);
	}
}

/*
 * heap_truncate_check_FKs
 *		Check for foreign keys referencing a list of relations that
 *		are to be truncated, and raise error if there are any
 *
 * We disallow such FKs (except self-referential ones) since the whole point
 * of TRUNCATE is to not scan the individual rows to be thrown away.
 *
 * This is split out so it can be shared by both implementations of truncate.
 * Caller should already hold a suitable lock on the relations.
 *
 * tempTables is only used to select an appropriate error message.
 */
void
heap_truncate_check_FKs(List *relations, bool tempTables)
{
	List	   *oids = NIL;
	List	   *dependents;
	ListCell   *cell;

	/*
	 * Build a list of OIDs of the interesting relations.
	 *
	 * If a relation has no triggers, then it can neither have FKs nor be
	 * referenced by a FK from another table, so we can ignore it.
	 */
	foreach(cell, relations)
	{
		Relation	rel = lfirst(cell);

		if (rel->rd_rel->relhastriggers)
			oids = lappend_oid(oids, RelationGetRelid(rel));
	}

	/*
	 * Fast path: if no relation has triggers, none has FKs either.
	 */
	if (oids == NIL)
		return;

	/*
	 * Otherwise, must scan pg_constraint.  We make one pass with all the
	 * relations considered; if this finds nothing, then all is well.
	 */
	dependents = heap_truncate_find_FKs(oids);
	if (dependents == NIL)
		return;

	/*
	 * Otherwise we repeat the scan once per relation to identify a particular
	 * pair of relations to complain about.  This is pretty slow, but
	 * performance shouldn't matter much in a failure path.  The reason for
	 * doing things this way is to ensure that the message produced is not
	 * dependent on chance row locations within pg_constraint.
	 */
	foreach(cell, oids)
	{
		Oid			relid = lfirst_oid(cell);
		ListCell   *cell2;

		dependents = heap_truncate_find_FKs(list_make1_oid(relid));

		foreach(cell2, dependents)
		{
			Oid			relid2 = lfirst_oid(cell2);

			if (!list_member_oid(oids, relid2))
			{
				char	   *relname = get_rel_name(relid);
				char	   *relname2 = get_rel_name(relid2);

				if (tempTables)
					ereport(ERROR,
							(errcode(ERRCODE_FEATURE_NOT_SUPPORTED),
							 errmsg("unsupported ON COMMIT and foreign key combination"),
							 errdetail("Table \"%s\" references \"%s\", but they do not have the same ON COMMIT setting.",
									   relname2, relname)));
				else
					ereport(ERROR,
							(errcode(ERRCODE_FEATURE_NOT_SUPPORTED),
							 errmsg("cannot truncate a table referenced in a foreign key constraint"),
							 errdetail("Table \"%s\" references \"%s\".",
									   relname2, relname),
							 errhint("Truncate table \"%s\" at the same time, "
									 "or use TRUNCATE ... CASCADE.",
									 relname2)));
			}
		}
	}
}

/*
 * heap_truncate_find_FKs
 *		Find relations having foreign keys referencing any of the given rels
 *
 * Input and result are both lists of relation OIDs.  The result contains
 * no duplicates, does *not* include any rels that were already in the input
 * list, and is sorted in OID order.  (The last property is enforced mainly
 * to guarantee consistent behavior in the regression tests; we don't want
 * behavior to change depending on chance locations of rows in pg_constraint.)
 *
 * Note: caller should already have appropriate lock on all rels mentioned
 * in relationIds.  Since adding or dropping an FK requires exclusive lock
 * on both rels, this ensures that the answer will be stable.
 */
List *
heap_truncate_find_FKs(List *relationIds)
{
	List	   *result = NIL;
	Relation	fkeyRel;
	SysScanDesc fkeyScan;
	HeapTuple	tuple;

	/*
	 * Must scan pg_constraint.  Right now, it is a seqscan because there is
	 * no available index on confrelid.
	 */
	fkeyRel = heap_open(ConstraintRelationId, AccessShareLock);

	fkeyScan = systable_beginscan(fkeyRel, InvalidOid, false,
								  NULL, 0, NULL);

	while (HeapTupleIsValid(tuple = systable_getnext(fkeyScan)))
	{
		Form_pg_constraint con = (Form_pg_constraint) GETSTRUCT(tuple);

		/* Not a foreign key */
		if (con->contype != CONSTRAINT_FOREIGN)
			continue;

		/* Not referencing one of our list of tables */
		if (!list_member_oid(relationIds, con->confrelid))
			continue;

		/* Add referencer unless already in input or result list */
		if (!list_member_oid(relationIds, con->conrelid))
			result = insert_ordered_unique_oid(result, con->conrelid);
	}

	systable_endscan(fkeyScan);
	heap_close(fkeyRel, AccessShareLock);

	return result;
}

/*
 * insert_ordered_unique_oid
 *		Insert a new Oid into a sorted list of Oids, preserving ordering,
 *		and eliminating duplicates
 *
 * Building the ordered list this way is O(N^2), but with a pretty small
 * constant, so for the number of entries we expect it will probably be
 * faster than trying to apply qsort().  It seems unlikely someone would be
 * trying to truncate a table with thousands of dependent tables ...
 */
static List *
insert_ordered_unique_oid(List *list, Oid datum)
{
	ListCell   *prev;

	/* Does the datum belong at the front? */
	if (list == NIL || datum < linitial_oid(list))
		return lcons_oid(datum, list);
	/* Does it match the first entry? */
	if (datum == linitial_oid(list))
		return list;			/* duplicate, so don't insert */
	/* No, so find the entry it belongs after */
	prev = list_head(list);
	for (;;)
	{
		ListCell   *curr = lnext(prev);

		if (curr == NULL || datum < lfirst_oid(curr))
			break;				/* it belongs after 'prev', before 'curr' */

		if (datum == lfirst_oid(curr))
			return list;		/* duplicate, so don't insert */

		prev = curr;
	}
	/* Insert datum into list after 'prev' */
	lappend_cell_oid(list, prev, datum);
	return list;
}

/*
 * StorePartitionKey
 *		Store information about the partition key rel into the catalog
 */
void
StorePartitionKey(Relation rel,
				  char strategy,
				  int16 partnatts,
				  AttrNumber *partattrs,
				  List *partexprs,
				  Oid *partopclass,
				  Oid *partcollation)
{
	int			i;
	int2vector *partattrs_vec;
	oidvector  *partopclass_vec;
	oidvector  *partcollation_vec;
	Datum		partexprDatum;
	Relation	pg_partitioned_table;
	HeapTuple	tuple;
	Datum		values[Natts_pg_partitioned_table];
	bool		nulls[Natts_pg_partitioned_table];
	ObjectAddress myself;
	ObjectAddress referenced;

	Assert(rel->rd_rel->relkind == RELKIND_PARTITIONED_TABLE);

	tuple = SearchSysCache1(PARTRELID,
							ObjectIdGetDatum(RelationGetRelid(rel)));

	/* Copy the partition attribute numbers, opclass OIDs into arrays */
	partattrs_vec = buildint2vector(partattrs, partnatts);
	partopclass_vec = buildoidvector(partopclass, partnatts);
	partcollation_vec = buildoidvector(partcollation, partnatts);

	/* Convert the expressions (if any) to a text datum */
	if (partexprs)
	{
		char	   *exprString;

		exprString = nodeToString(partexprs);
		partexprDatum = CStringGetTextDatum(exprString);
		pfree(exprString);
	}
	else
		partexprDatum = (Datum) 0;

	pg_partitioned_table = heap_open(PartitionedRelationId, RowExclusiveLock);

	MemSet(nulls, false, sizeof(nulls));

	/* Only this can ever be NULL */
	if (!partexprDatum)
		nulls[Anum_pg_partitioned_table_partexprs - 1] = true;

	values[Anum_pg_partitioned_table_partrelid - 1] = ObjectIdGetDatum(RelationGetRelid(rel));
	values[Anum_pg_partitioned_table_partstrat - 1] = CharGetDatum(strategy);
	values[Anum_pg_partitioned_table_partnatts - 1] = Int16GetDatum(partnatts);
	values[Anum_pg_partitioned_table_partdefid - 1] = ObjectIdGetDatum(InvalidOid);
	values[Anum_pg_partitioned_table_partattrs - 1] = PointerGetDatum(partattrs_vec);
	values[Anum_pg_partitioned_table_partclass - 1] = PointerGetDatum(partopclass_vec);
	values[Anum_pg_partitioned_table_partcollation - 1] = PointerGetDatum(partcollation_vec);
	values[Anum_pg_partitioned_table_partexprs - 1] = partexprDatum;

	tuple = heap_form_tuple(RelationGetDescr(pg_partitioned_table), values, nulls);

	CatalogTupleInsert(pg_partitioned_table, tuple);
	heap_close(pg_partitioned_table, RowExclusiveLock);

	/* Mark this relation as dependent on a few things as follows */
	myself.classId = RelationRelationId;
	myself.objectId = RelationGetRelid(rel);;
	myself.objectSubId = 0;

	/* Operator class and collation per key column */
	for (i = 0; i < partnatts; i++)
	{
		referenced.classId = OperatorClassRelationId;
		referenced.objectId = partopclass[i];
		referenced.objectSubId = 0;

		recordDependencyOn(&myself, &referenced, DEPENDENCY_NORMAL);

		/* The default collation is pinned, so don't bother recording it */
		if (OidIsValid(partcollation[i]) &&
			partcollation[i] != DEFAULT_COLLATION_OID)
		{
			referenced.classId = CollationRelationId;
			referenced.objectId = partcollation[i];
			referenced.objectSubId = 0;
		}

		recordDependencyOn(&myself, &referenced, DEPENDENCY_NORMAL);
	}

	/*
	 * Anything mentioned in the expressions.  We must ignore the column
	 * references, which will depend on the table itself; there is no separate
	 * partition key object.
	 */
	if (partexprs)
		recordDependencyOnSingleRelExpr(&myself,
										(Node *) partexprs,
										RelationGetRelid(rel),
										DEPENDENCY_NORMAL,
										DEPENDENCY_AUTO, true);

	/*
	 * We must invalidate the relcache so that the next
	 * CommandCounterIncrement() will cause the same to be rebuilt using the
	 * information in just created catalog entry.
	 */
	CacheInvalidateRelcache(rel);
}

/*
 *	RemovePartitionKeyByRelId
 *		Remove pg_partitioned_table entry for a relation
 */
void
RemovePartitionKeyByRelId(Oid relid)
{
	Relation	rel;
	HeapTuple	tuple;

	rel = heap_open(PartitionedRelationId, RowExclusiveLock);

	tuple = SearchSysCache1(PARTRELID, ObjectIdGetDatum(relid));
	if (!HeapTupleIsValid(tuple))
		elog(ERROR, "cache lookup failed for partition key of relation %u",
			 relid);

	CatalogTupleDelete(rel, &tuple->t_self);

	ReleaseSysCache(tuple);
	heap_close(rel, RowExclusiveLock);
}

/*
 * StorePartitionBound
 *		Update pg_class tuple of rel to store the partition bound and set
 *		relispartition to true
 *
 * Also, invalidate the parent's relcache, so that the next rebuild will load
 * the new partition's info into its partition descriptor.  If there is a
 * default partition, we must invalidate its relcache entry as well.
 */
void
StorePartitionBound(Relation rel, Relation parent, PartitionBoundSpec *bound)
{
	Relation	classRel;
	HeapTuple	tuple,
				newtuple;
	Datum		new_val[Natts_pg_class];
	bool		new_null[Natts_pg_class],
				new_repl[Natts_pg_class];
	Oid			defaultPartOid;

	/* Update pg_class tuple */
	classRel = heap_open(RelationRelationId, RowExclusiveLock);
	tuple = SearchSysCacheCopy1(RELOID,
								ObjectIdGetDatum(RelationGetRelid(rel)));
	if (!HeapTupleIsValid(tuple))
		elog(ERROR, "cache lookup failed for relation %u",
			 RelationGetRelid(rel));

#ifdef USE_ASSERT_CHECKING
	{
		Form_pg_class classForm;
		bool		isnull;

		classForm = (Form_pg_class) GETSTRUCT(tuple);
		Assert(!classForm->relispartition);
		(void) SysCacheGetAttr(RELOID, tuple, Anum_pg_class_relpartbound,
							   &isnull);
		Assert(isnull);
	}
#endif

	/* Fill in relpartbound value */
	memset(new_val, 0, sizeof(new_val));
	memset(new_null, false, sizeof(new_null));
	memset(new_repl, false, sizeof(new_repl));
	new_val[Anum_pg_class_relpartbound - 1] = CStringGetTextDatum(nodeToString(bound));
	new_null[Anum_pg_class_relpartbound - 1] = false;
	new_repl[Anum_pg_class_relpartbound - 1] = true;
	newtuple = heap_modify_tuple(tuple, RelationGetDescr(classRel),
								 new_val, new_null, new_repl);
	/* Also set the flag */
	((Form_pg_class) GETSTRUCT(newtuple))->relispartition = true;
	CatalogTupleUpdate(classRel, &newtuple->t_self, newtuple);
	heap_freetuple(newtuple);
	heap_close(classRel, RowExclusiveLock);

	/*
	 * The partition constraint for the default partition depends on the
	 * partition bounds of every other partition, so we must invalidate the
	 * relcache entry for that partition every time a partition is added or
	 * removed.
	 */
	defaultPartOid = get_default_oid_from_partdesc(RelationGetPartitionDesc(parent));
	if (OidIsValid(defaultPartOid))
		CacheInvalidateRelcacheByRelid(defaultPartOid);

	CacheInvalidateRelcache(parent);
}<|MERGE_RESOLUTION|>--- conflicted
+++ resolved
@@ -981,13 +981,9 @@
 				   0,			/* array dimensions for typBaseType */
 				   false,		/* Type NOT NULL */
 				   InvalidOid,  /* rowtypes never have a collation */
-<<<<<<< HEAD
-				   InvalidOid);	/* typsubsparse - none */
-=======
 				   InvalidOid,	/* typsubsparse - none */
 				   InvalidOid,	/* typsubsassign - none */
 				   InvalidOid);	/* typsubsfetch - none */
->>>>>>> 5e53d00c
 }
 
 /* --------------------------------
@@ -1258,13 +1254,9 @@
 				   0,			/* array dimensions for typBaseType */
 				   false,		/* Type NOT NULL */
 				   InvalidOid,  /* rowtypes never have a collation */
-<<<<<<< HEAD
-				   F_ARRAY_SUBSCRIPT_PARSE);	/* array implementation */
-=======
 				   F_ARRAY_SUBSCRIPT_PARSE,
 				   F_ARRAY_SUBSCRIPT_ASSIGN,
 				   F_ARRAY_SUBSCRIPT_FETCH);	/* array implementation */
->>>>>>> 5e53d00c
 
 		pfree(relarrayname);
 	}
