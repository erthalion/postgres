/*-------------------------------------------------------------------------
 *
 * pg_type.c
 *	  routines to support manipulation of the pg_type relation
 *
 * Portions Copyright (c) 1996-2017, PostgreSQL Global Development Group
 * Portions Copyright (c) 1994, Regents of the University of California
 *
 *
 * IDENTIFICATION
 *	  src/backend/catalog/pg_type.c
 *
 *-------------------------------------------------------------------------
 */
#include "postgres.h"

#include "access/heapam.h"
#include "access/htup_details.h"
#include "access/xact.h"
#include "catalog/binary_upgrade.h"
#include "catalog/dependency.h"
#include "catalog/indexing.h"
#include "catalog/objectaccess.h"
#include "catalog/pg_collation.h"
#include "catalog/pg_namespace.h"
#include "catalog/pg_proc.h"
#include "catalog/pg_type.h"
#include "catalog/pg_type_fn.h"
#include "commands/typecmds.h"
#include "miscadmin.h"
#include "parser/scansup.h"
#include "utils/acl.h"
#include "utils/builtins.h"
#include "utils/fmgroids.h"
#include "utils/lsyscache.h"
#include "utils/rel.h"
#include "utils/syscache.h"

/* Potentially set by pg_upgrade_support functions */
Oid			binary_upgrade_next_pg_type_oid = InvalidOid;

/* ----------------------------------------------------------------
 *		TypeShellMake
 *
 *		This procedure inserts a "shell" tuple into the pg_type relation.
 *		The type tuple inserted has valid but dummy values, and its
 *		"typisdefined" field is false indicating it's not really defined.
 *
 *		This is used so that a tuple exists in the catalogs.  The I/O
 *		functions for the type will link to this tuple.  When the full
 *		CREATE TYPE command is issued, the bogus values will be replaced
 *		with correct ones, and "typisdefined" will be set to true.
 * ----------------------------------------------------------------
 */
ObjectAddress
TypeShellMake(const char *typeName, Oid typeNamespace, Oid ownerId)
{
	Relation	pg_type_desc;
	TupleDesc	tupDesc;
	int			i;
	HeapTuple	tup;
	Datum		values[Natts_pg_type];
	bool		nulls[Natts_pg_type];
	Oid			typoid;
	NameData	name;
	ObjectAddress address;

	Assert(PointerIsValid(typeName));

	/*
	 * open pg_type
	 */
	pg_type_desc = heap_open(TypeRelationId, RowExclusiveLock);
	tupDesc = pg_type_desc->rd_att;

	/*
	 * initialize our *nulls and *values arrays
	 */
	for (i = 0; i < Natts_pg_type; ++i)
	{
		nulls[i] = false;
		values[i] = (Datum) NULL;	/* redundant, but safe */
	}

	/*
	 * initialize *values with the type name and dummy values
	 *
	 * The representational details are the same as int4 ... it doesn't really
	 * matter what they are so long as they are consistent.  Also note that we
	 * give it typtype = TYPTYPE_PSEUDO as extra insurance that it won't be
	 * mistaken for a usable type.
	 */
	namestrcpy(&name, typeName);
	values[Anum_pg_type_typname - 1] = NameGetDatum(&name);
	values[Anum_pg_type_typnamespace - 1] = ObjectIdGetDatum(typeNamespace);
	values[Anum_pg_type_typowner - 1] = ObjectIdGetDatum(ownerId);
	values[Anum_pg_type_typlen - 1] = Int16GetDatum(sizeof(int32));
	values[Anum_pg_type_typbyval - 1] = BoolGetDatum(true);
	values[Anum_pg_type_typtype - 1] = CharGetDatum(TYPTYPE_PSEUDO);
	values[Anum_pg_type_typcategory - 1] = CharGetDatum(TYPCATEGORY_PSEUDOTYPE);
	values[Anum_pg_type_typispreferred - 1] = BoolGetDatum(false);
	values[Anum_pg_type_typisdefined - 1] = BoolGetDatum(false);
	values[Anum_pg_type_typdelim - 1] = CharGetDatum(DEFAULT_TYPDELIM);
	values[Anum_pg_type_typrelid - 1] = ObjectIdGetDatum(InvalidOid);
	values[Anum_pg_type_typelem - 1] = ObjectIdGetDatum(InvalidOid);
	values[Anum_pg_type_typarray - 1] = ObjectIdGetDatum(InvalidOid);
	values[Anum_pg_type_typinput - 1] = ObjectIdGetDatum(F_SHELL_IN);
	values[Anum_pg_type_typoutput - 1] = ObjectIdGetDatum(F_SHELL_OUT);
	values[Anum_pg_type_typreceive - 1] = ObjectIdGetDatum(InvalidOid);
	values[Anum_pg_type_typsend - 1] = ObjectIdGetDatum(InvalidOid);
	values[Anum_pg_type_typmodin - 1] = ObjectIdGetDatum(InvalidOid);
	values[Anum_pg_type_typmodout - 1] = ObjectIdGetDatum(InvalidOid);
	values[Anum_pg_type_typanalyze - 1] = ObjectIdGetDatum(InvalidOid);
	values[Anum_pg_type_typalign - 1] = CharGetDatum('i');
	values[Anum_pg_type_typstorage - 1] = CharGetDatum('p');
	values[Anum_pg_type_typnotnull - 1] = BoolGetDatum(false);
	values[Anum_pg_type_typbasetype - 1] = ObjectIdGetDatum(InvalidOid);
	values[Anum_pg_type_typtypmod - 1] = Int32GetDatum(-1);
	values[Anum_pg_type_typndims - 1] = Int32GetDatum(0);
	values[Anum_pg_type_typcollation - 1] = ObjectIdGetDatum(InvalidOid);
	values[Anum_pg_type_typsubsparse - 1] = ObjectIdGetDatum(InvalidOid);
<<<<<<< HEAD
=======
	values[Anum_pg_type_typsubsassign - 1] = ObjectIdGetDatum(InvalidOid);
	values[Anum_pg_type_typsubsfetch - 1] = ObjectIdGetDatum(InvalidOid);
>>>>>>> 5e53d00c
	nulls[Anum_pg_type_typdefaultbin - 1] = true;
	nulls[Anum_pg_type_typdefault - 1] = true;
	nulls[Anum_pg_type_typacl - 1] = true;

	/*
	 * create a new type tuple
	 */
	tup = heap_form_tuple(tupDesc, values, nulls);

	/* Use binary-upgrade override for pg_type.oid? */
	if (IsBinaryUpgrade)
	{
		if (!OidIsValid(binary_upgrade_next_pg_type_oid))
			ereport(ERROR,
					(errcode(ERRCODE_INVALID_PARAMETER_VALUE),
					 errmsg("pg_type OID value not set when in binary upgrade mode")));

		HeapTupleSetOid(tup, binary_upgrade_next_pg_type_oid);
		binary_upgrade_next_pg_type_oid = InvalidOid;
	}

	/*
	 * insert the tuple in the relation and get the tuple's oid.
	 */
	typoid = CatalogTupleInsert(pg_type_desc, tup);

	/*
	 * Create dependencies.  We can/must skip this in bootstrap mode.
	 */
	if (!IsBootstrapProcessingMode())
		GenerateTypeDependencies(typeNamespace,
								 typoid,
								 InvalidOid,
								 0,
								 ownerId,
								 F_SHELL_IN,
								 F_SHELL_OUT,
								 InvalidOid,
								 InvalidOid,
								 InvalidOid,
								 InvalidOid,
								 InvalidOid,
								 InvalidOid,
								 false,
								 InvalidOid,
								 InvalidOid,
								 InvalidOid,
<<<<<<< HEAD
=======
								 InvalidOid,
								 InvalidOid,
>>>>>>> 5e53d00c
								 NULL,
								 false);

	/* Post creation hook for new shell type */
	InvokeObjectPostCreateHook(TypeRelationId, typoid, 0);

	ObjectAddressSet(address, TypeRelationId, typoid);

	/*
	 * clean up and return the type-oid
	 */
	heap_freetuple(tup);
	heap_close(pg_type_desc, RowExclusiveLock);

	return address;
}

/* ----------------------------------------------------------------
 *		TypeCreate
 *
 *		This does all the necessary work needed to define a new type.
 *
 *		Returns the ObjectAddress assigned to the new type.
 *		If newTypeOid is zero (the normal case), a new OID is created;
 *		otherwise we use exactly that OID.
 * ----------------------------------------------------------------
 */
ObjectAddress
TypeCreate(Oid newTypeOid,
		   const char *typeName,
		   Oid typeNamespace,
		   Oid relationOid,		/* only for relation rowtypes */
		   char relationKind,	/* ditto */
		   Oid ownerId,
		   int16 internalSize,
		   char typeType,
		   char typeCategory,
		   bool typePreferred,
		   char typDelim,
		   Oid inputProcedure,
		   Oid outputProcedure,
		   Oid receiveProcedure,
		   Oid sendProcedure,
		   Oid typmodinProcedure,
		   Oid typmodoutProcedure,
		   Oid analyzeProcedure,
		   Oid elementType,
		   bool isImplicitArray,
		   Oid arrayType,
		   Oid baseType,
		   const char *defaultTypeValue,	/* human readable rep */
		   char *defaultTypeBin,	/* cooked rep */
		   bool passedByValue,
		   char alignment,
		   char storage,
		   int32 typeMod,
		   int32 typNDims,		/* Array dimensions for baseType */
		   bool typeNotNull,
		   Oid typeCollation,
<<<<<<< HEAD
		   Oid subscriptingProcedure)
=======
		   Oid subscriptingParseProcedure,
		   Oid subscriptingAssignProcedure,
		   Oid subscriptingFetchProcedure)
>>>>>>> 5e53d00c
{
	Relation	pg_type_desc;
	Oid			typeObjectId;
	bool		rebuildDeps = false;
	HeapTuple	tup;
	bool		nulls[Natts_pg_type];
	bool		replaces[Natts_pg_type];
	Datum		values[Natts_pg_type];
	NameData	name;
	int			i;
	Acl		   *typacl = NULL;
	ObjectAddress address;

	/*
	 * We assume that the caller validated the arguments individually, but did
	 * not check for bad combinations.
	 *
	 * Validate size specifications: either positive (fixed-length) or -1
	 * (varlena) or -2 (cstring).
	 */
	if (!(internalSize > 0 ||
		  internalSize == -1 ||
		  internalSize == -2))
		ereport(ERROR,
				(errcode(ERRCODE_INVALID_OBJECT_DEFINITION),
				 errmsg("invalid type internal size %d",
						internalSize)));

	if (passedByValue)
	{
		/*
		 * Pass-by-value types must have a fixed length that is one of the
		 * values supported by fetch_att() and store_att_byval(); and the
		 * alignment had better agree, too.  All this code must match
		 * access/tupmacs.h!
		 */
		if (internalSize == (int16) sizeof(char))
		{
			if (alignment != 'c')
				ereport(ERROR,
						(errcode(ERRCODE_INVALID_OBJECT_DEFINITION),
						 errmsg("alignment \"%c\" is invalid for passed-by-value type of size %d",
								alignment, internalSize)));
		}
		else if (internalSize == (int16) sizeof(int16))
		{
			if (alignment != 's')
				ereport(ERROR,
						(errcode(ERRCODE_INVALID_OBJECT_DEFINITION),
						 errmsg("alignment \"%c\" is invalid for passed-by-value type of size %d",
								alignment, internalSize)));
		}
		else if (internalSize == (int16) sizeof(int32))
		{
			if (alignment != 'i')
				ereport(ERROR,
						(errcode(ERRCODE_INVALID_OBJECT_DEFINITION),
						 errmsg("alignment \"%c\" is invalid for passed-by-value type of size %d",
								alignment, internalSize)));
		}
#if SIZEOF_DATUM == 8
		else if (internalSize == (int16) sizeof(Datum))
		{
			if (alignment != 'd')
				ereport(ERROR,
						(errcode(ERRCODE_INVALID_OBJECT_DEFINITION),
						 errmsg("alignment \"%c\" is invalid for passed-by-value type of size %d",
								alignment, internalSize)));
		}
#endif
		else
			ereport(ERROR,
					(errcode(ERRCODE_INVALID_OBJECT_DEFINITION),
					 errmsg("internal size %d is invalid for passed-by-value type",
							internalSize)));
	}
	else
	{
		/* varlena types must have int align or better */
		if (internalSize == -1 && !(alignment == 'i' || alignment == 'd'))
			ereport(ERROR,
					(errcode(ERRCODE_INVALID_OBJECT_DEFINITION),
					 errmsg("alignment \"%c\" is invalid for variable-length type",
							alignment)));
		/* cstring must have char alignment */
		if (internalSize == -2 && !(alignment == 'c'))
			ereport(ERROR,
					(errcode(ERRCODE_INVALID_OBJECT_DEFINITION),
					 errmsg("alignment \"%c\" is invalid for variable-length type",
							alignment)));
	}

	/* Only varlena types can be toasted */
	if (storage != 'p' && internalSize != -1)
		ereport(ERROR,
				(errcode(ERRCODE_INVALID_OBJECT_DEFINITION),
				 errmsg("fixed-size types must have storage PLAIN")));

	/* Prevent incomplete subscripting procedures */
	if (OidIsValid(subscriptingParseProcedure) &&
			(!OidIsValid(subscriptingAssignProcedure) ||
			 !OidIsValid(subscriptingFetchProcedure)))
		ereport(ERROR,
				(errcode(ERRCODE_INVALID_OBJECT_DEFINITION),
				 errmsg("for custom subscripting logic all parse,fetch,assign procedures must be provided")));

	if (!OidIsValid(subscriptingParseProcedure) &&
			(OidIsValid(subscriptingAssignProcedure) ||
			 OidIsValid(subscriptingFetchProcedure)))
		ereport(ERROR,
				(errcode(ERRCODE_INVALID_OBJECT_DEFINITION),
				 errmsg("for custom subscripting logic all parse,fetch,assign procedures must be provided")));

	/*
	 * initialize arrays needed for heap_form_tuple or heap_modify_tuple
	 */
	for (i = 0; i < Natts_pg_type; ++i)
	{
		nulls[i] = false;
		replaces[i] = true;
		values[i] = (Datum) 0;
	}

	/*
	 * insert data values
	 */
	namestrcpy(&name, typeName);
	values[Anum_pg_type_typname - 1] = NameGetDatum(&name);
	values[Anum_pg_type_typnamespace - 1] = ObjectIdGetDatum(typeNamespace);
	values[Anum_pg_type_typowner - 1] = ObjectIdGetDatum(ownerId);
	values[Anum_pg_type_typlen - 1] = Int16GetDatum(internalSize);
	values[Anum_pg_type_typbyval - 1] = BoolGetDatum(passedByValue);
	values[Anum_pg_type_typtype - 1] = CharGetDatum(typeType);
	values[Anum_pg_type_typcategory - 1] = CharGetDatum(typeCategory);
	values[Anum_pg_type_typispreferred - 1] = BoolGetDatum(typePreferred);
	values[Anum_pg_type_typisdefined - 1] = BoolGetDatum(true);
	values[Anum_pg_type_typdelim - 1] = CharGetDatum(typDelim);
	values[Anum_pg_type_typrelid - 1] = ObjectIdGetDatum(relationOid);
	values[Anum_pg_type_typelem - 1] = ObjectIdGetDatum(elementType);
	values[Anum_pg_type_typarray - 1] = ObjectIdGetDatum(arrayType);
	values[Anum_pg_type_typinput - 1] = ObjectIdGetDatum(inputProcedure);
	values[Anum_pg_type_typoutput - 1] = ObjectIdGetDatum(outputProcedure);
	values[Anum_pg_type_typreceive - 1] = ObjectIdGetDatum(receiveProcedure);
	values[Anum_pg_type_typsend - 1] = ObjectIdGetDatum(sendProcedure);
	values[Anum_pg_type_typmodin - 1] = ObjectIdGetDatum(typmodinProcedure);
	values[Anum_pg_type_typmodout - 1] = ObjectIdGetDatum(typmodoutProcedure);
	values[Anum_pg_type_typanalyze - 1] = ObjectIdGetDatum(analyzeProcedure);
	values[Anum_pg_type_typalign - 1] = CharGetDatum(alignment);
	values[Anum_pg_type_typstorage - 1] = CharGetDatum(storage);
	values[Anum_pg_type_typnotnull - 1] = BoolGetDatum(typeNotNull);
	values[Anum_pg_type_typbasetype - 1] = ObjectIdGetDatum(baseType);
	values[Anum_pg_type_typtypmod - 1] = Int32GetDatum(typeMod);
	values[Anum_pg_type_typndims - 1] = Int32GetDatum(typNDims);
	values[Anum_pg_type_typcollation - 1] = ObjectIdGetDatum(typeCollation);
<<<<<<< HEAD
	values[Anum_pg_type_typsubsparse - 1] = ObjectIdGetDatum(subscriptingProcedure);
=======
	values[Anum_pg_type_typsubsparse - 1] = ObjectIdGetDatum(subscriptingParseProcedure);
	values[Anum_pg_type_typsubsassign - 1] = ObjectIdGetDatum(subscriptingAssignProcedure);
	values[Anum_pg_type_typsubsfetch - 1] = ObjectIdGetDatum(subscriptingFetchProcedure);
>>>>>>> 5e53d00c

	/*
	 * initialize the default binary value for this type.  Check for nulls of
	 * course.
	 */
	if (defaultTypeBin)
		values[Anum_pg_type_typdefaultbin - 1] = CStringGetTextDatum(defaultTypeBin);
	else
		nulls[Anum_pg_type_typdefaultbin - 1] = true;

	/*
	 * initialize the default value for this type.
	 */
	if (defaultTypeValue)
		values[Anum_pg_type_typdefault - 1] = CStringGetTextDatum(defaultTypeValue);
	else
		nulls[Anum_pg_type_typdefault - 1] = true;

	typacl = get_user_default_acl(ACL_OBJECT_TYPE, ownerId,
								  typeNamespace);
	if (typacl != NULL)
		values[Anum_pg_type_typacl - 1] = PointerGetDatum(typacl);
	else
		nulls[Anum_pg_type_typacl - 1] = true;

	/*
	 * open pg_type and prepare to insert or update a row.
	 *
	 * NOTE: updating will not work correctly in bootstrap mode; but we don't
	 * expect to be overwriting any shell types in bootstrap mode.
	 */
	pg_type_desc = heap_open(TypeRelationId, RowExclusiveLock);

	tup = SearchSysCacheCopy2(TYPENAMENSP,
							  CStringGetDatum(typeName),
							  ObjectIdGetDatum(typeNamespace));
	if (HeapTupleIsValid(tup))
	{
		/*
		 * check that the type is not already defined.  It may exist as a
		 * shell type, however.
		 */
		if (((Form_pg_type) GETSTRUCT(tup))->typisdefined)
			ereport(ERROR,
					(errcode(ERRCODE_DUPLICATE_OBJECT),
					 errmsg("type \"%s\" already exists", typeName)));

		/*
		 * shell type must have been created by same owner
		 */
		if (((Form_pg_type) GETSTRUCT(tup))->typowner != ownerId)
			aclcheck_error(ACLCHECK_NOT_OWNER, ACL_KIND_TYPE, typeName);

		/* trouble if caller wanted to force the OID */
		if (OidIsValid(newTypeOid))
			elog(ERROR, "cannot assign new OID to existing shell type");

		/*
		 * Okay to update existing shell type tuple
		 */
		tup = heap_modify_tuple(tup,
								RelationGetDescr(pg_type_desc),
								values,
								nulls,
								replaces);

		CatalogTupleUpdate(pg_type_desc, &tup->t_self, tup);

		typeObjectId = HeapTupleGetOid(tup);

		rebuildDeps = true;		/* get rid of shell type's dependencies */
	}
	else
	{
		tup = heap_form_tuple(RelationGetDescr(pg_type_desc),
							  values,
							  nulls);

		/* Force the OID if requested by caller */
		if (OidIsValid(newTypeOid))
			HeapTupleSetOid(tup, newTypeOid);
		/* Use binary-upgrade override for pg_type.oid, if supplied. */
		else if (IsBinaryUpgrade)
		{
			if (!OidIsValid(binary_upgrade_next_pg_type_oid))
				ereport(ERROR,
						(errcode(ERRCODE_INVALID_PARAMETER_VALUE),
						 errmsg("pg_type OID value not set when in binary upgrade mode")));

			HeapTupleSetOid(tup, binary_upgrade_next_pg_type_oid);
			binary_upgrade_next_pg_type_oid = InvalidOid;
		}
		/* else allow system to assign oid */

		typeObjectId = CatalogTupleInsert(pg_type_desc, tup);
	}

	/*
	 * Create dependencies.  We can/must skip this in bootstrap mode.
	 */
	if (!IsBootstrapProcessingMode())
		GenerateTypeDependencies(typeNamespace,
								 typeObjectId,
								 relationOid,
								 relationKind,
								 ownerId,
								 inputProcedure,
								 outputProcedure,
								 receiveProcedure,
								 sendProcedure,
								 typmodinProcedure,
								 typmodoutProcedure,
								 analyzeProcedure,
								 elementType,
								 isImplicitArray,
								 baseType,
								 typeCollation,
<<<<<<< HEAD
								 subscriptingProcedure,
=======
								 subscriptingParseProcedure,
								 subscriptingAssignProcedure,
								 subscriptingFetchProcedure,
>>>>>>> 5e53d00c
								 (defaultTypeBin ?
								  stringToNode(defaultTypeBin) :
								  NULL),
								 rebuildDeps);

	/* Post creation hook for new type */
	InvokeObjectPostCreateHook(TypeRelationId, typeObjectId, 0);

	ObjectAddressSet(address, TypeRelationId, typeObjectId);

	/*
	 * finish up
	 */
	heap_close(pg_type_desc, RowExclusiveLock);

	return address;
}

/*
 * GenerateTypeDependencies: build the dependencies needed for a type
 *
 * If rebuild is true, we remove existing dependencies and rebuild them
 * from scratch.  This is needed for ALTER TYPE, and also when replacing
 * a shell type.  We don't remove an existing extension dependency, though.
 * (That means an extension can't absorb a shell type created in another
 * extension, nor ALTER a type created by another extension.  Also, if it
 * replaces a free-standing shell type or ALTERs a free-standing type,
 * that type will become a member of the extension.)
 */
void
GenerateTypeDependencies(Oid typeNamespace,
						 Oid typeObjectId,
						 Oid relationOid,	/* only for relation rowtypes */
						 char relationKind, /* ditto */
						 Oid owner,
						 Oid inputProcedure,
						 Oid outputProcedure,
						 Oid receiveProcedure,
						 Oid sendProcedure,
						 Oid typmodinProcedure,
						 Oid typmodoutProcedure,
						 Oid analyzeProcedure,
						 Oid elementType,
						 bool isImplicitArray,
						 Oid baseType,
						 Oid typeCollation,
<<<<<<< HEAD
						 Oid subscriptingProcedure,
=======
						 Oid subscriptingParseProcedure,
						 Oid subscriptingAssignProcedure,
						 Oid subscriptingFetchProcedure,
>>>>>>> 5e53d00c
						 Node *defaultExpr,
						 bool rebuild)
{
	ObjectAddress myself,
				referenced;

	/* If rebuild, first flush old dependencies, except extension deps */
	if (rebuild)
	{
		deleteDependencyRecordsFor(TypeRelationId, typeObjectId, true);
		deleteSharedDependencyRecordsFor(TypeRelationId, typeObjectId, 0);
	}

	myself.classId = TypeRelationId;
	myself.objectId = typeObjectId;
	myself.objectSubId = 0;

	/*
	 * Make dependencies on namespace, owner, extension.
	 *
	 * For a relation rowtype (that's not a composite type), we should skip
	 * these because we'll depend on them indirectly through the pg_class
	 * entry.  Likewise, skip for implicit arrays since we'll depend on them
	 * through the element type.
	 */
	if ((!OidIsValid(relationOid) || relationKind == RELKIND_COMPOSITE_TYPE) &&
		!isImplicitArray)
	{
		referenced.classId = NamespaceRelationId;
		referenced.objectId = typeNamespace;
		referenced.objectSubId = 0;
		recordDependencyOn(&myself, &referenced, DEPENDENCY_NORMAL);

		recordDependencyOnOwner(TypeRelationId, typeObjectId, owner);

		recordDependencyOnCurrentExtension(&myself, rebuild);
	}

	/* Normal dependencies on the I/O functions */
	if (OidIsValid(inputProcedure))
	{
		referenced.classId = ProcedureRelationId;
		referenced.objectId = inputProcedure;
		referenced.objectSubId = 0;
		recordDependencyOn(&myself, &referenced, DEPENDENCY_NORMAL);
	}

	if (OidIsValid(outputProcedure))
	{
		referenced.classId = ProcedureRelationId;
		referenced.objectId = outputProcedure;
		referenced.objectSubId = 0;
		recordDependencyOn(&myself, &referenced, DEPENDENCY_NORMAL);
	}

	if (OidIsValid(receiveProcedure))
	{
		referenced.classId = ProcedureRelationId;
		referenced.objectId = receiveProcedure;
		referenced.objectSubId = 0;
		recordDependencyOn(&myself, &referenced, DEPENDENCY_NORMAL);
	}

	if (OidIsValid(sendProcedure))
	{
		referenced.classId = ProcedureRelationId;
		referenced.objectId = sendProcedure;
		referenced.objectSubId = 0;
		recordDependencyOn(&myself, &referenced, DEPENDENCY_NORMAL);
	}

	if (OidIsValid(typmodinProcedure))
	{
		referenced.classId = ProcedureRelationId;
		referenced.objectId = typmodinProcedure;
		referenced.objectSubId = 0;
		recordDependencyOn(&myself, &referenced, DEPENDENCY_NORMAL);
	}

	if (OidIsValid(typmodoutProcedure))
	{
		referenced.classId = ProcedureRelationId;
		referenced.objectId = typmodoutProcedure;
		referenced.objectSubId = 0;
		recordDependencyOn(&myself, &referenced, DEPENDENCY_NORMAL);
	}

	if (OidIsValid(analyzeProcedure))
	{
		referenced.classId = ProcedureRelationId;
		referenced.objectId = analyzeProcedure;
		referenced.objectSubId = 0;
		recordDependencyOn(&myself, &referenced, DEPENDENCY_NORMAL);
	}

	/*
	 * If the type is a rowtype for a relation, mark it as internally
	 * dependent on the relation, *unless* it is a stand-alone composite type
	 * relation. For the latter case, we have to reverse the dependency.
	 *
	 * In the former case, this allows the type to be auto-dropped when the
	 * relation is, and not otherwise. And in the latter, of course we get the
	 * opposite effect.
	 */
	if (OidIsValid(relationOid))
	{
		referenced.classId = RelationRelationId;
		referenced.objectId = relationOid;
		referenced.objectSubId = 0;

		if (relationKind != RELKIND_COMPOSITE_TYPE)
			recordDependencyOn(&myself, &referenced, DEPENDENCY_INTERNAL);
		else
			recordDependencyOn(&referenced, &myself, DEPENDENCY_INTERNAL);
	}

	/*
	 * If the type is an implicitly-created array type, mark it as internally
	 * dependent on the element type.  Otherwise, if it has an element type,
	 * the dependency is a normal one.
	 */
	if (OidIsValid(elementType))
	{
		referenced.classId = TypeRelationId;
		referenced.objectId = elementType;
		referenced.objectSubId = 0;
		recordDependencyOn(&myself, &referenced,
						   isImplicitArray ? DEPENDENCY_INTERNAL : DEPENDENCY_NORMAL);
	}

	/* Normal dependency from a domain to its base type. */
	if (OidIsValid(baseType))
	{
		referenced.classId = TypeRelationId;
		referenced.objectId = baseType;
		referenced.objectSubId = 0;
		recordDependencyOn(&myself, &referenced, DEPENDENCY_NORMAL);
	}

	/* Normal dependency from a domain to its collation. */
	/* We know the default collation is pinned, so don't bother recording it */
	if (OidIsValid(typeCollation) && typeCollation != DEFAULT_COLLATION_OID)
	{
		referenced.classId = CollationRelationId;
		referenced.objectId = typeCollation;
		referenced.objectSubId = 0;
		recordDependencyOn(&myself, &referenced, DEPENDENCY_NORMAL);
	}

	/* Normal dependency on the default expression. */
	if (defaultExpr)
		recordDependencyOnExpr(&myself, defaultExpr, NIL, DEPENDENCY_NORMAL);

<<<<<<< HEAD
	if (OidIsValid(subscriptingProcedure))
	{
		referenced.classId = ProcedureRelationId;
		referenced.objectId = subscriptingProcedure;
=======
	if (OidIsValid(subscriptingParseProcedure))
	{
		referenced.classId = ProcedureRelationId;
		referenced.objectId = subscriptingParseProcedure;
		referenced.objectSubId = 0;
		recordDependencyOn(&myself, &referenced, DEPENDENCY_NORMAL);
	}

	if (OidIsValid(subscriptingAssignProcedure))
	{
		referenced.classId = ProcedureRelationId;
		referenced.objectId = subscriptingAssignProcedure;
		referenced.objectSubId = 0;
		recordDependencyOn(&myself, &referenced, DEPENDENCY_NORMAL);
	}

	if (OidIsValid(subscriptingFetchProcedure))
	{
		referenced.classId = ProcedureRelationId;
		referenced.objectId = subscriptingFetchProcedure;
>>>>>>> 5e53d00c
		referenced.objectSubId = 0;
		recordDependencyOn(&myself, &referenced, DEPENDENCY_NORMAL);
	}
}

/*
 * RenameTypeInternal
 *		This renames a type, as well as any associated array type.
 *
 * Caller must have already checked privileges.
 *
 * Currently this is used for renaming table rowtypes and for
 * ALTER TYPE RENAME TO command.
 */
void
RenameTypeInternal(Oid typeOid, const char *newTypeName, Oid typeNamespace)
{
	Relation	pg_type_desc;
	HeapTuple	tuple;
	Form_pg_type typ;
	Oid			arrayOid;
	Oid			oldTypeOid;

	pg_type_desc = heap_open(TypeRelationId, RowExclusiveLock);

	tuple = SearchSysCacheCopy1(TYPEOID, ObjectIdGetDatum(typeOid));
	if (!HeapTupleIsValid(tuple))
		elog(ERROR, "cache lookup failed for type %u", typeOid);
	typ = (Form_pg_type) GETSTRUCT(tuple);

	/* We are not supposed to be changing schemas here */
	Assert(typeNamespace == typ->typnamespace);

	arrayOid = typ->typarray;

	/* Check for a conflicting type name. */
	oldTypeOid = GetSysCacheOid2(TYPENAMENSP,
								 CStringGetDatum(newTypeName),
								 ObjectIdGetDatum(typeNamespace));

	/*
	 * If there is one, see if it's an autogenerated array type, and if so
	 * rename it out of the way.  (But we must skip that for a shell type
	 * because moveArrayTypeName will do the wrong thing in that case.)
	 * Otherwise, we can at least give a more friendly error than unique-index
	 * violation.
	 */
	if (OidIsValid(oldTypeOid))
	{
		if (get_typisdefined(oldTypeOid) &&
			moveArrayTypeName(oldTypeOid, newTypeName, typeNamespace))
			 /* successfully dodged the problem */ ;
		else
			ereport(ERROR,
					(errcode(ERRCODE_DUPLICATE_OBJECT),
					 errmsg("type \"%s\" already exists", newTypeName)));
	}

	/* OK, do the rename --- tuple is a copy, so OK to scribble on it */
	namestrcpy(&(typ->typname), newTypeName);

	CatalogTupleUpdate(pg_type_desc, &tuple->t_self, tuple);

	InvokeObjectPostAlterHook(TypeRelationId, typeOid, 0);

	heap_freetuple(tuple);
	heap_close(pg_type_desc, RowExclusiveLock);

	/*
	 * If the type has an array type, recurse to handle that.  But we don't
	 * need to do anything more if we already renamed that array type above
	 * (which would happen when, eg, renaming "foo" to "_foo").
	 */
	if (OidIsValid(arrayOid) && arrayOid != oldTypeOid)
	{
		char	   *arrname = makeArrayTypeName(newTypeName, typeNamespace);

		RenameTypeInternal(arrayOid, arrname, typeNamespace);
		pfree(arrname);
	}
}


/*
 * makeArrayTypeName
 *	  - given a base type name, make an array type name for it
 *
 * the caller is responsible for pfreeing the result
 */
char *
makeArrayTypeName(const char *typeName, Oid typeNamespace)
{
	char	   *arr = (char *) palloc(NAMEDATALEN);
	int			namelen = strlen(typeName);
	Relation	pg_type_desc;
	int			i;

	/*
	 * The idea is to prepend underscores as needed until we make a name that
	 * doesn't collide with anything...
	 */
	pg_type_desc = heap_open(TypeRelationId, AccessShareLock);

	for (i = 1; i < NAMEDATALEN - 1; i++)
	{
		arr[i - 1] = '_';
		if (i + namelen < NAMEDATALEN)
			strcpy(arr + i, typeName);
		else
		{
			memcpy(arr + i, typeName, NAMEDATALEN - i);
			truncate_identifier(arr, NAMEDATALEN, false);
		}
		if (!SearchSysCacheExists2(TYPENAMENSP,
								   CStringGetDatum(arr),
								   ObjectIdGetDatum(typeNamespace)))
			break;
	}

	heap_close(pg_type_desc, AccessShareLock);

	if (i >= NAMEDATALEN - 1)
		ereport(ERROR,
				(errcode(ERRCODE_DUPLICATE_OBJECT),
				 errmsg("could not form array type name for type \"%s\"",
						typeName)));

	return arr;
}


/*
 * moveArrayTypeName
 *	  - try to reassign an array type name that the user wants to use.
 *
 * The given type name has been discovered to already exist (with the given
 * OID).  If it is an autogenerated array type, change the array type's name
 * to not conflict.  This allows the user to create type "foo" followed by
 * type "_foo" without problems.  (Of course, there are race conditions if
 * two backends try to create similarly-named types concurrently, but the
 * worst that can happen is an unnecessary failure --- anything we do here
 * will be rolled back if the type creation fails due to conflicting names.)
 *
 * Note that this must be called *before* calling makeArrayTypeName to
 * determine the new type's own array type name; else the latter will
 * certainly pick the same name.
 *
 * Returns TRUE if successfully moved the type, FALSE if not.
 *
 * We also return TRUE if the given type is a shell type.  In this case
 * the type has not been renamed out of the way, but nonetheless it can
 * be expected that TypeCreate will succeed.  This behavior is convenient
 * for most callers --- those that need to distinguish the shell-type case
 * must do their own typisdefined test.
 */
bool
moveArrayTypeName(Oid typeOid, const char *typeName, Oid typeNamespace)
{
	Oid			elemOid;
	char	   *newname;

	/* We need do nothing if it's a shell type. */
	if (!get_typisdefined(typeOid))
		return true;

	/* Can't change it if it's not an autogenerated array type. */
	elemOid = get_element_type(typeOid);
	if (!OidIsValid(elemOid) ||
		get_array_type(elemOid) != typeOid)
		return false;

	/*
	 * OK, use makeArrayTypeName to pick an unused modification of the name.
	 * Note that since makeArrayTypeName is an iterative process, this will
	 * produce a name that it might have produced the first time, had the
	 * conflicting type we are about to create already existed.
	 */
	newname = makeArrayTypeName(typeName, typeNamespace);

	/* Apply the rename */
	RenameTypeInternal(typeOid, newname, typeNamespace);

	/*
	 * We must bump the command counter so that any subsequent use of
	 * makeArrayTypeName sees what we just did and doesn't pick the same name.
	 */
	CommandCounterIncrement();

	pfree(newname);

	return true;
}<|MERGE_RESOLUTION|>--- conflicted
+++ resolved
@@ -119,11 +119,8 @@
 	values[Anum_pg_type_typndims - 1] = Int32GetDatum(0);
 	values[Anum_pg_type_typcollation - 1] = ObjectIdGetDatum(InvalidOid);
 	values[Anum_pg_type_typsubsparse - 1] = ObjectIdGetDatum(InvalidOid);
-<<<<<<< HEAD
-=======
 	values[Anum_pg_type_typsubsassign - 1] = ObjectIdGetDatum(InvalidOid);
 	values[Anum_pg_type_typsubsfetch - 1] = ObjectIdGetDatum(InvalidOid);
->>>>>>> 5e53d00c
 	nulls[Anum_pg_type_typdefaultbin - 1] = true;
 	nulls[Anum_pg_type_typdefault - 1] = true;
 	nulls[Anum_pg_type_typacl - 1] = true;
@@ -171,11 +168,8 @@
 								 InvalidOid,
 								 InvalidOid,
 								 InvalidOid,
-<<<<<<< HEAD
-=======
-								 InvalidOid,
-								 InvalidOid,
->>>>>>> 5e53d00c
+								 InvalidOid,
+								 InvalidOid,
 								 NULL,
 								 false);
 
@@ -235,13 +229,9 @@
 		   int32 typNDims,		/* Array dimensions for baseType */
 		   bool typeNotNull,
 		   Oid typeCollation,
-<<<<<<< HEAD
-		   Oid subscriptingProcedure)
-=======
 		   Oid subscriptingParseProcedure,
 		   Oid subscriptingAssignProcedure,
 		   Oid subscriptingFetchProcedure)
->>>>>>> 5e53d00c
 {
 	Relation	pg_type_desc;
 	Oid			typeObjectId;
@@ -396,13 +386,9 @@
 	values[Anum_pg_type_typtypmod - 1] = Int32GetDatum(typeMod);
 	values[Anum_pg_type_typndims - 1] = Int32GetDatum(typNDims);
 	values[Anum_pg_type_typcollation - 1] = ObjectIdGetDatum(typeCollation);
-<<<<<<< HEAD
-	values[Anum_pg_type_typsubsparse - 1] = ObjectIdGetDatum(subscriptingProcedure);
-=======
 	values[Anum_pg_type_typsubsparse - 1] = ObjectIdGetDatum(subscriptingParseProcedure);
 	values[Anum_pg_type_typsubsassign - 1] = ObjectIdGetDatum(subscriptingAssignProcedure);
 	values[Anum_pg_type_typsubsfetch - 1] = ObjectIdGetDatum(subscriptingFetchProcedure);
->>>>>>> 5e53d00c
 
 	/*
 	 * initialize the default binary value for this type.  Check for nulls of
@@ -520,13 +506,9 @@
 								 isImplicitArray,
 								 baseType,
 								 typeCollation,
-<<<<<<< HEAD
-								 subscriptingProcedure,
-=======
 								 subscriptingParseProcedure,
 								 subscriptingAssignProcedure,
 								 subscriptingFetchProcedure,
->>>>>>> 5e53d00c
 								 (defaultTypeBin ?
 								  stringToNode(defaultTypeBin) :
 								  NULL),
@@ -573,13 +555,9 @@
 						 bool isImplicitArray,
 						 Oid baseType,
 						 Oid typeCollation,
-<<<<<<< HEAD
-						 Oid subscriptingProcedure,
-=======
 						 Oid subscriptingParseProcedure,
 						 Oid subscriptingAssignProcedure,
 						 Oid subscriptingFetchProcedure,
->>>>>>> 5e53d00c
 						 Node *defaultExpr,
 						 bool rebuild)
 {
@@ -733,12 +711,6 @@
 	if (defaultExpr)
 		recordDependencyOnExpr(&myself, defaultExpr, NIL, DEPENDENCY_NORMAL);
 
-<<<<<<< HEAD
-	if (OidIsValid(subscriptingProcedure))
-	{
-		referenced.classId = ProcedureRelationId;
-		referenced.objectId = subscriptingProcedure;
-=======
 	if (OidIsValid(subscriptingParseProcedure))
 	{
 		referenced.classId = ProcedureRelationId;
@@ -759,7 +731,6 @@
 	{
 		referenced.classId = ProcedureRelationId;
 		referenced.objectId = subscriptingFetchProcedure;
->>>>>>> 5e53d00c
 		referenced.objectSubId = 0;
 		recordDependencyOn(&myself, &referenced, DEPENDENCY_NORMAL);
 	}
