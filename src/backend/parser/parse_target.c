--- conflicted
+++ resolved
@@ -887,21 +887,12 @@
 							  Node *rhs,
 							  int location)
 {
-<<<<<<< HEAD
-	Node	   *result;
-	Oid			containerType;
-	int32		containerTypMod;
-	Oid			collationNeeded;
-	SubscriptingRef *sbsref;
-	SbsRoutines *sbsroutines;
-=======
 	Node			  *result;
 	Oid				  containerType;
 	int32			  containerTypMod;
 	Oid				  collationNeeded;
 	SubscriptingRef   *sbsref;
 	SubscriptRoutines *sbsroutines;
->>>>>>> 9a930c96
 
 	Assert(subscripts != NIL);
 
