/*-------------------------------------------------------------------------
 *
 * parse_expr.c
 *	  handle expressions in parser
 *
 * Portions Copyright (c) 1996-2018, PostgreSQL Global Development Group
 * Portions Copyright (c) 1994, Regents of the University of California
 *
 *
 * IDENTIFICATION
 *	  src/backend/parser/parse_expr.c
 *
 *-------------------------------------------------------------------------
 */

#include "postgres.h"

#include "catalog/pg_type.h"
#include "commands/dbcommands.h"
#include "miscadmin.h"
#include "nodes/makefuncs.h"
#include "nodes/nodeFuncs.h"
#include "optimizer/tlist.h"
#include "optimizer/var.h"
#include "parser/analyze.h"
#include "parser/parse_clause.h"
#include "parser/parse_coerce.h"
#include "parser/parse_collate.h"
#include "parser/parse_expr.h"
#include "parser/parse_func.h"
#include "parser/parse_oper.h"
#include "parser/parse_relation.h"
#include "parser/parse_target.h"
#include "parser/parse_type.h"
#include "parser/parse_agg.h"
#include "utils/builtins.h"
#include "utils/date.h"
#include "utils/lsyscache.h"
#include "utils/timestamp.h"
#include "utils/xml.h"


/* GUC parameters */
bool		operator_precedence_warning = false;
bool		Transform_null_equals = false;

/*
 * Node-type groups for operator precedence warnings
 * We use zero for everything not otherwise classified
 */
#define PREC_GROUP_POSTFIX_IS	1	/* postfix IS tests (NullTest, etc) */
#define PREC_GROUP_INFIX_IS		2	/* infix IS (IS DISTINCT FROM, etc) */
#define PREC_GROUP_LESS			3	/* < > */
#define PREC_GROUP_EQUAL		4	/* = */
#define PREC_GROUP_LESS_EQUAL	5	/* <= >= <> */
#define PREC_GROUP_LIKE			6	/* LIKE ILIKE SIMILAR */
#define PREC_GROUP_BETWEEN		7	/* BETWEEN */
#define PREC_GROUP_IN			8	/* IN */
#define PREC_GROUP_NOT_LIKE		9	/* NOT LIKE/ILIKE/SIMILAR */
#define PREC_GROUP_NOT_BETWEEN	10	/* NOT BETWEEN */
#define PREC_GROUP_NOT_IN		11	/* NOT IN */
#define PREC_GROUP_POSTFIX_OP	12	/* generic postfix operators */
#define PREC_GROUP_INFIX_OP		13	/* generic infix operators */
#define PREC_GROUP_PREFIX_OP	14	/* generic prefix operators */

/*
 * Map precedence groupings to old precedence ordering
 *
 * Old precedence order:
 * 1. NOT
 * 2. =
 * 3. < >
 * 4. LIKE ILIKE SIMILAR
 * 5. BETWEEN
 * 6. IN
 * 7. generic postfix Op
 * 8. generic Op, including <= => <>
 * 9. generic prefix Op
 * 10. IS tests (NullTest, BooleanTest, etc)
 *
 * NOT BETWEEN etc map to BETWEEN etc when considered as being on the left,
 * but to NOT when considered as being on the right, because of the buggy
 * precedence handling of those productions in the old grammar.
 */
static const int oldprecedence_l[] = {
	0, 10, 10, 3, 2, 8, 4, 5, 6, 4, 5, 6, 7, 8, 9
};
static const int oldprecedence_r[] = {
	0, 10, 10, 3, 2, 8, 4, 5, 6, 1, 1, 1, 7, 8, 9
};

static Node *transformExprRecurse(ParseState *pstate, Node *expr);
static Node *transformParamRef(ParseState *pstate, ParamRef *pref);
static Node *transformAExprOp(ParseState *pstate, A_Expr *a);
static Node *transformAExprOpAny(ParseState *pstate, A_Expr *a);
static Node *transformAExprOpAll(ParseState *pstate, A_Expr *a);
static Node *transformAExprDistinct(ParseState *pstate, A_Expr *a);
static Node *transformAExprNullIf(ParseState *pstate, A_Expr *a);
static Node *transformAExprOf(ParseState *pstate, A_Expr *a);
static Node *transformAExprIn(ParseState *pstate, A_Expr *a);
static Node *transformAExprBetween(ParseState *pstate, A_Expr *a);
static Node *transformBoolExpr(ParseState *pstate, BoolExpr *a);
static Node *transformFuncCall(ParseState *pstate, FuncCall *fn);
static Node *transformMultiAssignRef(ParseState *pstate, MultiAssignRef *maref);
static Node *transformCaseExpr(ParseState *pstate, CaseExpr *c);
static Node *transformSubLink(ParseState *pstate, SubLink *sublink);
static Node *transformArrayExpr(ParseState *pstate, A_ArrayExpr *a,
				   Oid array_type, Oid element_type, int32 typmod);
static Node *transformRowExpr(ParseState *pstate, RowExpr *r, bool allowDefault);
static Node *transformCoalesceExpr(ParseState *pstate, CoalesceExpr *c);
static Node *transformMinMaxExpr(ParseState *pstate, MinMaxExpr *m);
static Node *transformSQLValueFunction(ParseState *pstate,
						  SQLValueFunction *svf);
static Node *transformXmlExpr(ParseState *pstate, XmlExpr *x);
static Node *transformXmlSerialize(ParseState *pstate, XmlSerialize *xs);
static Node *transformBooleanTest(ParseState *pstate, BooleanTest *b);
static Node *transformCurrentOfExpr(ParseState *pstate, CurrentOfExpr *cexpr);
static Node *transformColumnRef(ParseState *pstate, ColumnRef *cref);
static Node *transformWholeRowRef(ParseState *pstate, RangeTblEntry *rte,
					 int location);
static Node *transformIndirection(ParseState *pstate, A_Indirection *ind);
static Node *transformTypeCast(ParseState *pstate, TypeCast *tc);
static Node *transformCollateClause(ParseState *pstate, CollateClause *c);
static Node *make_row_comparison_op(ParseState *pstate, List *opname,
					   List *largs, List *rargs, int location);
static Node *make_row_distinct_op(ParseState *pstate, List *opname,
					 RowExpr *lrow, RowExpr *rrow, int location);
static Expr *make_distinct_op(ParseState *pstate, List *opname,
				 Node *ltree, Node *rtree, int location);
static Node *make_nulltest_from_distinct(ParseState *pstate,
							A_Expr *distincta, Node *arg);
static int	operator_precedence_group(Node *node, const char **nodename);
static void emit_precedence_warnings(ParseState *pstate,
						 int opgroup, const char *opname,
						 Node *lchild, Node *rchild,
						 int location);


/*
 * transformExpr -
 *	  Analyze and transform expressions. Type checking and type casting is
 *	  done here.  This processing converts the raw grammar output into
 *	  expression trees with fully determined semantics.
 */
Node *
transformExpr(ParseState *pstate, Node *expr, ParseExprKind exprKind)
{
	Node	   *result;
	ParseExprKind sv_expr_kind;

	/* Save and restore identity of expression type we're parsing */
	Assert(exprKind != EXPR_KIND_NONE);
	sv_expr_kind = pstate->p_expr_kind;
	pstate->p_expr_kind = exprKind;

	result = transformExprRecurse(pstate, expr);

	pstate->p_expr_kind = sv_expr_kind;

	return result;
}

static Node *
transformExprRecurse(ParseState *pstate, Node *expr)
{
	Node	   *result;

	if (expr == NULL)
		return NULL;

	/* Guard against stack overflow due to overly complex expressions */
	check_stack_depth();

	switch (nodeTag(expr))
	{
		case T_ColumnRef:
			result = transformColumnRef(pstate, (ColumnRef *) expr);
			break;

		case T_ParamRef:
			result = transformParamRef(pstate, (ParamRef *) expr);
			break;

		case T_A_Const:
			{
				A_Const    *con = (A_Const *) expr;
				Value	   *val = &con->val;

				result = (Node *) make_const(pstate, val, con->location);
				break;
			}

		case T_A_Indirection:
			result = transformIndirection(pstate, (A_Indirection *) expr);
			break;

		case T_A_ArrayExpr:
			result = transformArrayExpr(pstate, (A_ArrayExpr *) expr,
										InvalidOid, InvalidOid, -1);
			break;

		case T_TypeCast:
			result = transformTypeCast(pstate, (TypeCast *) expr);
			break;

		case T_CollateClause:
			result = transformCollateClause(pstate, (CollateClause *) expr);
			break;

		case T_A_Expr:
			{
				A_Expr	   *a = (A_Expr *) expr;

				switch (a->kind)
				{
					case AEXPR_OP:
						result = transformAExprOp(pstate, a);
						break;
					case AEXPR_OP_ANY:
						result = transformAExprOpAny(pstate, a);
						break;
					case AEXPR_OP_ALL:
						result = transformAExprOpAll(pstate, a);
						break;
					case AEXPR_DISTINCT:
					case AEXPR_NOT_DISTINCT:
						result = transformAExprDistinct(pstate, a);
						break;
					case AEXPR_NULLIF:
						result = transformAExprNullIf(pstate, a);
						break;
					case AEXPR_OF:
						result = transformAExprOf(pstate, a);
						break;
					case AEXPR_IN:
						result = transformAExprIn(pstate, a);
						break;
					case AEXPR_LIKE:
					case AEXPR_ILIKE:
					case AEXPR_SIMILAR:
						/* we can transform these just like AEXPR_OP */
						result = transformAExprOp(pstate, a);
						break;
					case AEXPR_BETWEEN:
					case AEXPR_NOT_BETWEEN:
					case AEXPR_BETWEEN_SYM:
					case AEXPR_NOT_BETWEEN_SYM:
						result = transformAExprBetween(pstate, a);
						break;
					case AEXPR_PAREN:
						result = transformExprRecurse(pstate, a->lexpr);
						break;
					default:
						elog(ERROR, "unrecognized A_Expr kind: %d", a->kind);
						result = NULL;	/* keep compiler quiet */
						break;
				}
				break;
			}

		case T_BoolExpr:
			result = transformBoolExpr(pstate, (BoolExpr *) expr);
			break;

		case T_FuncCall:
			result = transformFuncCall(pstate, (FuncCall *) expr);
			break;

		case T_MultiAssignRef:
			result = transformMultiAssignRef(pstate, (MultiAssignRef *) expr);
			break;

		case T_GroupingFunc:
			result = transformGroupingFunc(pstate, (GroupingFunc *) expr);
			break;

		case T_NamedArgExpr:
			{
				NamedArgExpr *na = (NamedArgExpr *) expr;

				na->arg = (Expr *) transformExprRecurse(pstate, (Node *) na->arg);
				result = expr;
				break;
			}

		case T_SubLink:
			result = transformSubLink(pstate, (SubLink *) expr);
			break;

		case T_CaseExpr:
			result = transformCaseExpr(pstate, (CaseExpr *) expr);
			break;

		case T_RowExpr:
			result = transformRowExpr(pstate, (RowExpr *) expr, false);
			break;

		case T_CoalesceExpr:
			result = transformCoalesceExpr(pstate, (CoalesceExpr *) expr);
			break;

		case T_MinMaxExpr:
			result = transformMinMaxExpr(pstate, (MinMaxExpr *) expr);
			break;

		case T_SQLValueFunction:
			result = transformSQLValueFunction(pstate,
											   (SQLValueFunction *) expr);
			break;

		case T_XmlExpr:
			result = transformXmlExpr(pstate, (XmlExpr *) expr);
			break;

		case T_XmlSerialize:
			result = transformXmlSerialize(pstate, (XmlSerialize *) expr);
			break;

		case T_NullTest:
			{
				NullTest   *n = (NullTest *) expr;

				if (operator_precedence_warning)
					emit_precedence_warnings(pstate, PREC_GROUP_POSTFIX_IS, "IS",
											 (Node *) n->arg, NULL,
											 n->location);

				n->arg = (Expr *) transformExprRecurse(pstate, (Node *) n->arg);
				/* the argument can be any type, so don't coerce it */
				n->argisrow = type_is_rowtype(exprType((Node *) n->arg));
				result = expr;
				break;
			}

		case T_BooleanTest:
			result = transformBooleanTest(pstate, (BooleanTest *) expr);
			break;

		case T_CurrentOfExpr:
			result = transformCurrentOfExpr(pstate, (CurrentOfExpr *) expr);
			break;

			/*
			 * In all places where DEFAULT is legal, the caller should have
			 * processed it rather than passing it to transformExpr().
			 */
		case T_SetToDefault:
			ereport(ERROR,
					(errcode(ERRCODE_SYNTAX_ERROR),
					 errmsg("DEFAULT is not allowed in this context"),
					 parser_errposition(pstate,
										((SetToDefault *) expr)->location)));
			break;

			/*
			 * CaseTestExpr doesn't require any processing; it is only
			 * injected into parse trees in a fully-formed state.
			 *
			 * Ordinarily we should not see a Var here, but it is convenient
			 * for transformJoinUsingClause() to create untransformed operator
			 * trees containing already-transformed Vars.  The best
			 * alternative would be to deconstruct and reconstruct column
			 * references, which seems expensively pointless.  So allow it.
			 */
		case T_CaseTestExpr:
		case T_Var:
			{
				result = (Node *) expr;
				break;
			}

		default:
			/* should not reach here */
			elog(ERROR, "unrecognized node type: %d", (int) nodeTag(expr));
			result = NULL;		/* keep compiler quiet */
			break;
	}

	return result;
}

/*
 * helper routine for delivering "column does not exist" error message
 *
 * (Usually we don't have to work this hard, but the general case of field
 * selection from an arbitrary node needs it.)
 */
static void
unknown_attribute(ParseState *pstate, Node *relref, const char *attname,
				  int location)
{
	RangeTblEntry *rte;

	if (IsA(relref, Var) &&
		((Var *) relref)->varattno == InvalidAttrNumber)
	{
		/* Reference the RTE by alias not by actual table name */
		rte = GetRTEByRangeTablePosn(pstate,
									 ((Var *) relref)->varno,
									 ((Var *) relref)->varlevelsup);
		ereport(ERROR,
				(errcode(ERRCODE_UNDEFINED_COLUMN),
				 errmsg("column %s.%s does not exist",
						rte->eref->aliasname, attname),
				 parser_errposition(pstate, location)));
	}
	else
	{
		/* Have to do it by reference to the type of the expression */
		Oid			relTypeId = exprType(relref);

		if (ISCOMPLEX(relTypeId))
			ereport(ERROR,
					(errcode(ERRCODE_UNDEFINED_COLUMN),
					 errmsg("column \"%s\" not found in data type %s",
							attname, format_type_be(relTypeId)),
					 parser_errposition(pstate, location)));
		else if (relTypeId == RECORDOID)
			ereport(ERROR,
					(errcode(ERRCODE_UNDEFINED_COLUMN),
					 errmsg("could not identify column \"%s\" in record data type",
							attname),
					 parser_errposition(pstate, location)));
		else
			ereport(ERROR,
					(errcode(ERRCODE_WRONG_OBJECT_TYPE),
					 errmsg("column notation .%s applied to type %s, "
							"which is not a composite type",
							attname, format_type_be(relTypeId)),
					 parser_errposition(pstate, location)));
	}
}

static Node *
transformIndirection(ParseState *pstate, A_Indirection *ind)
{
<<<<<<< HEAD
	Node	    *last_srf = pstate->p_last_srf;
	Node	    *result = transformExprRecurse(pstate, ind->arg);
	SbsRoutines *sbsroutines;
	SubscriptingRef *sbsref;
	List	   *subscripts = NIL;
	int			location = exprLocation(result);
	ListCell   *i;
=======
	Node			  *last_srf = pstate->p_last_srf;
	Node			  *result = transformExprRecurse(pstate, ind->arg);
	SubscriptRoutines *sbsroutines;
	SubscriptingRef   *sbsref;
	List	          *subscripts = NIL;
	int				  location = exprLocation(result);
	ListCell		  *i;
>>>>>>> 9a930c96

	/*
	 * We have to split any field-selection operations apart from
	 * subscripting. Adjacent A_Indices nodes have to be treated as a single
	 * multidimensional subscript operation.
	 */
	foreach(i, ind->indirection)
	{
		Node	   *n = lfirst(i);

		if (IsA(n, A_Indices))
			subscripts = lappend(subscripts, n);
		else if (IsA(n, A_Star))
		{
			ereport(ERROR,
					(errcode(ERRCODE_FEATURE_NOT_SUPPORTED),
					 errmsg("row expansion via \"*\" is not supported here"),
					 parser_errposition(pstate, location)));
		}
		else
		{
			Node	   *newresult;

			Assert(IsA(n, String));

			/* process subscripts before this field selection */
			if (subscripts)
			{
				sbsref = transformContainerSubscripts(pstate,
													  result,
													  exprType(result),
													  InvalidOid,
													  exprTypmod(result),
													  subscripts,
													  NULL);

				sbsroutines = getSubscriptingRoutines(sbsref->refcontainertype);
				sbsref = sbsroutines->prepare(false, sbsref);
				sbsroutines->validate(false, sbsref, pstate);
				result = (Node *) sbsref;
			}
			subscripts = NIL;

			newresult = ParseFuncOrColumn(pstate,
										  list_make1(n),
										  list_make1(result),
										  last_srf,
										  NULL,
										  false,
										  location);
			if (newresult == NULL)
				unknown_attribute(pstate, result, strVal(n), location);
			result = newresult;
		}
	}
	/* process trailing subscripts, if any */
	if (subscripts)
	{
		sbsref = transformContainerSubscripts(pstate,
											  result,
											  exprType(result),
											  InvalidOid,
											  exprTypmod(result),
											  subscripts,
											  NULL);

		sbsroutines = getSubscriptingRoutines(sbsref->refcontainertype);
		sbsref = sbsroutines->prepare(false, sbsref);
		sbsroutines->validate(false, sbsref, pstate);
		result = (Node *) sbsref;
	}

	return result;
}

/*
 * Transform a ColumnRef.
 *
 * If you find yourself changing this code, see also ExpandColumnRefStar.
 */
static Node *
transformColumnRef(ParseState *pstate, ColumnRef *cref)
{
	Node	   *node = NULL;
	char	   *nspname = NULL;
	char	   *relname = NULL;
	char	   *colname = NULL;
	RangeTblEntry *rte;
	int			levels_up;
	enum
	{
		CRERR_NO_COLUMN,
		CRERR_NO_RTE,
		CRERR_WRONG_DB,
		CRERR_TOO_MANY
	}			crerr = CRERR_NO_COLUMN;

	/*
	 * Give the PreParseColumnRefHook, if any, first shot.  If it returns
	 * non-null then that's all, folks.
	 */
	if (pstate->p_pre_columnref_hook != NULL)
	{
		node = pstate->p_pre_columnref_hook(pstate, cref);
		if (node != NULL)
			return node;
	}

	/*----------
	 * The allowed syntaxes are:
	 *
	 * A		First try to resolve as unqualified column name;
	 *			if no luck, try to resolve as unqualified table name (A.*).
	 * A.B		A is an unqualified table name; B is either a
	 *			column or function name (trying column name first).
	 * A.B.C	schema A, table B, col or func name C.
	 * A.B.C.D	catalog A, schema B, table C, col or func D.
	 * A.*		A is an unqualified table name; means whole-row value.
	 * A.B.*	whole-row value of table B in schema A.
	 * A.B.C.*	whole-row value of table C in schema B in catalog A.
	 *
	 * We do not need to cope with bare "*"; that will only be accepted by
	 * the grammar at the top level of a SELECT list, and transformTargetList
	 * will take care of it before it ever gets here.  Also, "A.*" etc will
	 * be expanded by transformTargetList if they appear at SELECT top level,
	 * so here we are only going to see them as function or operator inputs.
	 *
	 * Currently, if a catalog name is given then it must equal the current
	 * database name; we check it here and then discard it.
	 *----------
	 */
	switch (list_length(cref->fields))
	{
		case 1:
			{
				Node	   *field1 = (Node *) linitial(cref->fields);

				Assert(IsA(field1, String));
				colname = strVal(field1);

				/* Try to identify as an unqualified column */
				node = colNameToVar(pstate, colname, false, cref->location);

				if (node == NULL)
				{
					/*
					 * Not known as a column of any range-table entry.
					 *
					 * Try to find the name as a relation.  Note that only
					 * relations already entered into the rangetable will be
					 * recognized.
					 *
					 * This is a hack for backwards compatibility with
					 * PostQUEL-inspired syntax.  The preferred form now is
					 * "rel.*".
					 */
					rte = refnameRangeTblEntry(pstate, NULL, colname,
											   cref->location,
											   &levels_up);
					if (rte)
						node = transformWholeRowRef(pstate, rte,
													cref->location);
				}
				break;
			}
		case 2:
			{
				Node	   *field1 = (Node *) linitial(cref->fields);
				Node	   *field2 = (Node *) lsecond(cref->fields);

				Assert(IsA(field1, String));
				relname = strVal(field1);

				/* Locate the referenced RTE */
				rte = refnameRangeTblEntry(pstate, nspname, relname,
										   cref->location,
										   &levels_up);
				if (rte == NULL)
				{
					crerr = CRERR_NO_RTE;
					break;
				}

				/* Whole-row reference? */
				if (IsA(field2, A_Star))
				{
					node = transformWholeRowRef(pstate, rte, cref->location);
					break;
				}

				Assert(IsA(field2, String));
				colname = strVal(field2);

				/* Try to identify as a column of the RTE */
				node = scanRTEForColumn(pstate, rte, colname, cref->location,
										0, NULL);
				if (node == NULL)
				{
					/* Try it as a function call on the whole row */
					node = transformWholeRowRef(pstate, rte, cref->location);
					node = ParseFuncOrColumn(pstate,
											 list_make1(makeString(colname)),
											 list_make1(node),
											 pstate->p_last_srf,
											 NULL,
											 false,
											 cref->location);
				}
				break;
			}
		case 3:
			{
				Node	   *field1 = (Node *) linitial(cref->fields);
				Node	   *field2 = (Node *) lsecond(cref->fields);
				Node	   *field3 = (Node *) lthird(cref->fields);

				Assert(IsA(field1, String));
				nspname = strVal(field1);
				Assert(IsA(field2, String));
				relname = strVal(field2);

				/* Locate the referenced RTE */
				rte = refnameRangeTblEntry(pstate, nspname, relname,
										   cref->location,
										   &levels_up);
				if (rte == NULL)
				{
					crerr = CRERR_NO_RTE;
					break;
				}

				/* Whole-row reference? */
				if (IsA(field3, A_Star))
				{
					node = transformWholeRowRef(pstate, rte, cref->location);
					break;
				}

				Assert(IsA(field3, String));
				colname = strVal(field3);

				/* Try to identify as a column of the RTE */
				node = scanRTEForColumn(pstate, rte, colname, cref->location,
										0, NULL);
				if (node == NULL)
				{
					/* Try it as a function call on the whole row */
					node = transformWholeRowRef(pstate, rte, cref->location);
					node = ParseFuncOrColumn(pstate,
											 list_make1(makeString(colname)),
											 list_make1(node),
											 pstate->p_last_srf,
											 NULL,
											 false,
											 cref->location);
				}
				break;
			}
		case 4:
			{
				Node	   *field1 = (Node *) linitial(cref->fields);
				Node	   *field2 = (Node *) lsecond(cref->fields);
				Node	   *field3 = (Node *) lthird(cref->fields);
				Node	   *field4 = (Node *) lfourth(cref->fields);
				char	   *catname;

				Assert(IsA(field1, String));
				catname = strVal(field1);
				Assert(IsA(field2, String));
				nspname = strVal(field2);
				Assert(IsA(field3, String));
				relname = strVal(field3);

				/*
				 * We check the catalog name and then ignore it.
				 */
				if (strcmp(catname, get_database_name(MyDatabaseId)) != 0)
				{
					crerr = CRERR_WRONG_DB;
					break;
				}

				/* Locate the referenced RTE */
				rte = refnameRangeTblEntry(pstate, nspname, relname,
										   cref->location,
										   &levels_up);
				if (rte == NULL)
				{
					crerr = CRERR_NO_RTE;
					break;
				}

				/* Whole-row reference? */
				if (IsA(field4, A_Star))
				{
					node = transformWholeRowRef(pstate, rte, cref->location);
					break;
				}

				Assert(IsA(field4, String));
				colname = strVal(field4);

				/* Try to identify as a column of the RTE */
				node = scanRTEForColumn(pstate, rte, colname, cref->location,
										0, NULL);
				if (node == NULL)
				{
					/* Try it as a function call on the whole row */
					node = transformWholeRowRef(pstate, rte, cref->location);
					node = ParseFuncOrColumn(pstate,
											 list_make1(makeString(colname)),
											 list_make1(node),
											 pstate->p_last_srf,
											 NULL,
											 false,
											 cref->location);
				}
				break;
			}
		default:
			crerr = CRERR_TOO_MANY; /* too many dotted names */
			break;
	}

	/*
	 * Now give the PostParseColumnRefHook, if any, a chance.  We pass the
	 * translation-so-far so that it can throw an error if it wishes in the
	 * case that it has a conflicting interpretation of the ColumnRef. (If it
	 * just translates anyway, we'll throw an error, because we can't undo
	 * whatever effects the preceding steps may have had on the pstate.) If it
	 * returns NULL, use the standard translation, or throw a suitable error
	 * if there is none.
	 */
	if (pstate->p_post_columnref_hook != NULL)
	{
		Node	   *hookresult;

		hookresult = pstate->p_post_columnref_hook(pstate, cref, node);
		if (node == NULL)
			node = hookresult;
		else if (hookresult != NULL)
			ereport(ERROR,
					(errcode(ERRCODE_AMBIGUOUS_COLUMN),
					 errmsg("column reference \"%s\" is ambiguous",
							NameListToString(cref->fields)),
					 parser_errposition(pstate, cref->location)));
	}

	/*
	 * Throw error if no translation found.
	 */
	if (node == NULL)
	{
		switch (crerr)
		{
			case CRERR_NO_COLUMN:
				errorMissingColumn(pstate, relname, colname, cref->location);
				break;
			case CRERR_NO_RTE:
				errorMissingRTE(pstate, makeRangeVar(nspname, relname,
													 cref->location));
				break;
			case CRERR_WRONG_DB:
				ereport(ERROR,
						(errcode(ERRCODE_FEATURE_NOT_SUPPORTED),
						 errmsg("cross-database references are not implemented: %s",
								NameListToString(cref->fields)),
						 parser_errposition(pstate, cref->location)));
				break;
			case CRERR_TOO_MANY:
				ereport(ERROR,
						(errcode(ERRCODE_SYNTAX_ERROR),
						 errmsg("improper qualified name (too many dotted names): %s",
								NameListToString(cref->fields)),
						 parser_errposition(pstate, cref->location)));
				break;
		}
	}

	return node;
}

static Node *
transformParamRef(ParseState *pstate, ParamRef *pref)
{
	Node	   *result;

	/*
	 * The core parser knows nothing about Params.  If a hook is supplied,
	 * call it.  If not, or if the hook returns NULL, throw a generic error.
	 */
	if (pstate->p_paramref_hook != NULL)
		result = pstate->p_paramref_hook(pstate, pref);
	else
		result = NULL;

	if (result == NULL)
		ereport(ERROR,
				(errcode(ERRCODE_UNDEFINED_PARAMETER),
				 errmsg("there is no parameter $%d", pref->number),
				 parser_errposition(pstate, pref->location)));

	return result;
}

/* Test whether an a_expr is a plain NULL constant or not */
static bool
exprIsNullConstant(Node *arg)
{
	if (arg && IsA(arg, A_Const))
	{
		A_Const    *con = (A_Const *) arg;

		if (con->val.type == T_Null)
			return true;
	}
	return false;
}

static Node *
transformAExprOp(ParseState *pstate, A_Expr *a)
{
	Node	   *lexpr = a->lexpr;
	Node	   *rexpr = a->rexpr;
	Node	   *result;

	if (operator_precedence_warning)
	{
		int			opgroup;
		const char *opname;

		opgroup = operator_precedence_group((Node *) a, &opname);
		if (opgroup > 0)
			emit_precedence_warnings(pstate, opgroup, opname,
									 lexpr, rexpr,
									 a->location);

		/* Look through AEXPR_PAREN nodes so they don't affect tests below */
		while (lexpr && IsA(lexpr, A_Expr) &&
			   ((A_Expr *) lexpr)->kind == AEXPR_PAREN)
			lexpr = ((A_Expr *) lexpr)->lexpr;
		while (rexpr && IsA(rexpr, A_Expr) &&
			   ((A_Expr *) rexpr)->kind == AEXPR_PAREN)
			rexpr = ((A_Expr *) rexpr)->lexpr;
	}

	/*
	 * Special-case "foo = NULL" and "NULL = foo" for compatibility with
	 * standards-broken products (like Microsoft's).  Turn these into IS NULL
	 * exprs. (If either side is a CaseTestExpr, then the expression was
	 * generated internally from a CASE-WHEN expression, and
	 * transform_null_equals does not apply.)
	 */
	if (Transform_null_equals &&
		list_length(a->name) == 1 &&
		strcmp(strVal(linitial(a->name)), "=") == 0 &&
		(exprIsNullConstant(lexpr) || exprIsNullConstant(rexpr)) &&
		(!IsA(lexpr, CaseTestExpr) &&!IsA(rexpr, CaseTestExpr)))
	{
		NullTest   *n = makeNode(NullTest);

		n->nulltesttype = IS_NULL;
		n->location = a->location;

		if (exprIsNullConstant(lexpr))
			n->arg = (Expr *) rexpr;
		else
			n->arg = (Expr *) lexpr;

		result = transformExprRecurse(pstate, (Node *) n);
	}
	else if (lexpr && IsA(lexpr, RowExpr) &&
			 rexpr && IsA(rexpr, SubLink) &&
			 ((SubLink *) rexpr)->subLinkType == EXPR_SUBLINK)
	{
		/*
		 * Convert "row op subselect" into a ROWCOMPARE sublink. Formerly the
		 * grammar did this, but now that a row construct is allowed anywhere
		 * in expressions, it's easier to do it here.
		 */
		SubLink    *s = (SubLink *) rexpr;

		s->subLinkType = ROWCOMPARE_SUBLINK;
		s->testexpr = lexpr;
		s->operName = a->name;
		s->location = a->location;
		result = transformExprRecurse(pstate, (Node *) s);
	}
	else if (lexpr && IsA(lexpr, RowExpr) &&
			 rexpr && IsA(rexpr, RowExpr))
	{
		/* ROW() op ROW() is handled specially */
		lexpr = transformExprRecurse(pstate, lexpr);
		rexpr = transformExprRecurse(pstate, rexpr);

		result = make_row_comparison_op(pstate,
										a->name,
										castNode(RowExpr, lexpr)->args,
										castNode(RowExpr, rexpr)->args,
										a->location);
	}
	else
	{
		/* Ordinary scalar operator */
		Node	   *last_srf = pstate->p_last_srf;

		lexpr = transformExprRecurse(pstate, lexpr);
		rexpr = transformExprRecurse(pstate, rexpr);

		result = (Node *) make_op(pstate,
								  a->name,
								  lexpr,
								  rexpr,
								  last_srf,
								  a->location);
	}

	return result;
}

static Node *
transformAExprOpAny(ParseState *pstate, A_Expr *a)
{
	Node	   *lexpr = a->lexpr;
	Node	   *rexpr = a->rexpr;

	if (operator_precedence_warning)
		emit_precedence_warnings(pstate, PREC_GROUP_POSTFIX_OP,
								 strVal(llast(a->name)),
								 lexpr, NULL,
								 a->location);

	lexpr = transformExprRecurse(pstate, lexpr);
	rexpr = transformExprRecurse(pstate, rexpr);

	return (Node *) make_scalar_array_op(pstate,
										 a->name,
										 true,
										 lexpr,
										 rexpr,
										 a->location);
}

static Node *
transformAExprOpAll(ParseState *pstate, A_Expr *a)
{
	Node	   *lexpr = a->lexpr;
	Node	   *rexpr = a->rexpr;

	if (operator_precedence_warning)
		emit_precedence_warnings(pstate, PREC_GROUP_POSTFIX_OP,
								 strVal(llast(a->name)),
								 lexpr, NULL,
								 a->location);

	lexpr = transformExprRecurse(pstate, lexpr);
	rexpr = transformExprRecurse(pstate, rexpr);

	return (Node *) make_scalar_array_op(pstate,
										 a->name,
										 false,
										 lexpr,
										 rexpr,
										 a->location);
}

static Node *
transformAExprDistinct(ParseState *pstate, A_Expr *a)
{
	Node	   *lexpr = a->lexpr;
	Node	   *rexpr = a->rexpr;
	Node	   *result;

	if (operator_precedence_warning)
		emit_precedence_warnings(pstate, PREC_GROUP_INFIX_IS, "IS",
								 lexpr, rexpr,
								 a->location);

	/*
	 * If either input is an undecorated NULL literal, transform to a NullTest
	 * on the other input. That's simpler to process than a full DistinctExpr,
	 * and it avoids needing to require that the datatype have an = operator.
	 */
	if (exprIsNullConstant(rexpr))
		return make_nulltest_from_distinct(pstate, a, lexpr);
	if (exprIsNullConstant(lexpr))
		return make_nulltest_from_distinct(pstate, a, rexpr);

	lexpr = transformExprRecurse(pstate, lexpr);
	rexpr = transformExprRecurse(pstate, rexpr);

	if (lexpr && IsA(lexpr, RowExpr) &&
		rexpr && IsA(rexpr, RowExpr))
	{
		/* ROW() op ROW() is handled specially */
		result = make_row_distinct_op(pstate, a->name,
									  (RowExpr *) lexpr,
									  (RowExpr *) rexpr,
									  a->location);
	}
	else
	{
		/* Ordinary scalar operator */
		result = (Node *) make_distinct_op(pstate,
										   a->name,
										   lexpr,
										   rexpr,
										   a->location);
	}

	/*
	 * If it's NOT DISTINCT, we first build a DistinctExpr and then stick a
	 * NOT on top.
	 */
	if (a->kind == AEXPR_NOT_DISTINCT)
		result = (Node *) makeBoolExpr(NOT_EXPR,
									   list_make1(result),
									   a->location);

	return result;
}

static Node *
transformAExprNullIf(ParseState *pstate, A_Expr *a)
{
	Node	   *lexpr = transformExprRecurse(pstate, a->lexpr);
	Node	   *rexpr = transformExprRecurse(pstate, a->rexpr);
	OpExpr	   *result;

	result = (OpExpr *) make_op(pstate,
								a->name,
								lexpr,
								rexpr,
								pstate->p_last_srf,
								a->location);

	/*
	 * The comparison operator itself should yield boolean ...
	 */
	if (result->opresulttype != BOOLOID)
		ereport(ERROR,
				(errcode(ERRCODE_DATATYPE_MISMATCH),
				 errmsg("NULLIF requires = operator to yield boolean"),
				 parser_errposition(pstate, a->location)));
	if (result->opretset)
		ereport(ERROR,
				(errcode(ERRCODE_DATATYPE_MISMATCH),
		/* translator: %s is name of a SQL construct, eg NULLIF */
				 errmsg("%s must not return a set", "NULLIF"),
				 parser_errposition(pstate, a->location)));

	/*
	 * ... but the NullIfExpr will yield the first operand's type.
	 */
	result->opresulttype = exprType((Node *) linitial(result->args));

	/*
	 * We rely on NullIfExpr and OpExpr being the same struct
	 */
	NodeSetTag(result, T_NullIfExpr);

	return (Node *) result;
}

/*
 * Checking an expression for match to a list of type names. Will result
 * in a boolean constant node.
 */
static Node *
transformAExprOf(ParseState *pstate, A_Expr *a)
{
	Node	   *lexpr = a->lexpr;
	Const	   *result;
	ListCell   *telem;
	Oid			ltype,
				rtype;
	bool		matched = false;

	if (operator_precedence_warning)
		emit_precedence_warnings(pstate, PREC_GROUP_POSTFIX_IS, "IS",
								 lexpr, NULL,
								 a->location);

	lexpr = transformExprRecurse(pstate, lexpr);

	ltype = exprType(lexpr);
	foreach(telem, (List *) a->rexpr)
	{
		rtype = typenameTypeId(pstate, lfirst(telem));
		matched = (rtype == ltype);
		if (matched)
			break;
	}

	/*
	 * We have two forms: equals or not equals. Flip the sense of the result
	 * for not equals.
	 */
	if (strcmp(strVal(linitial(a->name)), "<>") == 0)
		matched = (!matched);

	result = (Const *) makeBoolConst(matched, false);

	/* Make the result have the original input's parse location */
	result->location = exprLocation((Node *) a);

	return (Node *) result;
}

static Node *
transformAExprIn(ParseState *pstate, A_Expr *a)
{
	Node	   *result = NULL;
	Node	   *lexpr;
	List	   *rexprs;
	List	   *rvars;
	List	   *rnonvars;
	bool		useOr;
	ListCell   *l;

	/*
	 * If the operator is <>, combine with AND not OR.
	 */
	if (strcmp(strVal(linitial(a->name)), "<>") == 0)
		useOr = false;
	else
		useOr = true;

	if (operator_precedence_warning)
		emit_precedence_warnings(pstate,
								 useOr ? PREC_GROUP_IN : PREC_GROUP_NOT_IN,
								 "IN",
								 a->lexpr, NULL,
								 a->location);

	/*
	 * We try to generate a ScalarArrayOpExpr from IN/NOT IN, but this is only
	 * possible if there is a suitable array type available.  If not, we fall
	 * back to a boolean condition tree with multiple copies of the lefthand
	 * expression.  Also, any IN-list items that contain Vars are handled as
	 * separate boolean conditions, because that gives the planner more scope
	 * for optimization on such clauses.
	 *
	 * First step: transform all the inputs, and detect whether any contain
	 * Vars.
	 */
	lexpr = transformExprRecurse(pstate, a->lexpr);
	rexprs = rvars = rnonvars = NIL;
	foreach(l, (List *) a->rexpr)
	{
		Node	   *rexpr = transformExprRecurse(pstate, lfirst(l));

		rexprs = lappend(rexprs, rexpr);
		if (contain_vars_of_level(rexpr, 0))
			rvars = lappend(rvars, rexpr);
		else
			rnonvars = lappend(rnonvars, rexpr);
	}

	/*
	 * ScalarArrayOpExpr is only going to be useful if there's more than one
	 * non-Var righthand item.
	 */
	if (list_length(rnonvars) > 1)
	{
		List	   *allexprs;
		Oid			scalar_type;
		Oid			array_type;

		/*
		 * Try to select a common type for the array elements.  Note that
		 * since the LHS' type is first in the list, it will be preferred when
		 * there is doubt (eg, when all the RHS items are unknown literals).
		 *
		 * Note: use list_concat here not lcons, to avoid damaging rnonvars.
		 */
		allexprs = list_concat(list_make1(lexpr), rnonvars);
		scalar_type = select_common_type(pstate, allexprs, NULL, NULL);

		/*
		 * Do we have an array type to use?  Aside from the case where there
		 * isn't one, we don't risk using ScalarArrayOpExpr when the common
		 * type is RECORD, because the RowExpr comparison logic below can cope
		 * with some cases of non-identical row types.
		 */
		if (OidIsValid(scalar_type) && scalar_type != RECORDOID)
			array_type = get_array_type(scalar_type);
		else
			array_type = InvalidOid;
		if (array_type != InvalidOid)
		{
			/*
			 * OK: coerce all the right-hand non-Var inputs to the common type
			 * and build an ArrayExpr for them.
			 */
			List	   *aexprs;
			ArrayExpr  *newa;

			aexprs = NIL;
			foreach(l, rnonvars)
			{
				Node	   *rexpr = (Node *) lfirst(l);

				rexpr = coerce_to_common_type(pstate, rexpr,
											  scalar_type,
											  "IN");
				aexprs = lappend(aexprs, rexpr);
			}
			newa = makeNode(ArrayExpr);
			newa->array_typeid = array_type;
			/* array_collid will be set by parse_collate.c */
			newa->element_typeid = scalar_type;
			newa->elements = aexprs;
			newa->multidims = false;
			newa->location = -1;

			result = (Node *) make_scalar_array_op(pstate,
												   a->name,
												   useOr,
												   lexpr,
												   (Node *) newa,
												   a->location);

			/* Consider only the Vars (if any) in the loop below */
			rexprs = rvars;
		}
	}

	/*
	 * Must do it the hard way, ie, with a boolean expression tree.
	 */
	foreach(l, rexprs)
	{
		Node	   *rexpr = (Node *) lfirst(l);
		Node	   *cmp;

		if (IsA(lexpr, RowExpr) &&
			IsA(rexpr, RowExpr))
		{
			/* ROW() op ROW() is handled specially */
			cmp = make_row_comparison_op(pstate,
										 a->name,
										 copyObject(((RowExpr *) lexpr)->args),
										 ((RowExpr *) rexpr)->args,
										 a->location);
		}
		else
		{
			/* Ordinary scalar operator */
			cmp = (Node *) make_op(pstate,
								   a->name,
								   copyObject(lexpr),
								   rexpr,
								   pstate->p_last_srf,
								   a->location);
		}

		cmp = coerce_to_boolean(pstate, cmp, "IN");
		if (result == NULL)
			result = cmp;
		else
			result = (Node *) makeBoolExpr(useOr ? OR_EXPR : AND_EXPR,
										   list_make2(result, cmp),
										   a->location);
	}

	return result;
}

static Node *
transformAExprBetween(ParseState *pstate, A_Expr *a)
{
	Node	   *aexpr;
	Node	   *bexpr;
	Node	   *cexpr;
	Node	   *result;
	Node	   *sub1;
	Node	   *sub2;
	List	   *args;

	/* Deconstruct A_Expr into three subexprs */
	aexpr = a->lexpr;
	args = castNode(List, a->rexpr);
	Assert(list_length(args) == 2);
	bexpr = (Node *) linitial(args);
	cexpr = (Node *) lsecond(args);

	if (operator_precedence_warning)
	{
		int			opgroup;
		const char *opname;

		opgroup = operator_precedence_group((Node *) a, &opname);
		emit_precedence_warnings(pstate, opgroup, opname,
								 aexpr, cexpr,
								 a->location);
		/* We can ignore bexpr thanks to syntactic restrictions */
		/* Wrap subexpressions to prevent extra warnings */
		aexpr = (Node *) makeA_Expr(AEXPR_PAREN, NIL, aexpr, NULL, -1);
		bexpr = (Node *) makeA_Expr(AEXPR_PAREN, NIL, bexpr, NULL, -1);
		cexpr = (Node *) makeA_Expr(AEXPR_PAREN, NIL, cexpr, NULL, -1);
	}

	/*
	 * Build the equivalent comparison expression.  Make copies of
	 * multiply-referenced subexpressions for safety.  (XXX this is really
	 * wrong since it results in multiple runtime evaluations of what may be
	 * volatile expressions ...)
	 *
	 * Ideally we would not use hard-wired operators here but instead use
	 * opclasses.  However, mixed data types and other issues make this
	 * difficult:
	 * http://archives.postgresql.org/pgsql-hackers/2008-08/msg01142.php
	 */
	switch (a->kind)
	{
		case AEXPR_BETWEEN:
			args = list_make2(makeSimpleA_Expr(AEXPR_OP, ">=",
											   aexpr, bexpr,
											   a->location),
							  makeSimpleA_Expr(AEXPR_OP, "<=",
											   copyObject(aexpr), cexpr,
											   a->location));
			result = (Node *) makeBoolExpr(AND_EXPR, args, a->location);
			break;
		case AEXPR_NOT_BETWEEN:
			args = list_make2(makeSimpleA_Expr(AEXPR_OP, "<",
											   aexpr, bexpr,
											   a->location),
							  makeSimpleA_Expr(AEXPR_OP, ">",
											   copyObject(aexpr), cexpr,
											   a->location));
			result = (Node *) makeBoolExpr(OR_EXPR, args, a->location);
			break;
		case AEXPR_BETWEEN_SYM:
			args = list_make2(makeSimpleA_Expr(AEXPR_OP, ">=",
											   aexpr, bexpr,
											   a->location),
							  makeSimpleA_Expr(AEXPR_OP, "<=",
											   copyObject(aexpr), cexpr,
											   a->location));
			sub1 = (Node *) makeBoolExpr(AND_EXPR, args, a->location);
			args = list_make2(makeSimpleA_Expr(AEXPR_OP, ">=",
											   copyObject(aexpr), copyObject(cexpr),
											   a->location),
							  makeSimpleA_Expr(AEXPR_OP, "<=",
											   copyObject(aexpr), copyObject(bexpr),
											   a->location));
			sub2 = (Node *) makeBoolExpr(AND_EXPR, args, a->location);
			args = list_make2(sub1, sub2);
			result = (Node *) makeBoolExpr(OR_EXPR, args, a->location);
			break;
		case AEXPR_NOT_BETWEEN_SYM:
			args = list_make2(makeSimpleA_Expr(AEXPR_OP, "<",
											   aexpr, bexpr,
											   a->location),
							  makeSimpleA_Expr(AEXPR_OP, ">",
											   copyObject(aexpr), cexpr,
											   a->location));
			sub1 = (Node *) makeBoolExpr(OR_EXPR, args, a->location);
			args = list_make2(makeSimpleA_Expr(AEXPR_OP, "<",
											   copyObject(aexpr), copyObject(cexpr),
											   a->location),
							  makeSimpleA_Expr(AEXPR_OP, ">",
											   copyObject(aexpr), copyObject(bexpr),
											   a->location));
			sub2 = (Node *) makeBoolExpr(OR_EXPR, args, a->location);
			args = list_make2(sub1, sub2);
			result = (Node *) makeBoolExpr(AND_EXPR, args, a->location);
			break;
		default:
			elog(ERROR, "unrecognized A_Expr kind: %d", a->kind);
			result = NULL;		/* keep compiler quiet */
			break;
	}

	return transformExprRecurse(pstate, result);
}

static Node *
transformBoolExpr(ParseState *pstate, BoolExpr *a)
{
	List	   *args = NIL;
	const char *opname;
	ListCell   *lc;

	switch (a->boolop)
	{
		case AND_EXPR:
			opname = "AND";
			break;
		case OR_EXPR:
			opname = "OR";
			break;
		case NOT_EXPR:
			opname = "NOT";
			break;
		default:
			elog(ERROR, "unrecognized boolop: %d", (int) a->boolop);
			opname = NULL;		/* keep compiler quiet */
			break;
	}

	foreach(lc, a->args)
	{
		Node	   *arg = (Node *) lfirst(lc);

		arg = transformExprRecurse(pstate, arg);
		arg = coerce_to_boolean(pstate, arg, opname);
		args = lappend(args, arg);
	}

	return (Node *) makeBoolExpr(a->boolop, args, a->location);
}

static Node *
transformFuncCall(ParseState *pstate, FuncCall *fn)
{
	Node	   *last_srf = pstate->p_last_srf;
	List	   *targs;
	ListCell   *args;

	/* Transform the list of arguments ... */
	targs = NIL;
	foreach(args, fn->args)
	{
		targs = lappend(targs, transformExprRecurse(pstate,
													(Node *) lfirst(args)));
	}

	/*
	 * When WITHIN GROUP is used, we treat its ORDER BY expressions as
	 * additional arguments to the function, for purposes of function lookup
	 * and argument type coercion.  So, transform each such expression and add
	 * them to the targs list.  We don't explicitly mark where each argument
	 * came from, but ParseFuncOrColumn can tell what's what by reference to
	 * list_length(fn->agg_order).
	 */
	if (fn->agg_within_group)
	{
		Assert(fn->agg_order != NIL);
		foreach(args, fn->agg_order)
		{
			SortBy	   *arg = (SortBy *) lfirst(args);

			targs = lappend(targs, transformExpr(pstate, arg->node,
												 EXPR_KIND_ORDER_BY));
		}
	}

	/* ... and hand off to ParseFuncOrColumn */
	return ParseFuncOrColumn(pstate,
							 fn->funcname,
							 targs,
							 last_srf,
							 fn,
							 false,
							 fn->location);
}

static Node *
transformMultiAssignRef(ParseState *pstate, MultiAssignRef *maref)
{
	SubLink    *sublink;
	RowExpr    *rexpr;
	Query	   *qtree;
	TargetEntry *tle;

	/* We should only see this in first-stage processing of UPDATE tlists */
	Assert(pstate->p_expr_kind == EXPR_KIND_UPDATE_SOURCE);

	/* We only need to transform the source if this is the first column */
	if (maref->colno == 1)
	{
		/*
		 * For now, we only allow EXPR SubLinks and RowExprs as the source of
		 * an UPDATE multiassignment.  This is sufficient to cover interesting
		 * cases; at worst, someone would have to write (SELECT * FROM expr)
		 * to expand a composite-returning expression of another form.
		 */
		if (IsA(maref->source, SubLink) &&
			((SubLink *) maref->source)->subLinkType == EXPR_SUBLINK)
		{
			/* Relabel it as a MULTIEXPR_SUBLINK */
			sublink = (SubLink *) maref->source;
			sublink->subLinkType = MULTIEXPR_SUBLINK;
			/* And transform it */
			sublink = (SubLink *) transformExprRecurse(pstate,
													   (Node *) sublink);

			qtree = castNode(Query, sublink->subselect);

			/* Check subquery returns required number of columns */
			if (count_nonjunk_tlist_entries(qtree->targetList) != maref->ncolumns)
				ereport(ERROR,
						(errcode(ERRCODE_SYNTAX_ERROR),
						 errmsg("number of columns does not match number of values"),
						 parser_errposition(pstate, sublink->location)));

			/*
			 * Build a resjunk tlist item containing the MULTIEXPR SubLink,
			 * and add it to pstate->p_multiassign_exprs, whence it will later
			 * get appended to the completed targetlist.  We needn't worry
			 * about selecting a resno for it; transformUpdateStmt will do
			 * that.
			 */
			tle = makeTargetEntry((Expr *) sublink, 0, NULL, true);
			pstate->p_multiassign_exprs = lappend(pstate->p_multiassign_exprs,
												  tle);

			/*
			 * Assign a unique-within-this-targetlist ID to the MULTIEXPR
			 * SubLink.  We can just use its position in the
			 * p_multiassign_exprs list.
			 */
			sublink->subLinkId = list_length(pstate->p_multiassign_exprs);
		}
		else if (IsA(maref->source, RowExpr))
		{
			/* Transform the RowExpr, allowing SetToDefault items */
			rexpr = (RowExpr *) transformRowExpr(pstate,
												 (RowExpr *) maref->source,
												 true);

			/* Check it returns required number of columns */
			if (list_length(rexpr->args) != maref->ncolumns)
				ereport(ERROR,
						(errcode(ERRCODE_SYNTAX_ERROR),
						 errmsg("number of columns does not match number of values"),
						 parser_errposition(pstate, rexpr->location)));

			/*
			 * Temporarily append it to p_multiassign_exprs, so we can get it
			 * back when we come back here for additional columns.
			 */
			tle = makeTargetEntry((Expr *) rexpr, 0, NULL, true);
			pstate->p_multiassign_exprs = lappend(pstate->p_multiassign_exprs,
												  tle);
		}
		else
			ereport(ERROR,
					(errcode(ERRCODE_FEATURE_NOT_SUPPORTED),
					 errmsg("source for a multiple-column UPDATE item must be a sub-SELECT or ROW() expression"),
					 parser_errposition(pstate, exprLocation(maref->source))));
	}
	else
	{
		/*
		 * Second or later column in a multiassignment.  Re-fetch the
		 * transformed SubLink or RowExpr, which we assume is still the last
		 * entry in p_multiassign_exprs.
		 */
		Assert(pstate->p_multiassign_exprs != NIL);
		tle = (TargetEntry *) llast(pstate->p_multiassign_exprs);
	}

	/*
	 * Emit the appropriate output expression for the current column
	 */
	if (IsA(tle->expr, SubLink))
	{
		Param	   *param;

		sublink = (SubLink *) tle->expr;
		Assert(sublink->subLinkType == MULTIEXPR_SUBLINK);
		qtree = castNode(Query, sublink->subselect);

		/* Build a Param representing the current subquery output column */
		tle = (TargetEntry *) list_nth(qtree->targetList, maref->colno - 1);
		Assert(!tle->resjunk);

		param = makeNode(Param);
		param->paramkind = PARAM_MULTIEXPR;
		param->paramid = (sublink->subLinkId << 16) | maref->colno;
		param->paramtype = exprType((Node *) tle->expr);
		param->paramtypmod = exprTypmod((Node *) tle->expr);
		param->paramcollid = exprCollation((Node *) tle->expr);
		param->location = exprLocation((Node *) tle->expr);

		return (Node *) param;
	}

	if (IsA(tle->expr, RowExpr))
	{
		Node	   *result;

		rexpr = (RowExpr *) tle->expr;

		/* Just extract and return the next element of the RowExpr */
		result = (Node *) list_nth(rexpr->args, maref->colno - 1);

		/*
		 * If we're at the last column, delete the RowExpr from
		 * p_multiassign_exprs; we don't need it anymore, and don't want it in
		 * the finished UPDATE tlist.
		 */
		if (maref->colno == maref->ncolumns)
			pstate->p_multiassign_exprs =
				list_delete_ptr(pstate->p_multiassign_exprs, tle);

		return result;
	}

	elog(ERROR, "unexpected expr type in multiassign list");
	return NULL;				/* keep compiler quiet */
}

static Node *
transformCaseExpr(ParseState *pstate, CaseExpr *c)
{
	CaseExpr   *newc = makeNode(CaseExpr);
	Node	   *last_srf = pstate->p_last_srf;
	Node	   *arg;
	CaseTestExpr *placeholder;
	List	   *newargs;
	List	   *resultexprs;
	ListCell   *l;
	Node	   *defresult;
	Oid			ptype;

	/* transform the test expression, if any */
	arg = transformExprRecurse(pstate, (Node *) c->arg);

	/* generate placeholder for test expression */
	if (arg)
	{
		/*
		 * If test expression is an untyped literal, force it to text. We have
		 * to do something now because we won't be able to do this coercion on
		 * the placeholder.  This is not as flexible as what was done in 7.4
		 * and before, but it's good enough to handle the sort of silly coding
		 * commonly seen.
		 */
		if (exprType(arg) == UNKNOWNOID)
			arg = coerce_to_common_type(pstate, arg, TEXTOID, "CASE");

		/*
		 * Run collation assignment on the test expression so that we know
		 * what collation to mark the placeholder with.  In principle we could
		 * leave it to parse_collate.c to do that later, but propagating the
		 * result to the CaseTestExpr would be unnecessarily complicated.
		 */
		assign_expr_collations(pstate, arg);

		placeholder = makeNode(CaseTestExpr);
		placeholder->typeId = exprType(arg);
		placeholder->typeMod = exprTypmod(arg);
		placeholder->collation = exprCollation(arg);
	}
	else
		placeholder = NULL;

	newc->arg = (Expr *) arg;

	/* transform the list of arguments */
	newargs = NIL;
	resultexprs = NIL;
	foreach(l, c->args)
	{
		CaseWhen   *w = lfirst_node(CaseWhen, l);
		CaseWhen   *neww = makeNode(CaseWhen);
		Node	   *warg;

		warg = (Node *) w->expr;
		if (placeholder)
		{
			/* shorthand form was specified, so expand... */
			warg = (Node *) makeSimpleA_Expr(AEXPR_OP, "=",
											 (Node *) placeholder,
											 warg,
											 w->location);
		}
		neww->expr = (Expr *) transformExprRecurse(pstate, warg);

		neww->expr = (Expr *) coerce_to_boolean(pstate,
												(Node *) neww->expr,
												"CASE/WHEN");

		warg = (Node *) w->result;
		neww->result = (Expr *) transformExprRecurse(pstate, warg);
		neww->location = w->location;

		newargs = lappend(newargs, neww);
		resultexprs = lappend(resultexprs, neww->result);
	}

	newc->args = newargs;

	/* transform the default clause */
	defresult = (Node *) c->defresult;
	if (defresult == NULL)
	{
		A_Const    *n = makeNode(A_Const);

		n->val.type = T_Null;
		n->location = -1;
		defresult = (Node *) n;
	}
	newc->defresult = (Expr *) transformExprRecurse(pstate, defresult);

	/*
	 * Note: default result is considered the most significant type in
	 * determining preferred type. This is how the code worked before, but it
	 * seems a little bogus to me --- tgl
	 */
	resultexprs = lcons(newc->defresult, resultexprs);

	ptype = select_common_type(pstate, resultexprs, "CASE", NULL);
	Assert(OidIsValid(ptype));
	newc->casetype = ptype;
	/* casecollid will be set by parse_collate.c */

	/* Convert default result clause, if necessary */
	newc->defresult = (Expr *)
		coerce_to_common_type(pstate,
							  (Node *) newc->defresult,
							  ptype,
							  "CASE/ELSE");

	/* Convert when-clause results, if necessary */
	foreach(l, newc->args)
	{
		CaseWhen   *w = (CaseWhen *) lfirst(l);

		w->result = (Expr *)
			coerce_to_common_type(pstate,
								  (Node *) w->result,
								  ptype,
								  "CASE/WHEN");
	}

	/* if any subexpression contained a SRF, complain */
	if (pstate->p_last_srf != last_srf)
		ereport(ERROR,
				(errcode(ERRCODE_FEATURE_NOT_SUPPORTED),
		/* translator: %s is name of a SQL construct, eg GROUP BY */
				 errmsg("set-returning functions are not allowed in %s",
						"CASE"),
				 errhint("You might be able to move the set-returning function into a LATERAL FROM item."),
				 parser_errposition(pstate,
									exprLocation(pstate->p_last_srf))));

	newc->location = c->location;

	return (Node *) newc;
}

static Node *
transformSubLink(ParseState *pstate, SubLink *sublink)
{
	Node	   *result = (Node *) sublink;
	Query	   *qtree;
	const char *err;

	/*
	 * Check to see if the sublink is in an invalid place within the query. We
	 * allow sublinks everywhere in SELECT/INSERT/UPDATE/DELETE, but generally
	 * not in utility statements.
	 */
	err = NULL;
	switch (pstate->p_expr_kind)
	{
		case EXPR_KIND_NONE:
			Assert(false);		/* can't happen */
			break;
		case EXPR_KIND_OTHER:
			/* Accept sublink here; caller must throw error if wanted */
			break;
		case EXPR_KIND_JOIN_ON:
		case EXPR_KIND_JOIN_USING:
		case EXPR_KIND_FROM_SUBSELECT:
		case EXPR_KIND_FROM_FUNCTION:
		case EXPR_KIND_WHERE:
		case EXPR_KIND_POLICY:
		case EXPR_KIND_HAVING:
		case EXPR_KIND_FILTER:
		case EXPR_KIND_WINDOW_PARTITION:
		case EXPR_KIND_WINDOW_ORDER:
		case EXPR_KIND_WINDOW_FRAME_RANGE:
		case EXPR_KIND_WINDOW_FRAME_ROWS:
		case EXPR_KIND_WINDOW_FRAME_GROUPS:
		case EXPR_KIND_SELECT_TARGET:
		case EXPR_KIND_INSERT_TARGET:
		case EXPR_KIND_UPDATE_SOURCE:
		case EXPR_KIND_UPDATE_TARGET:
		case EXPR_KIND_GROUP_BY:
		case EXPR_KIND_ORDER_BY:
		case EXPR_KIND_DISTINCT_ON:
		case EXPR_KIND_LIMIT:
		case EXPR_KIND_OFFSET:
		case EXPR_KIND_RETURNING:
		case EXPR_KIND_VALUES:
		case EXPR_KIND_VALUES_SINGLE:
			/* okay */
			break;
		case EXPR_KIND_CHECK_CONSTRAINT:
		case EXPR_KIND_DOMAIN_CHECK:
			err = _("cannot use subquery in check constraint");
			break;
		case EXPR_KIND_COLUMN_DEFAULT:
		case EXPR_KIND_FUNCTION_DEFAULT:
			err = _("cannot use subquery in DEFAULT expression");
			break;
		case EXPR_KIND_INDEX_EXPRESSION:
			err = _("cannot use subquery in index expression");
			break;
		case EXPR_KIND_INDEX_PREDICATE:
			err = _("cannot use subquery in index predicate");
			break;
		case EXPR_KIND_ALTER_COL_TRANSFORM:
			err = _("cannot use subquery in transform expression");
			break;
		case EXPR_KIND_EXECUTE_PARAMETER:
			err = _("cannot use subquery in EXECUTE parameter");
			break;
		case EXPR_KIND_TRIGGER_WHEN:
			err = _("cannot use subquery in trigger WHEN condition");
			break;
		case EXPR_KIND_PARTITION_EXPRESSION:
			err = _("cannot use subquery in partition key expression");
			break;
		case EXPR_KIND_CALL_ARGUMENT:
			err = _("cannot use subquery in CALL argument");
			break;

			/*
			 * There is intentionally no default: case here, so that the
			 * compiler will warn if we add a new ParseExprKind without
			 * extending this switch.  If we do see an unrecognized value at
			 * runtime, the behavior will be the same as for EXPR_KIND_OTHER,
			 * which is sane anyway.
			 */
	}
	if (err)
		ereport(ERROR,
				(errcode(ERRCODE_FEATURE_NOT_SUPPORTED),
				 errmsg_internal("%s", err),
				 parser_errposition(pstate, sublink->location)));

	pstate->p_hasSubLinks = true;

	/*
	 * OK, let's transform the sub-SELECT.
	 */
	qtree = parse_sub_analyze(sublink->subselect, pstate, NULL, false, true);

	/*
	 * Check that we got a SELECT.  Anything else should be impossible given
	 * restrictions of the grammar, but check anyway.
	 */
	if (!IsA(qtree, Query) ||
		qtree->commandType != CMD_SELECT)
		elog(ERROR, "unexpected non-SELECT command in SubLink");

	sublink->subselect = (Node *) qtree;

	if (sublink->subLinkType == EXISTS_SUBLINK)
	{
		/*
		 * EXISTS needs no test expression or combining operator. These fields
		 * should be null already, but make sure.
		 */
		sublink->testexpr = NULL;
		sublink->operName = NIL;
	}
	else if (sublink->subLinkType == EXPR_SUBLINK ||
			 sublink->subLinkType == ARRAY_SUBLINK)
	{
		/*
		 * Make sure the subselect delivers a single column (ignoring resjunk
		 * targets).
		 */
		if (count_nonjunk_tlist_entries(qtree->targetList) != 1)
			ereport(ERROR,
					(errcode(ERRCODE_SYNTAX_ERROR),
					 errmsg("subquery must return only one column"),
					 parser_errposition(pstate, sublink->location)));

		/*
		 * EXPR and ARRAY need no test expression or combining operator. These
		 * fields should be null already, but make sure.
		 */
		sublink->testexpr = NULL;
		sublink->operName = NIL;
	}
	else if (sublink->subLinkType == MULTIEXPR_SUBLINK)
	{
		/* Same as EXPR case, except no restriction on number of columns */
		sublink->testexpr = NULL;
		sublink->operName = NIL;
	}
	else
	{
		/* ALL, ANY, or ROWCOMPARE: generate row-comparing expression */
		Node	   *lefthand;
		List	   *left_list;
		List	   *right_list;
		ListCell   *l;

		if (operator_precedence_warning)
		{
			if (sublink->operName == NIL)
				emit_precedence_warnings(pstate, PREC_GROUP_IN, "IN",
										 sublink->testexpr, NULL,
										 sublink->location);
			else
				emit_precedence_warnings(pstate, PREC_GROUP_POSTFIX_OP,
										 strVal(llast(sublink->operName)),
										 sublink->testexpr, NULL,
										 sublink->location);
		}

		/*
		 * If the source was "x IN (select)", convert to "x = ANY (select)".
		 */
		if (sublink->operName == NIL)
			sublink->operName = list_make1(makeString("="));

		/*
		 * Transform lefthand expression, and convert to a list
		 */
		lefthand = transformExprRecurse(pstate, sublink->testexpr);
		if (lefthand && IsA(lefthand, RowExpr))
			left_list = ((RowExpr *) lefthand)->args;
		else
			left_list = list_make1(lefthand);

		/*
		 * Build a list of PARAM_SUBLINK nodes representing the output columns
		 * of the subquery.
		 */
		right_list = NIL;
		foreach(l, qtree->targetList)
		{
			TargetEntry *tent = (TargetEntry *) lfirst(l);
			Param	   *param;

			if (tent->resjunk)
				continue;

			param = makeNode(Param);
			param->paramkind = PARAM_SUBLINK;
			param->paramid = tent->resno;
			param->paramtype = exprType((Node *) tent->expr);
			param->paramtypmod = exprTypmod((Node *) tent->expr);
			param->paramcollid = exprCollation((Node *) tent->expr);
			param->location = -1;

			right_list = lappend(right_list, param);
		}

		/*
		 * We could rely on make_row_comparison_op to complain if the list
		 * lengths differ, but we prefer to generate a more specific error
		 * message.
		 */
		if (list_length(left_list) < list_length(right_list))
			ereport(ERROR,
					(errcode(ERRCODE_SYNTAX_ERROR),
					 errmsg("subquery has too many columns"),
					 parser_errposition(pstate, sublink->location)));
		if (list_length(left_list) > list_length(right_list))
			ereport(ERROR,
					(errcode(ERRCODE_SYNTAX_ERROR),
					 errmsg("subquery has too few columns"),
					 parser_errposition(pstate, sublink->location)));

		/*
		 * Identify the combining operator(s) and generate a suitable
		 * row-comparison expression.
		 */
		sublink->testexpr = make_row_comparison_op(pstate,
												   sublink->operName,
												   left_list,
												   right_list,
												   sublink->location);
	}

	return result;
}

/*
 * transformArrayExpr
 *
 * If the caller specifies the target type, the resulting array will
 * be of exactly that type.  Otherwise we try to infer a common type
 * for the elements using select_common_type().
 */
static Node *
transformArrayExpr(ParseState *pstate, A_ArrayExpr *a,
				   Oid array_type, Oid element_type, int32 typmod)
{
	ArrayExpr  *newa = makeNode(ArrayExpr);
	List	   *newelems = NIL;
	List	   *newcoercedelems = NIL;
	ListCell   *element;
	Oid			coerce_type;
	bool		coerce_hard;

	/*
	 * Transform the element expressions
	 *
	 * Assume that the array is one-dimensional unless we find an array-type
	 * element expression.
	 */
	newa->multidims = false;
	foreach(element, a->elements)
	{
		Node	   *e = (Node *) lfirst(element);
		Node	   *newe;

		/* Look through AEXPR_PAREN nodes so they don't affect test below */
		while (e && IsA(e, A_Expr) &&
			   ((A_Expr *) e)->kind == AEXPR_PAREN)
			e = ((A_Expr *) e)->lexpr;

		/*
		 * If an element is itself an A_ArrayExpr, recurse directly so that we
		 * can pass down any target type we were given.
		 */
		if (IsA(e, A_ArrayExpr))
		{
			newe = transformArrayExpr(pstate,
									  (A_ArrayExpr *) e,
									  array_type,
									  element_type,
									  typmod);
			/* we certainly have an array here */
			Assert(array_type == InvalidOid || array_type == exprType(newe));
			newa->multidims = true;
		}
		else
		{
			newe = transformExprRecurse(pstate, e);

			/*
			 * Check for sub-array expressions, if we haven't already found
			 * one.
			 */
			if (!newa->multidims && type_is_array(exprType(newe)))
				newa->multidims = true;
		}

		newelems = lappend(newelems, newe);
	}

	/*
	 * Select a target type for the elements.
	 *
	 * If we haven't been given a target array type, we must try to deduce a
	 * common type based on the types of the individual elements present.
	 */
	if (OidIsValid(array_type))
	{
		/* Caller must ensure array_type matches element_type */
		Assert(OidIsValid(element_type));
		coerce_type = (newa->multidims ? array_type : element_type);
		coerce_hard = true;
	}
	else
	{
		/* Can't handle an empty array without a target type */
		if (newelems == NIL)
			ereport(ERROR,
					(errcode(ERRCODE_INDETERMINATE_DATATYPE),
					 errmsg("cannot determine type of empty array"),
					 errhint("Explicitly cast to the desired type, "
							 "for example ARRAY[]::integer[]."),
					 parser_errposition(pstate, a->location)));

		/* Select a common type for the elements */
		coerce_type = select_common_type(pstate, newelems, "ARRAY", NULL);

		if (newa->multidims)
		{
			array_type = coerce_type;
			element_type = get_element_type(array_type);
			if (!OidIsValid(element_type))
				ereport(ERROR,
						(errcode(ERRCODE_UNDEFINED_OBJECT),
						 errmsg("could not find element type for data type %s",
								format_type_be(array_type)),
						 parser_errposition(pstate, a->location)));
		}
		else
		{
			element_type = coerce_type;
			array_type = get_array_type(element_type);
			if (!OidIsValid(array_type))
				ereport(ERROR,
						(errcode(ERRCODE_UNDEFINED_OBJECT),
						 errmsg("could not find array type for data type %s",
								format_type_be(element_type)),
						 parser_errposition(pstate, a->location)));
		}
		coerce_hard = false;
	}

	/*
	 * Coerce elements to target type
	 *
	 * If the array has been explicitly cast, then the elements are in turn
	 * explicitly coerced.
	 *
	 * If the array's type was merely derived from the common type of its
	 * elements, then the elements are implicitly coerced to the common type.
	 * This is consistent with other uses of select_common_type().
	 */
	foreach(element, newelems)
	{
		Node	   *e = (Node *) lfirst(element);
		Node	   *newe;

		if (coerce_hard)
		{
			newe = coerce_to_target_type(pstate, e,
										 exprType(e),
										 coerce_type,
										 typmod,
										 COERCION_EXPLICIT,
										 COERCE_EXPLICIT_CAST,
										 -1);
			if (newe == NULL)
				ereport(ERROR,
						(errcode(ERRCODE_CANNOT_COERCE),
						 errmsg("cannot cast type %s to %s",
								format_type_be(exprType(e)),
								format_type_be(coerce_type)),
						 parser_errposition(pstate, exprLocation(e))));
		}
		else
			newe = coerce_to_common_type(pstate, e,
										 coerce_type,
										 "ARRAY");
		newcoercedelems = lappend(newcoercedelems, newe);
	}

	newa->array_typeid = array_type;
	/* array_collid will be set by parse_collate.c */
	newa->element_typeid = element_type;
	newa->elements = newcoercedelems;
	newa->location = a->location;

	return (Node *) newa;
}

static Node *
transformRowExpr(ParseState *pstate, RowExpr *r, bool allowDefault)
{
	RowExpr    *newr;
	char		fname[16];
	int			fnum;
	ListCell   *lc;

	newr = makeNode(RowExpr);

	/* Transform the field expressions */
	newr->args = transformExpressionList(pstate, r->args,
										 pstate->p_expr_kind, allowDefault);

	/* Barring later casting, we consider the type RECORD */
	newr->row_typeid = RECORDOID;
	newr->row_format = COERCE_IMPLICIT_CAST;

	/* ROW() has anonymous columns, so invent some field names */
	newr->colnames = NIL;
	fnum = 1;
	foreach(lc, newr->args)
	{
		snprintf(fname, sizeof(fname), "f%d", fnum++);
		newr->colnames = lappend(newr->colnames, makeString(pstrdup(fname)));
	}

	newr->location = r->location;

	return (Node *) newr;
}

static Node *
transformCoalesceExpr(ParseState *pstate, CoalesceExpr *c)
{
	CoalesceExpr *newc = makeNode(CoalesceExpr);
	Node	   *last_srf = pstate->p_last_srf;
	List	   *newargs = NIL;
	List	   *newcoercedargs = NIL;
	ListCell   *args;

	foreach(args, c->args)
	{
		Node	   *e = (Node *) lfirst(args);
		Node	   *newe;

		newe = transformExprRecurse(pstate, e);
		newargs = lappend(newargs, newe);
	}

	newc->coalescetype = select_common_type(pstate, newargs, "COALESCE", NULL);
	/* coalescecollid will be set by parse_collate.c */

	/* Convert arguments if necessary */
	foreach(args, newargs)
	{
		Node	   *e = (Node *) lfirst(args);
		Node	   *newe;

		newe = coerce_to_common_type(pstate, e,
									 newc->coalescetype,
									 "COALESCE");
		newcoercedargs = lappend(newcoercedargs, newe);
	}

	/* if any subexpression contained a SRF, complain */
	if (pstate->p_last_srf != last_srf)
		ereport(ERROR,
				(errcode(ERRCODE_FEATURE_NOT_SUPPORTED),
		/* translator: %s is name of a SQL construct, eg GROUP BY */
				 errmsg("set-returning functions are not allowed in %s",
						"COALESCE"),
				 errhint("You might be able to move the set-returning function into a LATERAL FROM item."),
				 parser_errposition(pstate,
									exprLocation(pstate->p_last_srf))));

	newc->args = newcoercedargs;
	newc->location = c->location;
	return (Node *) newc;
}

static Node *
transformMinMaxExpr(ParseState *pstate, MinMaxExpr *m)
{
	MinMaxExpr *newm = makeNode(MinMaxExpr);
	List	   *newargs = NIL;
	List	   *newcoercedargs = NIL;
	const char *funcname = (m->op == IS_GREATEST) ? "GREATEST" : "LEAST";
	ListCell   *args;

	newm->op = m->op;
	foreach(args, m->args)
	{
		Node	   *e = (Node *) lfirst(args);
		Node	   *newe;

		newe = transformExprRecurse(pstate, e);
		newargs = lappend(newargs, newe);
	}

	newm->minmaxtype = select_common_type(pstate, newargs, funcname, NULL);
	/* minmaxcollid and inputcollid will be set by parse_collate.c */

	/* Convert arguments if necessary */
	foreach(args, newargs)
	{
		Node	   *e = (Node *) lfirst(args);
		Node	   *newe;

		newe = coerce_to_common_type(pstate, e,
									 newm->minmaxtype,
									 funcname);
		newcoercedargs = lappend(newcoercedargs, newe);
	}

	newm->args = newcoercedargs;
	newm->location = m->location;
	return (Node *) newm;
}

static Node *
transformSQLValueFunction(ParseState *pstate, SQLValueFunction *svf)
{
	/*
	 * All we need to do is insert the correct result type and (where needed)
	 * validate the typmod, so we just modify the node in-place.
	 */
	switch (svf->op)
	{
		case SVFOP_CURRENT_DATE:
			svf->type = DATEOID;
			break;
		case SVFOP_CURRENT_TIME:
			svf->type = TIMETZOID;
			break;
		case SVFOP_CURRENT_TIME_N:
			svf->type = TIMETZOID;
			svf->typmod = anytime_typmod_check(true, svf->typmod);
			break;
		case SVFOP_CURRENT_TIMESTAMP:
			svf->type = TIMESTAMPTZOID;
			break;
		case SVFOP_CURRENT_TIMESTAMP_N:
			svf->type = TIMESTAMPTZOID;
			svf->typmod = anytimestamp_typmod_check(true, svf->typmod);
			break;
		case SVFOP_LOCALTIME:
			svf->type = TIMEOID;
			break;
		case SVFOP_LOCALTIME_N:
			svf->type = TIMEOID;
			svf->typmod = anytime_typmod_check(false, svf->typmod);
			break;
		case SVFOP_LOCALTIMESTAMP:
			svf->type = TIMESTAMPOID;
			break;
		case SVFOP_LOCALTIMESTAMP_N:
			svf->type = TIMESTAMPOID;
			svf->typmod = anytimestamp_typmod_check(false, svf->typmod);
			break;
		case SVFOP_CURRENT_ROLE:
		case SVFOP_CURRENT_USER:
		case SVFOP_USER:
		case SVFOP_SESSION_USER:
		case SVFOP_CURRENT_CATALOG:
		case SVFOP_CURRENT_SCHEMA:
			svf->type = NAMEOID;
			break;
	}

	return (Node *) svf;
}

static Node *
transformXmlExpr(ParseState *pstate, XmlExpr *x)
{
	XmlExpr    *newx;
	ListCell   *lc;
	int			i;

	if (operator_precedence_warning && x->op == IS_DOCUMENT)
		emit_precedence_warnings(pstate, PREC_GROUP_POSTFIX_IS, "IS",
								 (Node *) linitial(x->args), NULL,
								 x->location);

	newx = makeNode(XmlExpr);
	newx->op = x->op;
	if (x->name)
		newx->name = map_sql_identifier_to_xml_name(x->name, false, false);
	else
		newx->name = NULL;
	newx->xmloption = x->xmloption;
	newx->type = XMLOID;		/* this just marks the node as transformed */
	newx->typmod = -1;
	newx->location = x->location;

	/*
	 * gram.y built the named args as a list of ResTarget.  Transform each,
	 * and break the names out as a separate list.
	 */
	newx->named_args = NIL;
	newx->arg_names = NIL;

	foreach(lc, x->named_args)
	{
		ResTarget  *r = lfirst_node(ResTarget, lc);
		Node	   *expr;
		char	   *argname;

		expr = transformExprRecurse(pstate, r->val);

		if (r->name)
			argname = map_sql_identifier_to_xml_name(r->name, false, false);
		else if (IsA(r->val, ColumnRef))
			argname = map_sql_identifier_to_xml_name(FigureColname(r->val),
													 true, false);
		else
		{
			ereport(ERROR,
					(errcode(ERRCODE_SYNTAX_ERROR),
					 x->op == IS_XMLELEMENT
					 ? errmsg("unnamed XML attribute value must be a column reference")
					 : errmsg("unnamed XML element value must be a column reference"),
					 parser_errposition(pstate, r->location)));
			argname = NULL;		/* keep compiler quiet */
		}

		/* reject duplicate argnames in XMLELEMENT only */
		if (x->op == IS_XMLELEMENT)
		{
			ListCell   *lc2;

			foreach(lc2, newx->arg_names)
			{
				if (strcmp(argname, strVal(lfirst(lc2))) == 0)
					ereport(ERROR,
							(errcode(ERRCODE_SYNTAX_ERROR),
							 errmsg("XML attribute name \"%s\" appears more than once",
									argname),
							 parser_errposition(pstate, r->location)));
			}
		}

		newx->named_args = lappend(newx->named_args, expr);
		newx->arg_names = lappend(newx->arg_names, makeString(argname));
	}

	/* The other arguments are of varying types depending on the function */
	newx->args = NIL;
	i = 0;
	foreach(lc, x->args)
	{
		Node	   *e = (Node *) lfirst(lc);
		Node	   *newe;

		newe = transformExprRecurse(pstate, e);
		switch (x->op)
		{
			case IS_XMLCONCAT:
				newe = coerce_to_specific_type(pstate, newe, XMLOID,
											   "XMLCONCAT");
				break;
			case IS_XMLELEMENT:
				/* no coercion necessary */
				break;
			case IS_XMLFOREST:
				newe = coerce_to_specific_type(pstate, newe, XMLOID,
											   "XMLFOREST");
				break;
			case IS_XMLPARSE:
				if (i == 0)
					newe = coerce_to_specific_type(pstate, newe, TEXTOID,
												   "XMLPARSE");
				else
					newe = coerce_to_boolean(pstate, newe, "XMLPARSE");
				break;
			case IS_XMLPI:
				newe = coerce_to_specific_type(pstate, newe, TEXTOID,
											   "XMLPI");
				break;
			case IS_XMLROOT:
				if (i == 0)
					newe = coerce_to_specific_type(pstate, newe, XMLOID,
												   "XMLROOT");
				else if (i == 1)
					newe = coerce_to_specific_type(pstate, newe, TEXTOID,
												   "XMLROOT");
				else
					newe = coerce_to_specific_type(pstate, newe, INT4OID,
												   "XMLROOT");
				break;
			case IS_XMLSERIALIZE:
				/* not handled here */
				Assert(false);
				break;
			case IS_DOCUMENT:
				newe = coerce_to_specific_type(pstate, newe, XMLOID,
											   "IS DOCUMENT");
				break;
		}
		newx->args = lappend(newx->args, newe);
		i++;
	}

	return (Node *) newx;
}

static Node *
transformXmlSerialize(ParseState *pstate, XmlSerialize *xs)
{
	Node	   *result;
	XmlExpr    *xexpr;
	Oid			targetType;
	int32		targetTypmod;

	xexpr = makeNode(XmlExpr);
	xexpr->op = IS_XMLSERIALIZE;
	xexpr->args = list_make1(coerce_to_specific_type(pstate,
													 transformExprRecurse(pstate, xs->expr),
													 XMLOID,
													 "XMLSERIALIZE"));

	typenameTypeIdAndMod(pstate, xs->typeName, &targetType, &targetTypmod);

	xexpr->xmloption = xs->xmloption;
	xexpr->location = xs->location;
	/* We actually only need these to be able to parse back the expression. */
	xexpr->type = targetType;
	xexpr->typmod = targetTypmod;

	/*
	 * The actual target type is determined this way.  SQL allows char and
	 * varchar as target types.  We allow anything that can be cast implicitly
	 * from text.  This way, user-defined text-like data types automatically
	 * fit in.
	 */
	result = coerce_to_target_type(pstate, (Node *) xexpr,
								   TEXTOID, targetType, targetTypmod,
								   COERCION_IMPLICIT,
								   COERCE_IMPLICIT_CAST,
								   -1);
	if (result == NULL)
		ereport(ERROR,
				(errcode(ERRCODE_CANNOT_COERCE),
				 errmsg("cannot cast XMLSERIALIZE result to %s",
						format_type_be(targetType)),
				 parser_errposition(pstate, xexpr->location)));
	return result;
}

static Node *
transformBooleanTest(ParseState *pstate, BooleanTest *b)
{
	const char *clausename;

	if (operator_precedence_warning)
		emit_precedence_warnings(pstate, PREC_GROUP_POSTFIX_IS, "IS",
								 (Node *) b->arg, NULL,
								 b->location);

	switch (b->booltesttype)
	{
		case IS_TRUE:
			clausename = "IS TRUE";
			break;
		case IS_NOT_TRUE:
			clausename = "IS NOT TRUE";
			break;
		case IS_FALSE:
			clausename = "IS FALSE";
			break;
		case IS_NOT_FALSE:
			clausename = "IS NOT FALSE";
			break;
		case IS_UNKNOWN:
			clausename = "IS UNKNOWN";
			break;
		case IS_NOT_UNKNOWN:
			clausename = "IS NOT UNKNOWN";
			break;
		default:
			elog(ERROR, "unrecognized booltesttype: %d",
				 (int) b->booltesttype);
			clausename = NULL;	/* keep compiler quiet */
	}

	b->arg = (Expr *) transformExprRecurse(pstate, (Node *) b->arg);

	b->arg = (Expr *) coerce_to_boolean(pstate,
										(Node *) b->arg,
										clausename);

	return (Node *) b;
}

static Node *
transformCurrentOfExpr(ParseState *pstate, CurrentOfExpr *cexpr)
{
	int			sublevels_up;

	/* CURRENT OF can only appear at top level of UPDATE/DELETE */
	Assert(pstate->p_target_rangetblentry != NULL);
	cexpr->cvarno = RTERangeTablePosn(pstate,
									  pstate->p_target_rangetblentry,
									  &sublevels_up);
	Assert(sublevels_up == 0);

	/*
	 * Check to see if the cursor name matches a parameter of type REFCURSOR.
	 * If so, replace the raw name reference with a parameter reference. (This
	 * is a hack for the convenience of plpgsql.)
	 */
	if (cexpr->cursor_name != NULL) /* in case already transformed */
	{
		ColumnRef  *cref = makeNode(ColumnRef);
		Node	   *node = NULL;

		/* Build an unqualified ColumnRef with the given name */
		cref->fields = list_make1(makeString(cexpr->cursor_name));
		cref->location = -1;

		/* See if there is a translation available from a parser hook */
		if (pstate->p_pre_columnref_hook != NULL)
			node = pstate->p_pre_columnref_hook(pstate, cref);
		if (node == NULL && pstate->p_post_columnref_hook != NULL)
			node = pstate->p_post_columnref_hook(pstate, cref, NULL);

		/*
		 * XXX Should we throw an error if we get a translation that isn't a
		 * refcursor Param?  For now it seems best to silently ignore false
		 * matches.
		 */
		if (node != NULL && IsA(node, Param))
		{
			Param	   *p = (Param *) node;

			if (p->paramkind == PARAM_EXTERN &&
				p->paramtype == REFCURSOROID)
			{
				/* Matches, so convert CURRENT OF to a param reference */
				cexpr->cursor_name = NULL;
				cexpr->cursor_param = p->paramid;
			}
		}
	}

	return (Node *) cexpr;
}

/*
 * Construct a whole-row reference to represent the notation "relation.*".
 */
static Node *
transformWholeRowRef(ParseState *pstate, RangeTblEntry *rte, int location)
{
	Var		   *result;
	int			vnum;
	int			sublevels_up;

	/* Find the RTE's rangetable location */
	vnum = RTERangeTablePosn(pstate, rte, &sublevels_up);

	/*
	 * Build the appropriate referencing node.  Note that if the RTE is a
	 * function returning scalar, we create just a plain reference to the
	 * function value, not a composite containing a single column.  This is
	 * pretty inconsistent at first sight, but it's what we've done
	 * historically.  One argument for it is that "rel" and "rel.*" mean the
	 * same thing for composite relations, so why not for scalar functions...
	 */
	result = makeWholeRowVar(rte, vnum, sublevels_up, true);

	/* location is not filled in by makeWholeRowVar */
	result->location = location;

	/* mark relation as requiring whole-row SELECT access */
	markVarForSelectPriv(pstate, result, rte);

	return (Node *) result;
}

/*
 * Handle an explicit CAST construct.
 *
 * Transform the argument, look up the type name, and apply any necessary
 * coercion function(s).
 */
static Node *
transformTypeCast(ParseState *pstate, TypeCast *tc)
{
	Node	   *result;
	Node	   *arg = tc->arg;
	Node	   *expr;
	Oid			inputType;
	Oid			targetType;
	int32		targetTypmod;
	int			location;

	/* Look up the type name first */
	typenameTypeIdAndMod(pstate, tc->typeName, &targetType, &targetTypmod);

	/*
	 * Look through any AEXPR_PAREN nodes that may have been inserted thanks
	 * to operator_precedence_warning.  Otherwise, ARRAY[]::foo[] behaves
	 * differently from (ARRAY[])::foo[].
	 */
	while (arg && IsA(arg, A_Expr) &&
		   ((A_Expr *) arg)->kind == AEXPR_PAREN)
		arg = ((A_Expr *) arg)->lexpr;

	/*
	 * If the subject of the typecast is an ARRAY[] construct and the target
	 * type is an array type, we invoke transformArrayExpr() directly so that
	 * we can pass down the type information.  This avoids some cases where
	 * transformArrayExpr() might not infer the correct type.  Otherwise, just
	 * transform the argument normally.
	 */
	if (IsA(arg, A_ArrayExpr))
	{
		Oid			targetBaseType;
		int32		targetBaseTypmod;
		Oid			elementType;

		/*
		 * If target is a domain over array, work with the base array type
		 * here.  Below, we'll cast the array type to the domain.  In the
		 * usual case that the target is not a domain, the remaining steps
		 * will be a no-op.
		 */
		targetBaseTypmod = targetTypmod;
		targetBaseType = getBaseTypeAndTypmod(targetType, &targetBaseTypmod);
		elementType = get_element_type(targetBaseType);
		if (OidIsValid(elementType))
		{
			expr = transformArrayExpr(pstate,
									  (A_ArrayExpr *) arg,
									  targetBaseType,
									  elementType,
									  targetBaseTypmod);
		}
		else
			expr = transformExprRecurse(pstate, arg);
	}
	else
		expr = transformExprRecurse(pstate, arg);

	inputType = exprType(expr);
	if (inputType == InvalidOid)
		return expr;			/* do nothing if NULL input */

	/*
	 * Location of the coercion is preferentially the location of the :: or
	 * CAST symbol, but if there is none then use the location of the type
	 * name (this can happen in TypeName 'string' syntax, for instance).
	 */
	location = tc->location;
	if (location < 0)
		location = tc->typeName->location;

	result = coerce_to_target_type(pstate, expr, inputType,
								   targetType, targetTypmod,
								   COERCION_EXPLICIT,
								   COERCE_EXPLICIT_CAST,
								   location);
	if (result == NULL)
		ereport(ERROR,
				(errcode(ERRCODE_CANNOT_COERCE),
				 errmsg("cannot cast type %s to %s",
						format_type_be(inputType),
						format_type_be(targetType)),
				 parser_coercion_errposition(pstate, location, expr)));

	return result;
}

/*
 * Handle an explicit COLLATE clause.
 *
 * Transform the argument, and look up the collation name.
 */
static Node *
transformCollateClause(ParseState *pstate, CollateClause *c)
{
	CollateExpr *newc;
	Oid			argtype;

	newc = makeNode(CollateExpr);
	newc->arg = (Expr *) transformExprRecurse(pstate, c->arg);

	argtype = exprType((Node *) newc->arg);

	/*
	 * The unknown type is not collatable, but coerce_type() takes care of it
	 * separately, so we'll let it go here.
	 */
	if (!type_is_collatable(argtype) && argtype != UNKNOWNOID)
		ereport(ERROR,
				(errcode(ERRCODE_DATATYPE_MISMATCH),
				 errmsg("collations are not supported by type %s",
						format_type_be(argtype)),
				 parser_errposition(pstate, c->location)));

	newc->collOid = LookupCollation(pstate, c->collname, c->location);
	newc->location = c->location;

	return (Node *) newc;
}

/*
 * Transform a "row compare-op row" construct
 *
 * The inputs are lists of already-transformed expressions.
 * As with coerce_type, pstate may be NULL if no special unknown-Param
 * processing is wanted.
 *
 * The output may be a single OpExpr, an AND or OR combination of OpExprs,
 * or a RowCompareExpr.  In all cases it is guaranteed to return boolean.
 * The AND, OR, and RowCompareExpr cases further imply things about the
 * behavior of the operators (ie, they behave as =, <>, or < <= > >=).
 */
static Node *
make_row_comparison_op(ParseState *pstate, List *opname,
					   List *largs, List *rargs, int location)
{
	RowCompareExpr *rcexpr;
	RowCompareType rctype;
	List	   *opexprs;
	List	   *opnos;
	List	   *opfamilies;
	ListCell   *l,
			   *r;
	List	  **opinfo_lists;
	Bitmapset  *strats;
	int			nopers;
	int			i;

	nopers = list_length(largs);
	if (nopers != list_length(rargs))
		ereport(ERROR,
				(errcode(ERRCODE_SYNTAX_ERROR),
				 errmsg("unequal number of entries in row expressions"),
				 parser_errposition(pstate, location)));

	/*
	 * We can't compare zero-length rows because there is no principled basis
	 * for figuring out what the operator is.
	 */
	if (nopers == 0)
		ereport(ERROR,
				(errcode(ERRCODE_FEATURE_NOT_SUPPORTED),
				 errmsg("cannot compare rows of zero length"),
				 parser_errposition(pstate, location)));

	/*
	 * Identify all the pairwise operators, using make_op so that behavior is
	 * the same as in the simple scalar case.
	 */
	opexprs = NIL;
	forboth(l, largs, r, rargs)
	{
		Node	   *larg = (Node *) lfirst(l);
		Node	   *rarg = (Node *) lfirst(r);
		OpExpr	   *cmp;

		cmp = castNode(OpExpr, make_op(pstate, opname, larg, rarg,
									   pstate->p_last_srf, location));

		/*
		 * We don't use coerce_to_boolean here because we insist on the
		 * operator yielding boolean directly, not via coercion.  If it
		 * doesn't yield bool it won't be in any index opfamilies...
		 */
		if (cmp->opresulttype != BOOLOID)
			ereport(ERROR,
					(errcode(ERRCODE_DATATYPE_MISMATCH),
					 errmsg("row comparison operator must yield type boolean, "
							"not type %s",
							format_type_be(cmp->opresulttype)),
					 parser_errposition(pstate, location)));
		if (expression_returns_set((Node *) cmp))
			ereport(ERROR,
					(errcode(ERRCODE_DATATYPE_MISMATCH),
					 errmsg("row comparison operator must not return a set"),
					 parser_errposition(pstate, location)));
		opexprs = lappend(opexprs, cmp);
	}

	/*
	 * If rows are length 1, just return the single operator.  In this case we
	 * don't insist on identifying btree semantics for the operator (but we
	 * still require it to return boolean).
	 */
	if (nopers == 1)
		return (Node *) linitial(opexprs);

	/*
	 * Now we must determine which row comparison semantics (= <> < <= > >=)
	 * apply to this set of operators.  We look for btree opfamilies
	 * containing the operators, and see which interpretations (strategy
	 * numbers) exist for each operator.
	 */
	opinfo_lists = (List **) palloc(nopers * sizeof(List *));
	strats = NULL;
	i = 0;
	foreach(l, opexprs)
	{
		Oid			opno = ((OpExpr *) lfirst(l))->opno;
		Bitmapset  *this_strats;
		ListCell   *j;

		opinfo_lists[i] = get_op_btree_interpretation(opno);

		/*
		 * convert strategy numbers into a Bitmapset to make the intersection
		 * calculation easy.
		 */
		this_strats = NULL;
		foreach(j, opinfo_lists[i])
		{
			OpBtreeInterpretation *opinfo = lfirst(j);

			this_strats = bms_add_member(this_strats, opinfo->strategy);
		}
		if (i == 0)
			strats = this_strats;
		else
			strats = bms_int_members(strats, this_strats);
		i++;
	}

	/*
	 * If there are multiple common interpretations, we may use any one of
	 * them ... this coding arbitrarily picks the lowest btree strategy
	 * number.
	 */
	i = bms_first_member(strats);
	if (i < 0)
	{
		/* No common interpretation, so fail */
		ereport(ERROR,
				(errcode(ERRCODE_FEATURE_NOT_SUPPORTED),
				 errmsg("could not determine interpretation of row comparison operator %s",
						strVal(llast(opname))),
				 errhint("Row comparison operators must be associated with btree operator families."),
				 parser_errposition(pstate, location)));
	}
	rctype = (RowCompareType) i;

	/*
	 * For = and <> cases, we just combine the pairwise operators with AND or
	 * OR respectively.
	 */
	if (rctype == ROWCOMPARE_EQ)
		return (Node *) makeBoolExpr(AND_EXPR, opexprs, location);
	if (rctype == ROWCOMPARE_NE)
		return (Node *) makeBoolExpr(OR_EXPR, opexprs, location);

	/*
	 * Otherwise we need to choose exactly which opfamily to associate with
	 * each operator.
	 */
	opfamilies = NIL;
	for (i = 0; i < nopers; i++)
	{
		Oid			opfamily = InvalidOid;
		ListCell   *j;

		foreach(j, opinfo_lists[i])
		{
			OpBtreeInterpretation *opinfo = lfirst(j);

			if (opinfo->strategy == rctype)
			{
				opfamily = opinfo->opfamily_id;
				break;
			}
		}
		if (OidIsValid(opfamily))
			opfamilies = lappend_oid(opfamilies, opfamily);
		else					/* should not happen */
			ereport(ERROR,
					(errcode(ERRCODE_FEATURE_NOT_SUPPORTED),
					 errmsg("could not determine interpretation of row comparison operator %s",
							strVal(llast(opname))),
					 errdetail("There are multiple equally-plausible candidates."),
					 parser_errposition(pstate, location)));
	}

	/*
	 * Now deconstruct the OpExprs and create a RowCompareExpr.
	 *
	 * Note: can't just reuse the passed largs/rargs lists, because of
	 * possibility that make_op inserted coercion operations.
	 */
	opnos = NIL;
	largs = NIL;
	rargs = NIL;
	foreach(l, opexprs)
	{
		OpExpr	   *cmp = (OpExpr *) lfirst(l);

		opnos = lappend_oid(opnos, cmp->opno);
		largs = lappend(largs, linitial(cmp->args));
		rargs = lappend(rargs, lsecond(cmp->args));
	}

	rcexpr = makeNode(RowCompareExpr);
	rcexpr->rctype = rctype;
	rcexpr->opnos = opnos;
	rcexpr->opfamilies = opfamilies;
	rcexpr->inputcollids = NIL; /* assign_expr_collations will fix this */
	rcexpr->largs = largs;
	rcexpr->rargs = rargs;

	return (Node *) rcexpr;
}

/*
 * Transform a "row IS DISTINCT FROM row" construct
 *
 * The input RowExprs are already transformed
 */
static Node *
make_row_distinct_op(ParseState *pstate, List *opname,
					 RowExpr *lrow, RowExpr *rrow,
					 int location)
{
	Node	   *result = NULL;
	List	   *largs = lrow->args;
	List	   *rargs = rrow->args;
	ListCell   *l,
			   *r;

	if (list_length(largs) != list_length(rargs))
		ereport(ERROR,
				(errcode(ERRCODE_SYNTAX_ERROR),
				 errmsg("unequal number of entries in row expressions"),
				 parser_errposition(pstate, location)));

	forboth(l, largs, r, rargs)
	{
		Node	   *larg = (Node *) lfirst(l);
		Node	   *rarg = (Node *) lfirst(r);
		Node	   *cmp;

		cmp = (Node *) make_distinct_op(pstate, opname, larg, rarg, location);
		if (result == NULL)
			result = cmp;
		else
			result = (Node *) makeBoolExpr(OR_EXPR,
										   list_make2(result, cmp),
										   location);
	}

	if (result == NULL)
	{
		/* zero-length rows?  Generate constant FALSE */
		result = makeBoolConst(false, false);
	}

	return result;
}

/*
 * make the node for an IS DISTINCT FROM operator
 */
static Expr *
make_distinct_op(ParseState *pstate, List *opname, Node *ltree, Node *rtree,
				 int location)
{
	Expr	   *result;

	result = make_op(pstate, opname, ltree, rtree,
					 pstate->p_last_srf, location);
	if (((OpExpr *) result)->opresulttype != BOOLOID)
		ereport(ERROR,
				(errcode(ERRCODE_DATATYPE_MISMATCH),
				 errmsg("IS DISTINCT FROM requires = operator to yield boolean"),
				 parser_errposition(pstate, location)));
	if (((OpExpr *) result)->opretset)
		ereport(ERROR,
				(errcode(ERRCODE_DATATYPE_MISMATCH),
		/* translator: %s is name of a SQL construct, eg NULLIF */
				 errmsg("%s must not return a set", "IS DISTINCT FROM"),
				 parser_errposition(pstate, location)));

	/*
	 * We rely on DistinctExpr and OpExpr being same struct
	 */
	NodeSetTag(result, T_DistinctExpr);

	return result;
}

/*
 * Produce a NullTest node from an IS [NOT] DISTINCT FROM NULL construct
 *
 * "arg" is the untransformed other argument
 */
static Node *
make_nulltest_from_distinct(ParseState *pstate, A_Expr *distincta, Node *arg)
{
	NullTest   *nt = makeNode(NullTest);

	nt->arg = (Expr *) transformExprRecurse(pstate, arg);
	/* the argument can be any type, so don't coerce it */
	if (distincta->kind == AEXPR_NOT_DISTINCT)
		nt->nulltesttype = IS_NULL;
	else
		nt->nulltesttype = IS_NOT_NULL;
	/* argisrow = false is correct whether or not arg is composite */
	nt->argisrow = false;
	nt->location = distincta->location;
	return (Node *) nt;
}

/*
 * Identify node's group for operator precedence warnings
 *
 * For items in nonzero groups, also return a suitable node name into *nodename
 *
 * Note: group zero is used for nodes that are higher or lower precedence
 * than everything that changed precedence; we need never issue warnings
 * related to such nodes.
 */
static int
operator_precedence_group(Node *node, const char **nodename)
{
	int			group = 0;

	*nodename = NULL;
	if (node == NULL)
		return 0;

	if (IsA(node, A_Expr))
	{
		A_Expr	   *aexpr = (A_Expr *) node;

		if (aexpr->kind == AEXPR_OP &&
			aexpr->lexpr != NULL &&
			aexpr->rexpr != NULL)
		{
			/* binary operator */
			if (list_length(aexpr->name) == 1)
			{
				*nodename = strVal(linitial(aexpr->name));
				/* Ignore if op was always higher priority than IS-tests */
				if (strcmp(*nodename, "+") == 0 ||
					strcmp(*nodename, "-") == 0 ||
					strcmp(*nodename, "*") == 0 ||
					strcmp(*nodename, "/") == 0 ||
					strcmp(*nodename, "%") == 0 ||
					strcmp(*nodename, "^") == 0)
					group = 0;
				else if (strcmp(*nodename, "<") == 0 ||
						 strcmp(*nodename, ">") == 0)
					group = PREC_GROUP_LESS;
				else if (strcmp(*nodename, "=") == 0)
					group = PREC_GROUP_EQUAL;
				else if (strcmp(*nodename, "<=") == 0 ||
						 strcmp(*nodename, ">=") == 0 ||
						 strcmp(*nodename, "<>") == 0)
					group = PREC_GROUP_LESS_EQUAL;
				else
					group = PREC_GROUP_INFIX_OP;
			}
			else
			{
				/* schema-qualified operator syntax */
				*nodename = "OPERATOR()";
				group = PREC_GROUP_INFIX_OP;
			}
		}
		else if (aexpr->kind == AEXPR_OP &&
				 aexpr->lexpr == NULL &&
				 aexpr->rexpr != NULL)
		{
			/* prefix operator */
			if (list_length(aexpr->name) == 1)
			{
				*nodename = strVal(linitial(aexpr->name));
				/* Ignore if op was always higher priority than IS-tests */
				if (strcmp(*nodename, "+") == 0 ||
					strcmp(*nodename, "-"))
					group = 0;
				else
					group = PREC_GROUP_PREFIX_OP;
			}
			else
			{
				/* schema-qualified operator syntax */
				*nodename = "OPERATOR()";
				group = PREC_GROUP_PREFIX_OP;
			}
		}
		else if (aexpr->kind == AEXPR_OP &&
				 aexpr->lexpr != NULL &&
				 aexpr->rexpr == NULL)
		{
			/* postfix operator */
			if (list_length(aexpr->name) == 1)
			{
				*nodename = strVal(linitial(aexpr->name));
				group = PREC_GROUP_POSTFIX_OP;
			}
			else
			{
				/* schema-qualified operator syntax */
				*nodename = "OPERATOR()";
				group = PREC_GROUP_POSTFIX_OP;
			}
		}
		else if (aexpr->kind == AEXPR_OP_ANY ||
				 aexpr->kind == AEXPR_OP_ALL)
		{
			*nodename = strVal(llast(aexpr->name));
			group = PREC_GROUP_POSTFIX_OP;
		}
		else if (aexpr->kind == AEXPR_DISTINCT ||
				 aexpr->kind == AEXPR_NOT_DISTINCT)
		{
			*nodename = "IS";
			group = PREC_GROUP_INFIX_IS;
		}
		else if (aexpr->kind == AEXPR_OF)
		{
			*nodename = "IS";
			group = PREC_GROUP_POSTFIX_IS;
		}
		else if (aexpr->kind == AEXPR_IN)
		{
			*nodename = "IN";
			if (strcmp(strVal(linitial(aexpr->name)), "=") == 0)
				group = PREC_GROUP_IN;
			else
				group = PREC_GROUP_NOT_IN;
		}
		else if (aexpr->kind == AEXPR_LIKE)
		{
			*nodename = "LIKE";
			if (strcmp(strVal(linitial(aexpr->name)), "~~") == 0)
				group = PREC_GROUP_LIKE;
			else
				group = PREC_GROUP_NOT_LIKE;
		}
		else if (aexpr->kind == AEXPR_ILIKE)
		{
			*nodename = "ILIKE";
			if (strcmp(strVal(linitial(aexpr->name)), "~~*") == 0)
				group = PREC_GROUP_LIKE;
			else
				group = PREC_GROUP_NOT_LIKE;
		}
		else if (aexpr->kind == AEXPR_SIMILAR)
		{
			*nodename = "SIMILAR";
			if (strcmp(strVal(linitial(aexpr->name)), "~") == 0)
				group = PREC_GROUP_LIKE;
			else
				group = PREC_GROUP_NOT_LIKE;
		}
		else if (aexpr->kind == AEXPR_BETWEEN ||
				 aexpr->kind == AEXPR_BETWEEN_SYM)
		{
			Assert(list_length(aexpr->name) == 1);
			*nodename = strVal(linitial(aexpr->name));
			group = PREC_GROUP_BETWEEN;
		}
		else if (aexpr->kind == AEXPR_NOT_BETWEEN ||
				 aexpr->kind == AEXPR_NOT_BETWEEN_SYM)
		{
			Assert(list_length(aexpr->name) == 1);
			*nodename = strVal(linitial(aexpr->name));
			group = PREC_GROUP_NOT_BETWEEN;
		}
	}
	else if (IsA(node, NullTest) ||
			 IsA(node, BooleanTest))
	{
		*nodename = "IS";
		group = PREC_GROUP_POSTFIX_IS;
	}
	else if (IsA(node, XmlExpr))
	{
		XmlExpr    *x = (XmlExpr *) node;

		if (x->op == IS_DOCUMENT)
		{
			*nodename = "IS";
			group = PREC_GROUP_POSTFIX_IS;
		}
	}
	else if (IsA(node, SubLink))
	{
		SubLink    *s = (SubLink *) node;

		if (s->subLinkType == ANY_SUBLINK ||
			s->subLinkType == ALL_SUBLINK)
		{
			if (s->operName == NIL)
			{
				*nodename = "IN";
				group = PREC_GROUP_IN;
			}
			else
			{
				*nodename = strVal(llast(s->operName));
				group = PREC_GROUP_POSTFIX_OP;
			}
		}
	}
	else if (IsA(node, BoolExpr))
	{
		/*
		 * Must dig into NOTs to see if it's IS NOT DOCUMENT or NOT IN.  This
		 * opens us to possibly misrecognizing, eg, NOT (x IS DOCUMENT) as a
		 * problematic construct.  We can tell the difference by checking
		 * whether the parse locations of the two nodes are identical.
		 *
		 * Note that when we are comparing the child node to its own children,
		 * we will not know that it was a NOT.  Fortunately, that doesn't
		 * matter for these cases.
		 */
		BoolExpr   *b = (BoolExpr *) node;

		if (b->boolop == NOT_EXPR)
		{
			Node	   *child = (Node *) linitial(b->args);

			if (IsA(child, XmlExpr))
			{
				XmlExpr    *x = (XmlExpr *) child;

				if (x->op == IS_DOCUMENT &&
					x->location == b->location)
				{
					*nodename = "IS";
					group = PREC_GROUP_POSTFIX_IS;
				}
			}
			else if (IsA(child, SubLink))
			{
				SubLink    *s = (SubLink *) child;

				if (s->subLinkType == ANY_SUBLINK && s->operName == NIL &&
					s->location == b->location)
				{
					*nodename = "IN";
					group = PREC_GROUP_NOT_IN;
				}
			}
		}
	}
	return group;
}

/*
 * helper routine for delivering 9.4-to-9.5 operator precedence warnings
 *
 * opgroup/opname/location represent some parent node
 * lchild, rchild are its left and right children (either could be NULL)
 *
 * This should be called before transforming the child nodes, since if a
 * precedence-driven parsing change has occurred in a query that used to work,
 * it's quite possible that we'll get a semantic failure while analyzing the
 * child expression.  We want to produce the warning before that happens.
 * In any case, operator_precedence_group() expects untransformed input.
 */
static void
emit_precedence_warnings(ParseState *pstate,
						 int opgroup, const char *opname,
						 Node *lchild, Node *rchild,
						 int location)
{
	int			cgroup;
	const char *copname;

	Assert(opgroup > 0);

	/*
	 * Complain if left child, which should be same or higher precedence
	 * according to current rules, used to be lower precedence.
	 *
	 * Exception to precedence rules: if left child is IN or NOT IN or a
	 * postfix operator, the grouping is syntactically forced regardless of
	 * precedence.
	 */
	cgroup = operator_precedence_group(lchild, &copname);
	if (cgroup > 0)
	{
		if (oldprecedence_l[cgroup] < oldprecedence_r[opgroup] &&
			cgroup != PREC_GROUP_IN &&
			cgroup != PREC_GROUP_NOT_IN &&
			cgroup != PREC_GROUP_POSTFIX_OP &&
			cgroup != PREC_GROUP_POSTFIX_IS)
			ereport(WARNING,
					(errmsg("operator precedence change: %s is now lower precedence than %s",
							opname, copname),
					 parser_errposition(pstate, location)));
	}

	/*
	 * Complain if right child, which should be higher precedence according to
	 * current rules, used to be same or lower precedence.
	 *
	 * Exception to precedence rules: if right child is a prefix operator, the
	 * grouping is syntactically forced regardless of precedence.
	 */
	cgroup = operator_precedence_group(rchild, &copname);
	if (cgroup > 0)
	{
		if (oldprecedence_r[cgroup] <= oldprecedence_l[opgroup] &&
			cgroup != PREC_GROUP_PREFIX_OP)
			ereport(WARNING,
					(errmsg("operator precedence change: %s is now lower precedence than %s",
							opname, copname),
					 parser_errposition(pstate, location)));
	}
}

/*
 * Produce a string identifying an expression by kind.
 *
 * Note: when practical, use a simple SQL keyword for the result.  If that
 * doesn't work well, check call sites to see whether custom error message
 * strings are required.
 */
const char *
ParseExprKindName(ParseExprKind exprKind)
{
	switch (exprKind)
	{
		case EXPR_KIND_NONE:
			return "invalid expression context";
		case EXPR_KIND_OTHER:
			return "extension expression";
		case EXPR_KIND_JOIN_ON:
			return "JOIN/ON";
		case EXPR_KIND_JOIN_USING:
			return "JOIN/USING";
		case EXPR_KIND_FROM_SUBSELECT:
			return "sub-SELECT in FROM";
		case EXPR_KIND_FROM_FUNCTION:
			return "function in FROM";
		case EXPR_KIND_WHERE:
			return "WHERE";
		case EXPR_KIND_POLICY:
			return "POLICY";
		case EXPR_KIND_HAVING:
			return "HAVING";
		case EXPR_KIND_FILTER:
			return "FILTER";
		case EXPR_KIND_WINDOW_PARTITION:
			return "window PARTITION BY";
		case EXPR_KIND_WINDOW_ORDER:
			return "window ORDER BY";
		case EXPR_KIND_WINDOW_FRAME_RANGE:
			return "window RANGE";
		case EXPR_KIND_WINDOW_FRAME_ROWS:
			return "window ROWS";
		case EXPR_KIND_WINDOW_FRAME_GROUPS:
			return "window GROUPS";
		case EXPR_KIND_SELECT_TARGET:
			return "SELECT";
		case EXPR_KIND_INSERT_TARGET:
			return "INSERT";
		case EXPR_KIND_UPDATE_SOURCE:
		case EXPR_KIND_UPDATE_TARGET:
			return "UPDATE";
		case EXPR_KIND_GROUP_BY:
			return "GROUP BY";
		case EXPR_KIND_ORDER_BY:
			return "ORDER BY";
		case EXPR_KIND_DISTINCT_ON:
			return "DISTINCT ON";
		case EXPR_KIND_LIMIT:
			return "LIMIT";
		case EXPR_KIND_OFFSET:
			return "OFFSET";
		case EXPR_KIND_RETURNING:
			return "RETURNING";
		case EXPR_KIND_VALUES:
		case EXPR_KIND_VALUES_SINGLE:
			return "VALUES";
		case EXPR_KIND_CHECK_CONSTRAINT:
		case EXPR_KIND_DOMAIN_CHECK:
			return "CHECK";
		case EXPR_KIND_COLUMN_DEFAULT:
		case EXPR_KIND_FUNCTION_DEFAULT:
			return "DEFAULT";
		case EXPR_KIND_INDEX_EXPRESSION:
			return "index expression";
		case EXPR_KIND_INDEX_PREDICATE:
			return "index predicate";
		case EXPR_KIND_ALTER_COL_TRANSFORM:
			return "USING";
		case EXPR_KIND_EXECUTE_PARAMETER:
			return "EXECUTE";
		case EXPR_KIND_TRIGGER_WHEN:
			return "WHEN";
		case EXPR_KIND_PARTITION_EXPRESSION:
			return "PARTITION BY";
		case EXPR_KIND_CALL_ARGUMENT:
			return "CALL";

			/*
			 * There is intentionally no default: case here, so that the
			 * compiler will warn if we add a new ParseExprKind without
			 * extending this switch.  If we do see an unrecognized value at
			 * runtime, we'll fall through to the "unrecognized" return.
			 */
	}
	return "unrecognized expression kind";
}<|MERGE_RESOLUTION|>--- conflicted
+++ resolved
@@ -434,15 +434,6 @@
 static Node *
 transformIndirection(ParseState *pstate, A_Indirection *ind)
 {
-<<<<<<< HEAD
-	Node	    *last_srf = pstate->p_last_srf;
-	Node	    *result = transformExprRecurse(pstate, ind->arg);
-	SbsRoutines *sbsroutines;
-	SubscriptingRef *sbsref;
-	List	   *subscripts = NIL;
-	int			location = exprLocation(result);
-	ListCell   *i;
-=======
 	Node			  *last_srf = pstate->p_last_srf;
 	Node			  *result = transformExprRecurse(pstate, ind->arg);
 	SubscriptRoutines *sbsroutines;
@@ -450,11 +441,10 @@
 	List	          *subscripts = NIL;
 	int				  location = exprLocation(result);
 	ListCell		  *i;
->>>>>>> 9a930c96
 
 	/*
 	 * We have to split any field-selection operations apart from
-	 * subscripting. Adjacent A_Indices nodes have to be treated as a single
+	 * subscripting.  Adjacent A_Indices nodes have to be treated as a single
 	 * multidimensional subscript operation.
 	 */
 	foreach(i, ind->indirection)
