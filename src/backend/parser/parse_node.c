--- conflicted
+++ resolved
@@ -351,11 +351,7 @@
 	return sbsref;
 }
 
-<<<<<<< HEAD
-SbsRoutines*
-=======
 SubscriptRoutines*
->>>>>>> 9a930c96
 getSubscriptingRoutines(Oid containerType)
 {
 	RegProcedure typsubshandler = get_typsubsprocs(containerType);
@@ -366,11 +362,7 @@
 				 errmsg("cannot subscript type %s because it does not support subscripting",
 						format_type_be(containerType))));
 
-<<<<<<< HEAD
-	return (SbsRoutines *) OidFunctionCall0(typsubshandler);
-=======
 	return (SubscriptRoutines *) OidFunctionCall0(typsubshandler);
->>>>>>> 9a930c96
 }
 
 /*
