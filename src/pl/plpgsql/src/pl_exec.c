--- conflicted
+++ resolved
@@ -6460,269 +6460,6 @@
 	return cast_entry;
 }
 
-<<<<<<< HEAD
-/* ----------
- * exec_simple_check_node -		Recursively check if an expression
- *								is made only of simple things we can
- *								hand out directly to ExecEvalExpr()
- *								instead of calling SPI.
- * ----------
- */
-static bool
-exec_simple_check_node(Node *node)
-{
-	if (node == NULL)
-		return TRUE;
-
-	switch (nodeTag(node))
-	{
-		case T_Const:
-			return TRUE;
-
-		case T_Param:
-			return TRUE;
-
-		case T_SubscriptingRef:
-			{
-				SubscriptingRef   *expr = (SubscriptingRef *) node;
-
-				if (!exec_simple_check_node((Node *) expr->refupperindexpr))
-					return FALSE;
-				if (!exec_simple_check_node((Node *) expr->reflowerindexpr))
-					return FALSE;
-				if (!exec_simple_check_node((Node *) expr->refexpr))
-					return FALSE;
-				if (!exec_simple_check_node((Node *) expr->refassgnexpr))
-					return FALSE;
-
-				return TRUE;
-			}
-
-		case T_FuncExpr:
-			{
-				FuncExpr   *expr = (FuncExpr *) node;
-
-				if (expr->funcretset)
-					return FALSE;
-				if (!exec_simple_check_node((Node *) expr->args))
-					return FALSE;
-
-				return TRUE;
-			}
-
-		case T_OpExpr:
-			{
-				OpExpr	   *expr = (OpExpr *) node;
-
-				if (expr->opretset)
-					return FALSE;
-				if (!exec_simple_check_node((Node *) expr->args))
-					return FALSE;
-
-				return TRUE;
-			}
-
-		case T_DistinctExpr:
-			{
-				DistinctExpr *expr = (DistinctExpr *) node;
-
-				if (expr->opretset)
-					return FALSE;
-				if (!exec_simple_check_node((Node *) expr->args))
-					return FALSE;
-
-				return TRUE;
-			}
-
-		case T_NullIfExpr:
-			{
-				NullIfExpr *expr = (NullIfExpr *) node;
-
-				if (expr->opretset)
-					return FALSE;
-				if (!exec_simple_check_node((Node *) expr->args))
-					return FALSE;
-
-				return TRUE;
-			}
-
-		case T_ScalarArrayOpExpr:
-			{
-				ScalarArrayOpExpr *expr = (ScalarArrayOpExpr *) node;
-
-				if (!exec_simple_check_node((Node *) expr->args))
-					return FALSE;
-
-				return TRUE;
-			}
-
-		case T_BoolExpr:
-			{
-				BoolExpr   *expr = (BoolExpr *) node;
-
-				if (!exec_simple_check_node((Node *) expr->args))
-					return FALSE;
-
-				return TRUE;
-			}
-
-		case T_FieldSelect:
-			return exec_simple_check_node((Node *) ((FieldSelect *) node)->arg);
-
-		case T_FieldStore:
-			{
-				FieldStore *expr = (FieldStore *) node;
-
-				if (!exec_simple_check_node((Node *) expr->arg))
-					return FALSE;
-				if (!exec_simple_check_node((Node *) expr->newvals))
-					return FALSE;
-
-				return TRUE;
-			}
-
-		case T_RelabelType:
-			return exec_simple_check_node((Node *) ((RelabelType *) node)->arg);
-
-		case T_CoerceViaIO:
-			return exec_simple_check_node((Node *) ((CoerceViaIO *) node)->arg);
-
-		case T_ArrayCoerceExpr:
-			return exec_simple_check_node((Node *) ((ArrayCoerceExpr *) node)->arg);
-
-		case T_ConvertRowtypeExpr:
-			return exec_simple_check_node((Node *) ((ConvertRowtypeExpr *) node)->arg);
-
-		case T_CaseExpr:
-			{
-				CaseExpr   *expr = (CaseExpr *) node;
-
-				if (!exec_simple_check_node((Node *) expr->arg))
-					return FALSE;
-				if (!exec_simple_check_node((Node *) expr->args))
-					return FALSE;
-				if (!exec_simple_check_node((Node *) expr->defresult))
-					return FALSE;
-
-				return TRUE;
-			}
-
-		case T_CaseWhen:
-			{
-				CaseWhen   *when = (CaseWhen *) node;
-
-				if (!exec_simple_check_node((Node *) when->expr))
-					return FALSE;
-				if (!exec_simple_check_node((Node *) when->result))
-					return FALSE;
-
-				return TRUE;
-			}
-
-		case T_CaseTestExpr:
-			return TRUE;
-
-		case T_ArrayExpr:
-			{
-				ArrayExpr  *expr = (ArrayExpr *) node;
-
-				if (!exec_simple_check_node((Node *) expr->elements))
-					return FALSE;
-
-				return TRUE;
-			}
-
-		case T_RowExpr:
-			{
-				RowExpr    *expr = (RowExpr *) node;
-
-				if (!exec_simple_check_node((Node *) expr->args))
-					return FALSE;
-
-				return TRUE;
-			}
-
-		case T_RowCompareExpr:
-			{
-				RowCompareExpr *expr = (RowCompareExpr *) node;
-
-				if (!exec_simple_check_node((Node *) expr->largs))
-					return FALSE;
-				if (!exec_simple_check_node((Node *) expr->rargs))
-					return FALSE;
-
-				return TRUE;
-			}
-
-		case T_CoalesceExpr:
-			{
-				CoalesceExpr *expr = (CoalesceExpr *) node;
-
-				if (!exec_simple_check_node((Node *) expr->args))
-					return FALSE;
-
-				return TRUE;
-			}
-
-		case T_MinMaxExpr:
-			{
-				MinMaxExpr *expr = (MinMaxExpr *) node;
-
-				if (!exec_simple_check_node((Node *) expr->args))
-					return FALSE;
-
-				return TRUE;
-			}
-
-		case T_SQLValueFunction:
-			return TRUE;
-
-		case T_XmlExpr:
-			{
-				XmlExpr    *expr = (XmlExpr *) node;
-
-				if (!exec_simple_check_node((Node *) expr->named_args))
-					return FALSE;
-				if (!exec_simple_check_node((Node *) expr->args))
-					return FALSE;
-
-				return TRUE;
-			}
-
-		case T_NullTest:
-			return exec_simple_check_node((Node *) ((NullTest *) node)->arg);
-
-		case T_BooleanTest:
-			return exec_simple_check_node((Node *) ((BooleanTest *) node)->arg);
-
-		case T_CoerceToDomain:
-			return exec_simple_check_node((Node *) ((CoerceToDomain *) node)->arg);
-
-		case T_CoerceToDomainValue:
-			return TRUE;
-
-		case T_List:
-			{
-				List	   *expr = (List *) node;
-				ListCell   *l;
-
-				foreach(l, expr)
-				{
-					if (!exec_simple_check_node(lfirst(l)))
-						return FALSE;
-				}
-
-				return TRUE;
-			}
-
-		default:
-			return FALSE;
-	}
-}
-
-=======
->>>>>>> 9aed50c3
-
 /* ----------
  * exec_simple_check_plan -		Check if a plan is simple enough to
  *								be evaluated by ExecEvalExpr() instead
